--- conflicted
+++ resolved
@@ -113,16 +113,11 @@
   - [Nuxt UI](https://ui.nuxt.com) - A UI Library for Modern Web Apps
   - [Nuxt Auth](https://github.com/sidebase/nuxt-auth) - for authentication & authorization
   - [Nuxt SEO](https://github.com/harlan-zw/nuxt-seo) - the complete SEO solution for Nuxt
-<<<<<<< HEAD
   - [Nuxt OgImage](https://github.com/nuxt-modules/og-image) - for generating OpenGraph images for entities on-the-fly using [Satori](https://github.com/vercel/satori)
   - [Nuxt Content](https://content.nuxt.com) - for search across site pages and markups with large amount of text
   - [Nuxt I18n](https://github.com/nuxt-modules/i18n) - internationalization (i18n) for Nuxt 
   apps
   - [Unlighthouse](https://github.com/harlan-zw/unlighthouse) - for performing site quality scan using Google Lighthouse
-=======
-  - [Nuxt Swiper](https://github.com/cpreston321/nuxt-swiper) - integration with [Swiper.js](https://github.com/nolimits4web/swiper) - mobile touch slider with hardware accelerated transitions and amazing native behavior
-  - [Nuxt Electron](https://github.com/caoxiemeihao/nuxt-electron) - to integrate Nuxt and Electron
->>>>>>> 33e146b8
 - [Vue 3](https://github.com/vuejs) - progressive, incrementally-adoptable JavaScript framework for building UI on the web
 - [Vite](https://github.com/vitejs) - Next generation frontend tooling. It's fast!
 - [node.js](https://github.com/nodejs) - evented I/O for the backend
