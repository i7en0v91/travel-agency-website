--- conflicted
+++ resolved
@@ -1,200 +1,193 @@
-import { AppException, AppExceptionCodeEnum, isDevEnv, isElectronBuild, lookupPageByUrl, SystemPage, type IAppLogger } from '@golobe-demo/shared';
-import { ClientLogger } from './../client/logging';
-import { ElectronShell } from '../client/electron-shell';
-import { EntityCache } from '../client/entity-cache';
-import { type IClientServicesLocator } from '../types';
-import { SearchFlightOffersDisplayOptions, SearchStayOffersDisplayOptions, FavouritesTabGroup } from '../helpers/constants';
-import { getLastSelectedTabStorageKey } from './../helpers/dom';
-import { Scope, createInjector } from 'typed-inject';
-import once from 'lodash-es/once';
-import { createStorage, type Storage, type StorageValue } from 'unstorage';
-import installLoggingHooks from './logging-hooks';
-<<<<<<< HEAD
-import { getCommonServices } from '../helpers/service-accessors';
-=======
-import { getClientServices, getCommonServices } from '../helpers/service-accessors';
-import { getDialogsFacade, getAppMenuFacade, getNavigationFacade, getSystemPreferencesFacade } from '../helpers/electron';
-import { buildNavProps } from './../helpers/electron';
-import { useNuxtApp } from 'nuxt/app';
->>>>>>> 33e146b8
-
-function installGlobalExceptionHandler () {
-  const logger = getCommonServices().getLogger();
-  const prevHandler = window.onerror;
-  window.onerror = function (event: Event | string, source?: string, lineno?: number, colno?: number, error?: Error) {
-    try {
-      prevHandler && prevHandler(event, source, lineno, colno, error);
-    } finally {
-      const err = error ?? { source, lineno, colno };
-      logger.error('low-level error occured', err);
-    }
-  };
-
-  window.addEventListener('error', (err) => {
-    logger.error('low-level error occured', err);
-  });
-}
-
-function setupElectronShellIntegration() {
-  const logger = getCommonServices().getLogger();
-  logger.info('(ElectronShellIntegration) setting up');
-  try {
-    const nuxtApp = useNuxtApp();
-    const router = useRouter();
-
-    nuxtApp.hook('app:mounted', async () => {
-      logger.verbose('(ElectronShellIntegration) setting watchers for navbar refresh');
-      const { status } = useAuth();
-      const i18n = nuxtApp.$i18n as ReturnType<typeof useI18n>;
-      const t = i18n.t;
-      // KB: assuming Electron specifies locale at startup
-      //const locale = i18n.locale;
-      watch([ status /*, locale*/ ], async () => {
-        const locale = await getSystemPreferencesFacade().getLocale();
-        logger.verbose(`(ElectronShellIntegration) refreshing navbar, auth=${status.value}, locale=${locale}`);
-        try {
-          const navProps = buildNavProps(status.value === 'authenticated', t, locale);
-          const appMenuFacade = getAppMenuFacade();
-          appMenuFacade.notifyNavBarRefreshed(navProps);
-          logger.verbose(`(ElectronShellIntegration) navbar refreshed, auth=${status.value}, locale=${locale}`);
-        } catch(err: any) {
-          logger.error(`(ElectronShellIntegration) failed to refresh navbar, auth=${status.value}, locale=${locale}`, err);
-        }
-      }, { immediate: true });
-
-      // quick workaround for Electron DEV build environment to apply stylings when app mounts
-      if(isDevEnv()) {
-        const themeSettings = useThemeSettings();
-        setTimeout(() => {
-          themeSettings.toggleTheme();
-        });
-      }
-    });
-
-    router.afterEach((to, from) => {
-      logger.debug(`(ElectronShellIntegration) after each route handler, to=[${to.fullPath}], from=[${from.fullPath}]`);
-
-      const pageFrom = lookupPageByUrl(from.fullPath);
-      const pageTo = lookupPageByUrl(to.fullPath);
-
-      if(!pageTo) {
-        logger.warn(`(ElectronShellIntegration) cannot detect page navigated to, url=[${to.fullPath}]`);
-        return;
-      }
-
-      if(pageTo === SystemPage.Drafts) {
-        logger.verbose(`(ElectronShellIntegration) navigated to system page, url=[${to.fullPath}], page=${pageTo.valueOf()}`);
-        return;
-      }
-
-      if(pageTo === pageFrom) {
-        logger.debug(`(ElectronShellIntegration) navigated page hasn't changed, url=[${to.fullPath}], page=${pageTo.valueOf()}`);
-        return;
-      }
-
-      getNavigationFacade().notifyPageNavigated(pageTo);
-      logger.debug(`(ElectronShellIntegration) after each route handler completed, to=[${to.fullPath}], from=[${from.fullPath}]`);
-    });
-
-    logger.verbose('(ElectronShellIntegration) setup completed');
-  } catch(err: any) {
-    logger.error('(ElectronShellIntegration) setup failed', err);
-    throw new AppException(AppExceptionCodeEnum.UNKNOWN, 'Electron configuration failed', 'error-page');
-  }
-}
-
-let browserPageInitializationDone = false;
-function initializeBrowserPage () {
-  if (!browserPageInitializationDone) {
-    const logger = getCommonServices().getLogger();
-    logger.verbose('installing global exception handlers');
-    installGlobalExceptionHandler();
-
-    if(isElectronBuild()) {
-      const error = useError()?.value;
-      if(error) {
-        logger.error('app initialization error for Electron build, terminating', error);
-        const dialogsFacade = getDialogsFacade(undefined);
-        dialogsFacade.showNotification('fatal', 'Unknown error');
-        throw new AppException(AppExceptionCodeEnum.UNKNOWN, 'app initialization failed', 'error-page');
-      }
-      setupElectronShellIntegration();
-    }
-
-    browserPageInitializationDone = true;
-  }
-}
-
-function createCache (): Storage<StorageValue> {
-  return createStorage();
-}
-
-function buildServiceLocator () : IClientServicesLocator {
-  const injector = createInjector();
-  const provider = (
-    isElectronBuild() ?
-      (injector
-        .provideClass('logger', ClientLogger, Scope.Singleton)
-        .provideValue('localizer', (useNuxtApp().$i18n as any).t)
-        .provideClass('electronShell', ElectronShell, Scope.Singleton)) :
-      (injector
-        .provideClass('logger', ClientLogger, Scope.Singleton)
-        .provideValue('localizer', undefined as any)
-        .provideValue('electronShell', undefined as any))
-    )
-    .provideValue('cache', createCache())
-    .provideClass('entityCache', EntityCache, Scope.Singleton);
-
-  return {
-    getLogger: () => provider.resolve('logger'),
-    getElectronShell: () => isElectronBuild() ? provider.resolve('electronShell') : (undefined as any),
-    getEntityCache: () => provider.resolve('entityCache'),
-    state: {
-      mounted: false,
-      navigatedFromPage: undefined
-    }
-  };
-}
-
-function resetSearchOffersFilterSettings (logger: IAppLogger) {
-  logger.verbose('resetting user filter settings');
-  localStorage.removeItem(getLastSelectedTabStorageKey(SearchFlightOffersDisplayOptions));
-  localStorage.removeItem(getLastSelectedTabStorageKey(SearchStayOffersDisplayOptions));
-}
-
-function resetFavouritesTabSettings (logger: IAppLogger) {
-  logger.verbose('resetting user favourites tab settings');
-  localStorage.removeItem(getLastSelectedTabStorageKey(FavouritesTabGroup));
-}
-
-const initApp = once(() => {
-  const logger = new ClientLogger(); // container has not built yet
-  try {
-    logger.info(`PAGE INITIALIZING... (${import.meta.env.MODE})`);
-    const clientServicesLocator = (globalThis as any).CommonServicesLocator = (globalThis as any).ClientServicesLocator = buildServiceLocator();
-    initializeBrowserPage();
-
-    resetSearchOffersFilterSettings(logger);
-    resetFavouritesTabSettings(logger);
-
-    const nuxtApp = useNuxtApp();
-    nuxtApp.hook('app:mounted', () => {
-      clientServicesLocator.state.mounted = true;
-    });
-  } catch (e) {
-    logger.error('app initialization failed', e);
-    throw e;
-  }
-});
-
-export default defineNuxtPlugin({
-  name: 'startup-client',
-  parallel: false,
-  setup (nuxtApp) {
-    initApp();
-
-    nuxtApp.hook('app:created', () => {
-      installLoggingHooks(nuxtApp);
-    });
-  }
-});
+import { AppException, AppExceptionCodeEnum, isDevEnv, isElectronBuild, lookupPageByUrl, SystemPage, type IAppLogger } from '@golobe-demo/shared';
+import { ClientLogger } from './../client/logging';
+import { ElectronShell } from '../client/electron-shell';
+import { EntityCache } from '../client/entity-cache';
+import { type IClientServicesLocator } from '../types';
+import { SearchFlightOffersDisplayOptions, SearchStayOffersDisplayOptions, FavouritesTabGroup } from '../helpers/constants';
+import { getLastSelectedTabStorageKey } from './../helpers/dom';
+import { Scope, createInjector } from 'typed-inject';
+import once from 'lodash-es/once';
+import { createStorage, type Storage, type StorageValue } from 'unstorage';
+import installLoggingHooks from './logging-hooks';
+import { getCommonServices } from '../helpers/service-accessors';
+
+function installGlobalExceptionHandler () {
+  const logger = getCommonServices().getLogger();
+  const prevHandler = window.onerror;
+  window.onerror = function (event: Event | string, source?: string, lineno?: number, colno?: number, error?: Error) {
+    try {
+      prevHandler && prevHandler(event, source, lineno, colno, error);
+    } finally {
+      const err = error ?? { source, lineno, colno };
+      logger.error('low-level error occured', err);
+    }
+  };
+
+  window.addEventListener('error', (err) => {
+    logger.error('low-level error occured', err);
+  });
+}
+
+function setupElectronShellIntegration() {
+  const logger = getCommonServices().getLogger();
+  logger.info('(ElectronShellIntegration) setting up');
+  try {
+    const nuxtApp = useNuxtApp();
+    const router = useRouter();
+
+    nuxtApp.hook('app:mounted', async () => {
+      logger.verbose('(ElectronShellIntegration) setting watchers for navbar refresh');
+      const { status } = useAuth();
+      const i18n = nuxtApp.$i18n as ReturnType<typeof useI18n>;
+      const t = i18n.t;
+      // KB: assuming Electron specifies locale at startup
+      //const locale = i18n.locale;
+      watch([ status /*, locale*/ ], async () => {
+        const locale = await getSystemPreferencesFacade().getLocale();
+        logger.verbose(`(ElectronShellIntegration) refreshing navbar, auth=${status.value}, locale=${locale}`);
+        try {
+          const navProps = buildNavProps(status.value === 'authenticated', t, locale);
+          const appMenuFacade = getAppMenuFacade();
+          appMenuFacade.notifyNavBarRefreshed(navProps);
+          logger.verbose(`(ElectronShellIntegration) navbar refreshed, auth=${status.value}, locale=${locale}`);
+        } catch(err: any) {
+          logger.error(`(ElectronShellIntegration) failed to refresh navbar, auth=${status.value}, locale=${locale}`, err);
+        }
+      }, { immediate: true });
+
+      // quick workaround for Electron DEV build environment to apply stylings when app mounts
+      if(isDevEnv()) {
+        const themeSettings = useThemeSettings();
+        setTimeout(() => {
+          themeSettings.toggleTheme();
+        });
+      }
+    });
+
+    router.afterEach((to, from) => {
+      logger.debug(`(ElectronShellIntegration) after each route handler, to=[${to.fullPath}], from=[${from.fullPath}]`);
+
+      const pageFrom = lookupPageByUrl(from.fullPath);
+      const pageTo = lookupPageByUrl(to.fullPath);
+
+      if(!pageTo) {
+        logger.warn(`(ElectronShellIntegration) cannot detect page navigated to, url=[${to.fullPath}]`);
+        return;
+      }
+
+      if(pageTo === SystemPage.Drafts) {
+        logger.verbose(`(ElectronShellIntegration) navigated to system page, url=[${to.fullPath}], page=${pageTo.valueOf()}`);
+        return;
+      }
+
+      if(pageTo === pageFrom) {
+        logger.debug(`(ElectronShellIntegration) navigated page hasn't changed, url=[${to.fullPath}], page=${pageTo.valueOf()}`);
+        return;
+      }
+
+      getNavigationFacade().notifyPageNavigated(pageTo);
+      logger.debug(`(ElectronShellIntegration) after each route handler completed, to=[${to.fullPath}], from=[${from.fullPath}]`);
+    });
+
+    logger.verbose('(ElectronShellIntegration) setup completed');
+  } catch(err: any) {
+    logger.error('(ElectronShellIntegration) setup failed', err);
+    throw new AppException(AppExceptionCodeEnum.UNKNOWN, 'Electron configuration failed', 'error-page');
+  }
+}
+
+let browserPageInitializationDone = false;
+function initializeBrowserPage () {
+  if (!browserPageInitializationDone) {
+    const logger = getCommonServices().getLogger();
+    logger.verbose('installing global exception handlers');
+    installGlobalExceptionHandler();
+
+    if(isElectronBuild()) {
+      const error = useError()?.value;
+      if(error) {
+        logger.error('app initialization error for Electron build, terminating', error);
+        const dialogsFacade = getDialogsFacade(undefined);
+        dialogsFacade.showNotification('fatal', 'Unknown error');
+        throw new AppException(AppExceptionCodeEnum.UNKNOWN, 'app initialization failed', 'error-page');
+      }
+      setupElectronShellIntegration();
+    }
+
+    browserPageInitializationDone = true;
+  }
+}
+
+function createCache (): Storage<StorageValue> {
+  return createStorage();
+}
+
+function buildServiceLocator () : IClientServicesLocator {
+  const injector = createInjector();
+  const provider = (
+    isElectronBuild() ?
+      (injector
+        .provideClass('logger', ClientLogger, Scope.Singleton)
+        .provideValue('localizer', (useNuxtApp().$i18n as any).t)
+        .provideClass('electronShell', ElectronShell, Scope.Singleton)) :
+      (injector
+        .provideClass('logger', ClientLogger, Scope.Singleton)
+        .provideValue('localizer', undefined as any)
+        .provideValue('electronShell', undefined as any))
+    )
+    .provideValue('cache', createCache())
+    .provideClass('entityCache', EntityCache, Scope.Singleton);
+
+  return {
+    getLogger: () => provider.resolve('logger'),
+    getElectronShell: () => isElectronBuild() ? provider.resolve('electronShell') : (undefined as any),
+    getEntityCache: () => provider.resolve('entityCache'),
+    state: {
+      mounted: false,
+      navigatedFromPage: undefined
+    }
+  };
+}
+
+function resetSearchOffersFilterSettings (logger: IAppLogger) {
+  logger.verbose('resetting user filter settings');
+  localStorage.removeItem(getLastSelectedTabStorageKey(SearchFlightOffersDisplayOptions));
+  localStorage.removeItem(getLastSelectedTabStorageKey(SearchStayOffersDisplayOptions));
+}
+
+function resetFavouritesTabSettings (logger: IAppLogger) {
+  logger.verbose('resetting user favourites tab settings');
+  localStorage.removeItem(getLastSelectedTabStorageKey(FavouritesTabGroup));
+}
+
+const initApp = once(() => {
+  const logger = new ClientLogger(); // container has not built yet
+  try {
+    logger.info(`PAGE INITIALIZING... (${import.meta.env.MODE})`);
+    const clientServicesLocator = (globalThis as any).CommonServicesLocator = (globalThis as any).ClientServicesLocator = buildServiceLocator();
+    initializeBrowserPage();
+
+    resetSearchOffersFilterSettings(logger);
+    resetFavouritesTabSettings(logger);
+
+    const nuxtApp = useNuxtApp();
+    nuxtApp.hook('app:mounted', () => {
+      clientServicesLocator.state.mounted = true;
+    });
+  } catch (e) {
+    logger.error('app initialization failed', e);
+    throw e;
+  }
+});
+
+export default defineNuxtPlugin({
+  name: 'startup-client',
+  parallel: false,
+  setup (nuxtApp) {
+    initApp();
+
+    nuxtApp.hook('app:created', () => {
+      installLoggingHooks(nuxtApp);
+    });
+  }
+});