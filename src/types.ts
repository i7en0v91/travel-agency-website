--- conflicted
+++ resolved
@@ -1,10 +1,6 @@
-<<<<<<< HEAD
 import type { TripType, CacheEntityType, ICommonServicesLocator, AppPage, I18nResName, GeoPoint, Price, StayOffersSortFactor, FlightOffersSortFactor, FlightClass, OfferKind, Timestamp, ILocalizableValue, EntityId, IImageEntitySrc, GetEntityCacheItem, SystemPage } from '@golobe-demo/shared';
 import type * as config from './node_modules/@nuxt/ui/dist/runtime/ui.config/index.js';
 import type  { DeepPartial } from './node_modules/@nuxt/ui/dist/runtime/types/index.js';
-=======
-import type { ICommonServicesLocator, AppPage, I18nResName, GeoPoint, Price, StayOffersSortFactor, FlightOffersSortFactor, FlightClass, TripType, OfferKind, Timestamp, ILocalizableValue, EntityId, IImageEntitySrc, CacheEntityType, GetEntityCacheItem } from '@golobe-demo/shared';
->>>>>>> ee635197
 import type { IElectronShell } from './electron/interfaces';
 
 export type SimplePropertyType = 'text' | 'email' | 'password';
@@ -97,13 +93,7 @@
   ctrlKey: string,
   captionResName?: I18nResName,
   persistent: boolean,
-<<<<<<< HEAD
-  defaultValue?: DropdownListValue | undefined,
-=======
-  selectedValue?: DropdownListValue,
   defaultValue?: DropdownListValue,
-  initiallySelectedValue?: DropdownListValue | null | undefined,
->>>>>>> ee635197
   placeholderResName?: I18nResName,
   items: IDropdownListItemProps[],
   variant?: 'default' | 'none',
