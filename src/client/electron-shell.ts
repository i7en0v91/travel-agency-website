import { getI18nResName2, AppException, AppExceptionCodeEnum, type Theme, getPagePath, DefaultLocale, lookupPageByUrl, getLocaleFromUrl, localizePath, AppPage, type SystemPage, type IAppLogger, QueryPagePreviewModeParam, PreviewModeParamEnabledValue, type Locale } from '@golobe-demo/shared';
import type { IMainWorldExports, IElectronShell, ElectronShellHooks, HookFnParameters, NavProps, IpcByteArray } from '../electron/interfaces';
import { getDialogsFacade } from './../helpers/electron';
import { nextTick as vueNextTick } from 'vue';
import { withQuery, parseURL, parseQuery } from 'ufo';
import set from 'lodash-es/set';
import bind from 'lodash-es/bind';
import { Hookable } from 'hookable';
import { consola } from 'consola';
import { useSignOut } from '../composables/sign-out';

declare type HtmlPage = AppPage | SystemPage;
declare type NavInfo = { page: HtmlPage, locale: Locale, preview: boolean };

export class ElectronShell implements IElectronShell {
  private readonly CommonLogProps = { component: 'ElectronShell' };

  private readonly logger: IAppLogger;
  private readonly electronApi: IMainWorldExports;
  private readonly localizer: (ReturnType<typeof useI18n>)['t'];
  public hooks: Hookable<ElectronShellHooks>;

  public static inject = ['logger', 'localizer'] as const;
  constructor (logger: IAppLogger, localizer: (ReturnType<typeof useI18n>)['t']) {
    this.logger = logger.addContextProps(this.CommonLogProps);
    this.localizer = localizer;

    this.logger.verbose('ctor, checking Electron Api');
    this.electronApi = (window as any).electronApi as IMainWorldExports;
    if(!this.electronApi) {
      this.logger.error('Electron Api is not initialized');  
      throw new AppException(AppExceptionCodeEnum.ELECTRON_INTEGRATION_ERROR, 'Electron Api is not initialized', 'error-page');
    }

    this.hooks = new Hookable();
    this.registerHooks();

    this.logger.debug('ctor, exit');
  }

  async getCurrentUrl(): Promise<string> {
    try {
      this.logger.debug('get current url');
      const result = await this.electronApi.getCurrentUrl();
      this.logger.debug(`get current url`, { result });
      return result;
    } catch(err: any) {
      this.logger.warn('exception while obtaining current url', err);
      throw new AppException(AppExceptionCodeEnum.ELECTRON_INTEGRATION_ERROR, 'unknown error', 'error-stub');
    }
  }

  async getAppLocale(): Promise<string> {
    try {
      this.logger.debug('get app locale');
      const result = await this.electronApi.getAppLocale();
      this.logger.debug('get app locale', { result });
      return result;
    } catch(err: any) {
      this.logger.warn('exception while obtaining app locale', err);
      return DefaultLocale;
    }
  }

  async renderPageToImage(path: string): Promise<IpcByteArray> {
    try {
      this.logger.debug('rendering page to image', { path });
      const result = await this.electronApi.renderPageToImage(path);
      if(!result?.length) {
        throw new Error('page rendering failed');
      }

      this.logger.debug('rendering page to image completed', { path, result });
      return result;
    } catch(err: any) {
      this.logger.warn('exception while rendering page to image', err, { path });
      throw new AppException(AppExceptionCodeEnum.ELECTRON_INTEGRATION_ERROR, 'failed to render page', 'error-stub');
    }
  }

  showMessageBox(type: 'info' | 'warning' | 'error', msg: string, title: string | undefined) {
    try {
      this.logger.debug('show message box', { type, msg });
      this.electronApi.showMessageBox(type, msg, title);
    } catch(err: any) {
      this.logger.warn('exception showing message box', err, { type, msg });
    }
  }

  async showConfirmBox<TButton>(msg: string, title: string, buttons: TButton[]): Promise<TButton | undefined> {
    try {
      this.logger.debug('show confirm box', { msg, buttons });
      const result = await this.electronApi.showConfirmBox(msg, title, buttons);
      this.logger.debug('show confirm box', { msg, result });
      return result;
    } catch(err: any) {
      this.logger.warn('exception showing confirm box', err, { msg, buttons });
      return undefined;
    }
  }

  showFatalErrorBox(msg: string) {
    try {
      this.logger.debug('show fatal error box', { msg });
      this.electronApi.showFatalErrorBox(msg);
    } catch(err: any) {
      consola.error('FATAL error', err, { msg });
      try {
        this.logger.error('exception showing fatal error box', err, { msg });
      } finally {
        process.exit(1);
      }
    }
  }

  notifyPageNavigated(page: AppPage): void {
    try {
      this.logger.verbose('notify page navigated', { page });
      this.electronApi.notifyPageNavigated(page);
    } catch(err: any) {
      this.logger.warn('exception while notifying page navigated', err);
      throw new AppException(AppExceptionCodeEnum.ELECTRON_INTEGRATION_ERROR, 'unknown error', 'error-stub');
    }
  }

  notifyThemeChanged(theme: Theme): void {
    try {
      this.logger.verbose('notify theme changed', { theme });
      this.electronApi.notifyThemeChanged(theme);
    } catch(err: any) {
      this.logger.warn('exception while notifying theme changed', err);
      throw new AppException(AppExceptionCodeEnum.ELECTRON_INTEGRATION_ERROR, 'unknown error', 'error-stub');
    }
  }

  notifyNavBarRefreshed(nav: NavProps): void {
    try {
      this.logger.verbose('notify nav bar refreshed');
      this.electronApi.notifyNavBarRefreshed(nav);
    } catch(err: any) {
      this.logger.warn('exception while notifying nav bar refreshed', err);
      throw new AppException(AppExceptionCodeEnum.ELECTRON_INTEGRATION_ERROR, 'unknown error', 'error-stub');
    }
  }
  
  getCurrentNavInfo(router: ReturnType<typeof useRouter>): NavInfo | undefined {
    this.logger.debug('get current nav info');
  
    let result: NavInfo;
  
    const currentUrl = router.currentRoute.value.fullPath;
    let page: HtmlPage | undefined;
  
    try {
      page = lookupPageByUrl(currentUrl);
      if(!page) {
        this.logger.warn('failed to get current nav info - unknown page', undefined, { currentUrl });
        return undefined;
      }
  
      const locale = getLocaleFromUrl(currentUrl) ?? DefaultLocale;
      const url = parseURL(page);
      const preview = (url.search?.length ?? 0) > 0 ? (parseQuery(url.search)[QueryPagePreviewModeParam] === PreviewModeParamEnabledValue)  : false;
      result = {
        page,
        locale,
        preview
      };
    } catch(err: any) {
      this.logger.warn('exception while obtaining current nav info', err, { currentUrl });
      return undefined;
    }
    
    this.logger.debug('current nav info obtained', { result });
    return result;
  }

  onRequestShowExceptionDialog(type: 'warning' | 'error') {
    try {
      this.logger.verbose('on request to show exception dialog', { type });
      const dialogsFacade = getDialogsFacade(this.localizer);
      const msg = this.localizer(getI18nResName2('appErrors', 'unknown'));
      dialogsFacade.showNotification(type, msg);
    } catch(err: any) {
      this.logger.warn('exception while executing request to show exception dialog', err, { type });
    }
  }

  onRequestNavigateToPage(page: AppPage) {  
    try {
      this.logger.verbose('on request to navigate to new page', { page });

      const router = useRouter();
      const nav = this.getCurrentNavInfo(router);
      if(!nav) {
        this.logger.warn('failed to navigate to page - cannot obtain current nav info', undefined, { page });
        return;
      }
  
      const route = withQuery(
        localizePath(page === AppPage.Index ? '/' : getPagePath(page), nav.locale), 
        nav.preview ? (set({}, QueryPagePreviewModeParam, PreviewModeParamEnabledValue)) : {}
      );
      
      this.logger.verbose('pushing route', { route });
      router.push(route)
        .then(() => {
          this.logger.verbose('on request to navigate to new page completed', { page });
        }).catch((err) => {
          this.logger.warn('failed to navigate to page - unknown exception', err, { page });
        });
    } catch(err: any) {
      this.logger.warn('exception while executing request to navigate to new page handler', err, { page });
      throw new AppException(AppExceptionCodeEnum.ELECTRON_INTEGRATION_ERROR, 'page navigation failed', 'error-stub');
    }
  }

  onRequestSetLocale(locale: Locale) {
    vueNextTick(async () => {
      try {
        this.logger.verbose('locale switch request', { locale });

        const route = useRoute();
        const updatedLocation = useLocaleRoute()(route, locale);
        if(!updatedLocation) {
          this.logger.warn('updated location locale is empty', undefined, { locale, route });
          this.onRequestShowExceptionDialog('warning');
          return;
        }
        await navigateTo(updatedLocation, { external: false });
        
        this.logger.verbose('locale switch request completed', { locale });
      } catch(err: any) {
        this.logger.warn('exception while executing locale switch request', err, { locale });
        throw new AppException(AppExceptionCodeEnum.ELECTRON_INTEGRATION_ERROR, 'failed to set locale', 'error-stub');
      }
    });
  }

  onRequestSetTheme(theme: Theme) {
    vueNextTick(() => {
      try {
        this.logger.verbose('theme switch request', { theme });
        const { currentTheme, toggleTheme } = useThemeSettings();
        if(currentTheme.value === theme) {
          this.logger.verbose('requested theme is the same as current, ignoring', { theme });
          return;
        }
        this.logger.verbose('switching to new theme', { theme });
        toggleTheme();
      } catch(err: any) {
        this.logger.warn('exception while executing theme switch request', err, { theme });
        throw new AppException(AppExceptionCodeEnum.ELECTRON_INTEGRATION_ERROR, 'failed to toggle theme', 'error-stub');
      }
    });
  }

  onRequestLogout() {
    vueNextTick(async () => {
      try {
<<<<<<< HEAD
        this.logger.verbose('(ElectronShell) on request to logout');
        const signOutHelper = useSignOut((globalThis as any).$navLinkBuilder);
        this.logger.verbose('(ElectronShell) logging out');
=======
        this.logger.verbose('on request to logout');
        const signOutHelper = useSignOut();
        this.logger.verbose('logging out');
>>>>>>> a8c39b6a
        await signOutHelper.signOut();
      } catch(err: any) {
        this.logger.warn('exception while executing request to logout', err);
        throw new AppException(AppExceptionCodeEnum.ELECTRON_INTEGRATION_ERROR, 'failed to logout', 'error-stub');
      }
    });
    return Promise.resolve();
  }

  registerHook<THook extends keyof ElectronShellHooks = keyof ElectronShellHooks>(name: THook, fn: ElectronShellHooks[THook]): void {
    this.hooks.hook(name, bind(fn, this) as any);
  }

  async callHook<THook extends keyof ElectronShellHooks = keyof ElectronShellHooks>(name: THook, ...params: HookFnParameters<ElectronShellHooks[THook]>): Promise<ReturnType<ElectronShellHooks[THook]> | undefined> {
    try {
      this.logger.verbose('hook callback', { name, params, winTitle: document.title });
      const result = await this.hooks.callHook(name, ...params) as any;
      this.logger.debug('hook callback completed', { name, params, winTitle: document.title, result });
      return result;
    } catch(err: any) {
      this.logger.warn('hook callback failed', err, { name, params, winTitle: document.title });
      throw new AppException(AppExceptionCodeEnum.ELECTRON_INTEGRATION_ERROR, 'unknown error', 'error-stub');
    }
  }
  
  registerHooks() {
    this.logger.debug('registering hooks');
    
    this.registerHook('request:navigate-to-page', this.onRequestNavigateToPage);
    this.electronApi.onRequestNavigateToPage((_, page) => {
      this.callHook('request:navigate-to-page', page);
    });

    this.registerHook('request:show-exception', this.onRequestShowExceptionDialog);
    this.electronApi.onRequestShowExceptionDialog((_, type) => {
      this.callHook('request:show-exception', type);
    });

    this.registerHook('request:set-theme', this.onRequestSetTheme);
    this.electronApi.onRequestSetTheme((_, theme) => {
      this.callHook('request:set-theme', theme);
    });

    this.registerHook('request:set-locale', this.onRequestSetLocale);
    this.electronApi.onRequestSetLocale((_, locale) => {
      this.callHook('request:set-locale', locale);
    });

    this.registerHook('request:logout', this.onRequestLogout);
    this.electronApi.onRequestLogout((_) => {
      this.callHook('request:logout');
    });

    this.logger.debug('hooks were registered');
  }
}<|MERGE_RESOLUTION|>--- conflicted
+++ resolved
@@ -258,15 +258,9 @@
   onRequestLogout() {
     vueNextTick(async () => {
       try {
-<<<<<<< HEAD
-        this.logger.verbose('(ElectronShell) on request to logout');
+        this.logger.verbose('on request to logout');
         const signOutHelper = useSignOut((globalThis as any).$navLinkBuilder);
-        this.logger.verbose('(ElectronShell) logging out');
-=======
-        this.logger.verbose('on request to logout');
-        const signOutHelper = useSignOut();
         this.logger.verbose('logging out');
->>>>>>> a8c39b6a
         await signOutHelper.signOut();
       } catch(err: any) {
         this.logger.warn('exception while executing request to logout', err);
