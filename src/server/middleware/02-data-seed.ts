--- conflicted
+++ resolved
@@ -20,31 +20,19 @@
   return result;
 }
 
-<<<<<<< HEAD
-async function executeDataSeeding(event: H3Event): Promise<void> {
+async function executeDataSeeding(logger: IAppLogger, event: H3Event): Promise<void> {
   consola.info('seeding with sample data - started (may take few minutes)');
 
-  const logger = getCommonServices().getLogger();
-  logger.info(`(data-seed) data seeding - start`);
-=======
-async function executeDataSeeding(logger: IAppLogger, event: H3Event): Promise<void> {
-  logger.info('data seeding - start');
->>>>>>> a8c39b6a
+  logger.info(`data seeding - start`);
   try {
     const dataSeedingLogic = getServerServices()!.getDataSeedingLogic();
     logger.lowerWarnsWithoutErrorLevel(true);
     await dataSeedingLogic.seed(event);
-<<<<<<< HEAD
-    logger.info(`(data-seed) data seeding - completed`);
+    logger.info(`data seeding - completed`);
     consola.info('seeding with sample data - completed');
   } catch(err: any) {
-    logger.error(`(data-seed) data seeding - failed`, err);
+    logger.error(`data seeding - failed`, err);
     consola.error('seeding with sample data - FAILED', err);
-=======
-    logger.info('data seeding - completed');
-  } catch(err: any) {
-    logger.error('data seeding - failed', err);
->>>>>>> a8c39b6a
     throw err;
   } finally {
     logger.lowerWarnsWithoutErrorLevel(false);
@@ -119,16 +107,11 @@
     throw new Error('initial data seeding is required');
   }
 
-<<<<<<< HEAD
-  logger.verbose(`(data-seed) current status=${dbSeedStatus}, url=${event.node.req.url}`);  
+  logger.verbose(`current status=${dbSeedStatus}, url=${event.node.req.url}`);  
 
   const isPrerendering = !!import.meta.prerender;  
 
   if(!isPrerendering && AppConfig.dataSeeding.customLoadingStub) {
-=======
-  logger.verbose('check', { status: dbSeedStatus, url: event.node.req.url });  
-  if(AppConfig.dataSeeding.customLoadingStub) {
->>>>>>> a8c39b6a
     if(dbSeedStatus === 'required') {
       if (!seedMethodExecuted) {
         seedMethodExecuted = true;
