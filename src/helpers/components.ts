--- conflicted
+++ resolved
@@ -1,26 +1,20 @@
-<<<<<<< HEAD
-import { AppExceptionCodeEnum, AppException, type IAppLogger } from '@golobe-demo/shared';
-import type { DatePickerDate } from 'v-calendar/dist/types/src/use/datePicker.js';
-import type Locale from 'v-calendar/dist/types/src/utils/locale.js';
-import isDate from 'lodash-es/isDate';
-import isNumber from 'lodash-es/isNumber';
-import isString from 'lodash-es/isString';
-
-export function datePickerValueToDate(value: DatePickerDate, locale: Locale | undefined, logger: IAppLogger): Date {
-  if(isDate(value)) {
-    logger.debug('(helpers:components) selected value is Date', value);
-    return value;
-  }
-  if(isNumber(value)) {
-    logger.debug('(helpers:components) selected value is number', value);
-    return new Date(value);
-  }
-=======
 import type { ControlKey as ControlKeyGeneral, AppPage, SystemPage, OfferKind, FlightOffersSortFactor, StayOffersSortFactor } from '@golobe-demo/shared';
 import { toShortForm as toShortFormGeneral, areCtrlKeysEqual as areCtrlKeysEqualGeneral }from '@golobe-demo/shared';
 import type { SearchStaysOptionButtonKind } from './constants';
 import type { PropertyGridControlButtonType } from './../types';
 
+
+export const IconSvgCustomizers = {
+  fill(color: string) {
+    return (content: string) => content.replace(/fill="[^"]*"/gi,  `fill="${color}"`);
+  },
+  /**
+   * @param value from 0.0 to 1.0
+   */
+  opacity(value: number) {
+    return (content: string) => content.replace(/fill="/gi,  ` opacity="${value.toFixed(2)}" fill="`);
+  }
+};
 
 export type CommonControls = 
   'Btn' |
@@ -29,9 +23,9 @@
   'Counter' |
   'DatePicker' |
   'DateRangePicker' |
-  'OptionBtnGroup' |
-  'Option' |
-  'CollapsableSection';
+  'TabGroup' |
+  'Tab' |
+  'Accordion';
 
 type KnownControlElements = 
   CommonControls |
@@ -44,7 +38,6 @@
   'Wrapper' |
   'TextBox' |
   'Checkbox' |
-  'Tab' |
   'Input' |
   'ConfirmBox' |
   'Captcha' |
@@ -81,7 +74,7 @@
   'InteractiveMap' |
   'YandexMap' |
   'FilterPanel' | 
-  'DisplayOptions' |
+  'FilterSection' |
   'ListPaging' |
   'FilterVariant' |
   'Filter' |
@@ -114,6 +107,7 @@
   'CityLabel' |
   'SubscribeBox' |
   'Footer' |
+  'NavFooter' |
   'SocialLink' | 
   'Twitter' |
   'YouTube' |
@@ -142,8 +136,6 @@
   'Settings' |
   'Support' |
   'Logout' |
-  'AccountOptionButtonsGroup' |
-  'FavouritesOptionButtonGroup' |
   'TabHistoryOptBtnGrp' |
   'History' |
   'Email' |
@@ -193,6 +185,7 @@
   'SearchPageHead' |
   'Title' |
   'PageSection' |
+  'MdcContentSection' |
   'LetsGoPlaces' |
   'ConfirmPassword' |
   'Submit' |
@@ -200,14 +193,19 @@
   'PerfectTrip' |
   'PopularCity' |
   'ImageLink' |
+  'CompanyReviews' |
   'CompanyReview' |
   'AgreeToPolicies' |
   'RecentSearches' |
   'Layout' |
   'NavBar' |
-  'CookieBanner';
+  'CookieBanner' |
+  'SiteSearchTool' |
+  'SiteSearch' |
+  'CityOffers' |
+  'CityOffersLinks' |
+  'StayParams';
 export type ArbitraryControlElementMarker = KnownControlElements;
->>>>>>> a8c39b6a
 
 type ControlKeyPart = KnownControlElements | number;
 export type ControlKey = ControlKeyGeneral<ControlKeyPart>;
@@ -262,37 +260,6 @@
   return false;
  }
 
-<<<<<<< HEAD
-  logger.debug('(helpers:components) converting selected value', value);
-  let result: Date;
-  if(isString(value)) {
-    result = locale.parseDate(value, locale.masks);
-  } else {
-    const parsed = value ? locale.toDateOrNull(value) : null;
-    if(!parsed) {
-      logger.warn('(helpers:components) failed to parse selected date', null, value);
-      throw new AppException(AppExceptionCodeEnum.UNKNOWN, 'failed to parse selected date', 'error-stub');
-    }        
-    result = parsed;
-  }    
-  logger.debug('(helpers:components) selected value converted', result);
-
-  return result;
-}
-
-export const IconSvgCustomizers = {
-  fill(color: string) {
-    return (content: string) => content.replace(/fill="[^"]*"/gi,  `fill="${color}"`);
-  },
-  /**
-   * @param value from 0.0 to 1.0
-   */
-  opacity(value: number) {
-    return (content: string) => content.replace(/fill="/gi,  ` opacity="${value.toFixed(2)}" fill="`);
-  }
-};
-=======
  const keyLengthDiff = testKey.length - specificControl.length;
  return specificControl.every((kp, idx) => kp === testKey[keyLengthDiff + idx]);
-}
->>>>>>> a8c39b6a
+}