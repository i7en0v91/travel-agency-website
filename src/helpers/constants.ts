import type { ControlKey } from './components';
import { AppPage, MimeTypeWebp } from '@golobe-demo/shared';

export enum DeviceSizeEnum {
  XS = 'XS',
  SM = 'SM',
  MD = 'MD',
  LG = 'LG',
  XL = 'XL',
  XXL = 'XXL'
};
  
export const MinSupportedWidth = 375; // subscribe mailbox control determines
export const MaxSupportedWidth = 1800;

/** breakpoints for adaptive layout in pixels*/
export const DeviceSizeBreakpointsMap: ReadonlyMap<DeviceSizeEnum, number> = 
  new Map<DeviceSizeEnum, number>([
    [DeviceSizeEnum.XS, MinSupportedWidth],
    [DeviceSizeEnum.SM, 550],
    [DeviceSizeEnum.MD, 872],
    [DeviceSizeEnum.LG, 1040],
    [DeviceSizeEnum.XL, 1376],
    [DeviceSizeEnum.XXL, 1536]
  ]);
  
export const CroppingImageDataKey = 'current-cropping-image-data';
export const CroppingImageFormat = MimeTypeWebp;
export const CropperHeightViewportRatio = 0.4;
export const TooltipHideTimeout = 2000;
// TODO: currently it's a quick workaround to fit matched sentences into result box. Better should be dynamically computed based on viewport & font sizes
export const SiteSearchMaxMatchLength: { [P in keyof typeof DeviceSizeEnum]: number } = {
  XS: 35,
  SM: 45,
  MD: 45,
  LG: 60,
  XL: 60,
  XXL: 60
};
export const HashNavigationPageTimeout = 3000;
export const StoreOperationTimeout = 30000;

<<<<<<< HEAD
export const UserAccount = 'Account';
export const UserHistory = 'History';
export const UserPayments = 'Payments';
=======
export const FindFlightsPageCtrlKey: ControlKey = ['Page', 'FindFlights'];
export const FindStaysPageCtrlKey: ControlKey = ['Page', 'FindStays'];
export const UserAccountTabAccount = 'Account';
export const UserAccountTabHistory = 'History';
export const UserAccountTabPayments = 'Payments';
>>>>>>> 1fa37093
export const UserAccountPageCtrlKey: ControlKey = ['Page', 'Account'];
export const UserAccountTabGroup: ControlKey = [...UserAccountPageCtrlKey, 'TabGroup'];
export const UserAccountTabAccount: ControlKey = [...UserAccountTabGroup, 'Account', 'Tab'];
export const UserAccountTabHistory: ControlKey = [...UserAccountTabGroup, 'History', 'Tab'];
export const UserAccountTabPayments: ControlKey = [...UserAccountTabGroup, 'Payments', 'Tab'];

export const HistoryTabGroup: ControlKey = [...UserAccountTabHistory, 'TabGroup'];
export const HistoryTabFlights: ControlKey = [...HistoryTabGroup, 'Flights', 'Tab'];
export const HistoryTabStays: ControlKey = [...HistoryTabGroup, 'Stays', 'Tab'];

export const SearchOffersFilterTabGroupId = 'search-offers-filter-panel-gid';
enum SearchStaysOptionButtonEnum { hotels = 'hotels', motels = 'motels', resorts = 'resorts' };
export type SearchStaysOptionButtonKind = keyof typeof SearchStaysOptionButtonEnum;
export const SearchStaysOptionButtons: SearchStaysOptionButtonKind[] = [
  SearchStaysOptionButtonEnum.hotels, 
  SearchStaysOptionButtonEnum.motels, 
  SearchStaysOptionButtonEnum.resorts
];

export const WorldMapCityLabelFlipX = 0.85;
export const TravelDetailsHtmlAnchor = 'travelDetails';
<<<<<<< HEAD
=======

export const LOADING_STATE = Symbol.for('store-loading');
>>>>>>> 1fa37093
export enum StoreKindEnum {
  SystemConfiguration = 'system-configuration',
  UserNotification = 'user-notification',
  ControlValues = 'control-values',
<<<<<<< HEAD
  EntityCache = 'entity-cache'
}

export const StayReviewEditorHtmlAnchor = 'stayReviewEditor';
export const StayReviewSectionHtmlAnchor = 'stayReviewSection';

export const LocatorClasses = {
  UserAccountPage: 'user-account-page',
  CookieBannerBtn: 'cookie-banner-accept',
  AuthUserMenu: 'nav-user-menu',
  AuthUserMenuPopup: 'nav-user-menu-popup',
  SignInEmail: 'form input[name=\'email\']',
  SignInPassword: 'form input[name=\'password\']',
  SubmitBtn: 'form button[type=\'submit\']',
  TestLocalOAuthBtn: 'oauth-btn-testlocal',
  SearchOffersFlightParams: 'searchoffers-flightparams',
  LocaleToggler: 'locale-toggler',
  NavLogo: 'nav-logo',
  BookingDetails: 'booking-details-page' // see BookingDetailsDivSelector for electron
};

export const ContentPages = {
  pagesWithMdc: [AppPage.Index, AppPage.Privacy, AppPage.Flights, AppPage.Stays],
  fromRoutesRequiringMount: [AppPage.Login, AppPage.EmailVerifyComplete, AppPage.ForgotPassword, AppPage.ForgotPasswordComplete, AppPage.ForgotPasswordSet, AppPage.ForgotPasswordVerify, AppPage.Signup, AppPage.SignupComplete, AppPage.SignupVerify]
};
=======
  EntityCache = 'entity-cache',
  SearchOffers = 'search-offers'
}
>>>>>>> 1fa37093
<|MERGE_RESOLUTION|>--- conflicted
+++ resolved
@@ -40,17 +40,11 @@
 export const HashNavigationPageTimeout = 3000;
 export const StoreOperationTimeout = 30000;
 
-<<<<<<< HEAD
+export const FindFlightsPageCtrlKey: ControlKey = ['Page', 'FindFlights'];
+export const FindStaysPageCtrlKey: ControlKey = ['Page', 'FindStays'];
 export const UserAccount = 'Account';
 export const UserHistory = 'History';
 export const UserPayments = 'Payments';
-=======
-export const FindFlightsPageCtrlKey: ControlKey = ['Page', 'FindFlights'];
-export const FindStaysPageCtrlKey: ControlKey = ['Page', 'FindStays'];
-export const UserAccountTabAccount = 'Account';
-export const UserAccountTabHistory = 'History';
-export const UserAccountTabPayments = 'Payments';
->>>>>>> 1fa37093
 export const UserAccountPageCtrlKey: ControlKey = ['Page', 'Account'];
 export const UserAccountTabGroup: ControlKey = [...UserAccountPageCtrlKey, 'TabGroup'];
 export const UserAccountTabAccount: ControlKey = [...UserAccountTabGroup, 'Account', 'Tab'];
@@ -72,17 +66,13 @@
 
 export const WorldMapCityLabelFlipX = 0.85;
 export const TravelDetailsHtmlAnchor = 'travelDetails';
-<<<<<<< HEAD
-=======
-
 export const LOADING_STATE = Symbol.for('store-loading');
->>>>>>> 1fa37093
 export enum StoreKindEnum {
   SystemConfiguration = 'system-configuration',
   UserNotification = 'user-notification',
   ControlValues = 'control-values',
-<<<<<<< HEAD
-  EntityCache = 'entity-cache'
+  EntityCache = 'entity-cache',
+  SearchOffers = 'search-offers'
 }
 
 export const StayReviewEditorHtmlAnchor = 'stayReviewEditor';
@@ -106,9 +96,4 @@
 export const ContentPages = {
   pagesWithMdc: [AppPage.Index, AppPage.Privacy, AppPage.Flights, AppPage.Stays],
   fromRoutesRequiringMount: [AppPage.Login, AppPage.EmailVerifyComplete, AppPage.ForgotPassword, AppPage.ForgotPasswordComplete, AppPage.ForgotPasswordSet, AppPage.ForgotPasswordVerify, AppPage.Signup, AppPage.SignupComplete, AppPage.SignupVerify]
-};
-=======
-  EntityCache = 'entity-cache',
-  SearchOffers = 'search-offers'
-}
->>>>>>> 1fa37093
+};