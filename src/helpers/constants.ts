--- conflicted
+++ resolved
@@ -75,8 +75,9 @@
   ControlValues = 'control-values',
   EntityCache = 'entity-cache',
   SearchOffers = 'search-offers',
-<<<<<<< HEAD
-  UserAccount = 'user-account'
+  UserAccount = 'user-account',
+  StayReviews = 'stay-reviews',
+  TravelDetails = 'travel-details'
 }
 
 export const StayReviewEditorHtmlAnchor = 'stayReviewEditor';
@@ -100,10 +101,4 @@
 export const ContentPages = {
   pagesWithMdc: [AppPage.Index, AppPage.Privacy, AppPage.Flights, AppPage.Stays],
   fromRoutesRequiringMount: [AppPage.Login, AppPage.EmailVerifyComplete, AppPage.ForgotPassword, AppPage.ForgotPasswordComplete, AppPage.ForgotPasswordSet, AppPage.ForgotPasswordVerify, AppPage.Signup, AppPage.SignupComplete, AppPage.SignupVerify]
-};
-=======
-  UserAccount = 'user-account',
-  StayReviews = 'stay-reviews',
-  TravelDetails = 'travel-details'
-}
->>>>>>> 40a76341
+};