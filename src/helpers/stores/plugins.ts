import type { IAppLogger } from '@golobe-demo/shared';
import { getCommonServices } from './../service-accessors';
import type { PiniaPlugin } from 'pinia';
import{ getStoreLoggingPrefix } from './pinia';
import { StoreKindEnum } from './../../helpers/constants';
import { defaultErrorHandler } from '../exceptions';
import { consola } from 'consola';
<<<<<<< HEAD
import type { useControlValuesStore, ControlValueKey } from '../../stores/control-values-store';
=======
import type { useControlValuesStore } from '../../stores/control-values-store';
import type { useSystemConfigurationStore } from '../../stores/system-configuration-store';
import type { IAppLogger } from '@golobe-demo/shared';
import { getCommonServices } from '../service-accessors';
import { getStoreLoggingPrefix } from './pinia';
>>>>>>> 1fa37093

function isControlValuesStore(store: any): store is ReturnType<typeof useControlValuesStore> {
  return store.$id === StoreKindEnum.ControlValues;
}

function isSystemConfigurationStore(store: any): store is ReturnType<typeof useSystemConfigurationStore> {
  return store.$id === StoreKindEnum.SystemConfiguration;
}

export const CommonStoreProperties: PiniaPlugin = ({ store }) => {
  let storeLogger: IAppLogger | undefined;
  store.$onAction(({
    name,
    store,
    args
  }) => {
    if(store.nuxtApp) {
      return;
    }
    let nuxtApp: ReturnType<typeof useNuxtApp>;
    try {
      nuxtApp = useNuxtApp();  
    } catch(err: any) {
      store.getLogger().warn(`failed to acquire Nuxt app instance`, err, { action: name, args });
      return;
    }
    store.getLogger().verbose(`injecting Nuxt app instance`, { action: name, args });
    store.nuxtApp = markRaw(nuxtApp);
  });

  store.displayError = markRaw((err: any) => {
    defaultErrorHandler(err, import.meta.client ? { nuxtApp: useNuxtApp() } : {});
  });
  store.getLogger = markRaw((): IAppLogger => {
    if(!storeLogger) {
      storeLogger = getCommonServices().getLogger().addContextProps({ component: getStoreLoggingPrefix(store.$id) });
    };
    return storeLogger;
  });
};

export const SystemConfigurationStoreResetWarning: PiniaPlugin = ({ store }) => {
  if(!isSystemConfigurationStore(store)) {
    return;
  }

  const originalReset = store.$reset.bind(store);
  return {
    $reset() {
      originalReset();
      store.s_imagesConfig = store.clientSetupVariables().fallbackImageCategories;
      consola.warn(`resetting [${StoreKindEnum.SystemConfiguration}] store state is not desired`);
    },
    displayError: store.displayError,
    getLogger: store.getLogger,
    nuxtApp: store.nuxtApp
  };
};

export const ControlValuesStoreCustomReset: PiniaPlugin = ({ store }) => {
  if(!isControlValuesStore(store)) {
    return;
  }

  return {
    $reset() {
      const allKeys = [...store.values.values()].map(ev => ev.fullKey);
      for(const key of allKeys) {
        store.resetToDefault(key);
      }
    },
    displayError: store.displayError,
    getLogger: store.getLogger,
    nuxtApp: store.nuxtApp
  };
};<|MERGE_RESOLUTION|>--- conflicted
+++ resolved
@@ -5,15 +5,8 @@
 import { StoreKindEnum } from './../../helpers/constants';
 import { defaultErrorHandler } from '../exceptions';
 import { consola } from 'consola';
-<<<<<<< HEAD
-import type { useControlValuesStore, ControlValueKey } from '../../stores/control-values-store';
-=======
 import type { useControlValuesStore } from '../../stores/control-values-store';
 import type { useSystemConfigurationStore } from '../../stores/system-configuration-store';
-import type { IAppLogger } from '@golobe-demo/shared';
-import { getCommonServices } from '../service-accessors';
-import { getStoreLoggingPrefix } from './pinia';
->>>>>>> 1fa37093
 
 function isControlValuesStore(store: any): store is ReturnType<typeof useControlValuesStore> {
   return store.$id === StoreKindEnum.ControlValues;
