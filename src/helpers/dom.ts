<<<<<<< HEAD
import { type Timestamp, type ImageCategory, clampTextLine, AppPage, getI18nResName2, getI18nResName3, type Theme, QueryPagePreviewModeParam, PreviewModeParamEnabledValue, type IImageEntitySrc } from '@golobe-demo/shared';
=======
import { type IAppLogger, type Theme, QueryPagePreviewModeParam, PreviewModeParamEnabledValue, AppConfig } from '@golobe-demo/shared';
>>>>>>> a8c39b6a
import { DeviceSizeEnum, DeviceSizeBreakpointsMap } from './../helpers/constants';
import { ApiEndpointImage } from './../server/api-definitions';
import orderBy from 'lodash-es/orderBy';
import { withQuery, parseURL, stringifyParsedURL, stringifyQuery } from 'ufo';
import set from 'lodash-es/set';

<<<<<<< HEAD
export function getLastSelectedTabStorageKey (tabCtrlKey: string) {
  return `lastSelTab:${tabCtrlKey}`;
}

=======
>>>>>>> a8c39b6a
export function isInViewport (element: HTMLElement, includeVeticallyScrollableTo = false) {
  const rect = element.getBoundingClientRect();
  const html = document.documentElement;
  const separatedByXaxis = rect.bottom < 0 || rect.top > (window.innerHeight || html.clientHeight);
  const separatedByYaxis = rect.right < 0 || rect.left > (window.innerWidth || html.clientWidth);
  const res = (!separatedByXaxis || includeVeticallyScrollableTo) && !separatedByYaxis;
  return res;
}

export function getCurrentThemeSettings () {
  return (document.documentElement.dataset.theme as Theme);
};

export function setCurrentThemeSettings (value: Theme) {
  document.documentElement.dataset.theme = value;
  document.documentElement.classList.remove('dark', 'light');
  document.documentElement.classList.add(value);
};

export function formatAuthCallbackUrl (url: string, preivewMode: boolean): string {
  if(!url || url === '/') {
    return '/';
  }

  const parsedUrl = parseURL(url);
  parsedUrl.host = parsedUrl.protocol = undefined;
  if(preivewMode) {
    parsedUrl.search = stringifyQuery(set({}, QueryPagePreviewModeParam, PreviewModeParamEnabledValue));
  }
  const urlWithoutHost = stringifyParsedURL(parsedUrl);
  return urlWithoutHost.startsWith('/') ? urlWithoutHost : `/${urlWithoutHost}`;
}

export function formatImageEntityUrl(imageEntity: IImageEntitySrc, category: ImageCategory, scale?: number, preview: boolean = false) {
  return formatImageUrl(imageEntity.slug, category, imageEntity.timestamp, scale, preview);
}

export function formatImageUrl(slug: string, category: ImageCategory, timestamp?: Timestamp, scale?: number, preview: boolean = false) {
  const query = {
    ...(timestamp ? { t: timestamp } : {}),
    ...(preview ? set({}, QueryPagePreviewModeParam, PreviewModeParamEnabledValue) : {}),
    ...(scale ? { scale } : {}),
    slug, 
    category: category.valueOf(),
  };
  return withQuery(`/${ApiEndpointImage}`, query);
}

<<<<<<< HEAD
=======
function getPopperId (elem: HTMLElement): string | undefined {
  if (elem.classList.contains('v-popper__popper')) {
    return undefined;
  }

  const anchorAttr = elem.dataset.popperAnchor as string;
  if (anchorAttr?.length > 0) {
    return anchorAttr;
  }

  const parentElem = elem.parentElement as HTMLElement;
  if (!parentElem) {
    return undefined;
  }
  return getPopperId(parentElem);
}

/**
 * Processes focusable HTML elements on page and fills tabIndex property in order - first from left to right then top to bottom.
 * Handles dropdown menus, hidden parents e.t.c
 * @param excludeModalWindowElements Workaround to make modal window controls ( e.g. @see useConfirmBox ) tabbale when on webkit engine.
 * If true - autodetects modal container and excludes all inner controls from indexation
 */
function doUpdateTabIndices (excludeModalWindowElements: boolean = true) {
  const logger = getLogger();
  if (!document) {
    logger.verbose('tab indices - nothing to update');
    return;
  }

  const allPotentiallyTabbableElems = [
    ...document.getElementsByTagName('a'),
    ...([...document.getElementsByTagName('input')].filter(e => !e.className.includes('checkbox-input-val'))),
    ...document.getElementsByTagName('button'),
    ...([...document.getElementsByClassName('checkbox')].map(e => e as HTMLElement)),
    ...([...document.getElementsByClassName('tabbable')].map(e => e as HTMLElement))
  ].filter(e => e.className && (!e.hasAttribute('disabled') || e.getAttribute('disabled')?.toLowerCase() === 'false'));

  const unreachableElements = [] as HTMLElement[];
  const tabbableElements = [] as HTMLElement[];

  const disabledTabbableElements = allPotentiallyTabbableElems.filter(e => e.classList.contains('nontabbable') || e.classList.contains('disabled'));
  allPotentiallyTabbableElems.forEach((e) => {
    if ((excludeModalWindowElements && hasModalParent(e)) || isReCAPTCHAElement(e)) {
      return;
    }

    if (isElementVisible(e) && !disabledTabbableElements.includes(e)) {
      tabbableElements.push(e);
    } else {
      unreachableElements.push(e);
    }
  });

  if (!AppConfig.enableHtmlTabIndex) {
    allPotentiallyTabbableElems.forEach((e) => {
      if (e.attributes.getNamedItem('tabIndex')) {
        e.attributes.removeNamedItem('tabIndex');
      }
    });
    unreachableElements.forEach((e) => { e.tabIndex = -1; });
    logger.verbose('tab indices - turned off in config', { totalElements: allPotentiallyTabbableElems.length });
    return;
  }

  /** Popper groupings - dropdowns & menus */
  const popperGroupings = groupBy(tabbableElements
    .map((e) => { return { e, groupId: getPopperId(e) }; })
    .filter(t => t.groupId), (i) => { return i.groupId!; });
  const allGroupIds = keys(popperGroupings);
  let popperGroupingsByAnchor = allGroupIds.map((gid) => {
    const groupElements = popperGroupings[gid].map((g) => { return { e: g.e, y: g.e.getBoundingClientRect().top }; });
    const anchorElement = document.getElementById(gid);
    return {
      anchor: anchorElement,
      groupElements
    };
  });
  popperGroupingsByAnchor = popperGroupingsByAnchor.filter(g => g.anchor);

  const allPopperElements = flatten(popperGroupingsByAnchor.map(g => g.groupElements));
  allPopperElements.forEach((e) => {
    let elemIdx = tabbableElements.indexOf(e.e);
    while (elemIdx >= 0) {
      tabbableElements.splice(elemIdx, 1);
      elemIdx = tabbableElements.indexOf(e.e);
    }
  });

  /** Abstract HTML element groupings - e.g. footer sections links */
  const tabbableGroupings = groupBy(tabbableElements
    .map((e) => { return { e, groupId: getTabbableGroupId(e) }; })
    .filter(t => t.groupId), (i) => { return i.groupId!; });
  const allTabbableGroupingIds = keys(tabbableGroupings);
  const allTabbableGroupingsElements = flatten(allTabbableGroupingIds.map(gid => tabbableGroupings[gid]));
  allTabbableGroupingsElements.forEach((e) => {
    let elemIdx = tabbableElements.indexOf(e.e);
    while (elemIdx >= 0) {
      tabbableElements.splice(elemIdx, 1);
      elemIdx = tabbableElements.indexOf(e.e);
    }
  });
  for (let i = 0; i < allTabbableGroupingIds.length; i++) {
    const groupElements = tabbableGroupings[allTabbableGroupingIds[i]];
    if (!groupElements.length) {
      continue;
    }
    let topElement = groupElements[0];
    let topY = topElement.e.getBoundingClientRect().y;
    for (let j = 1; j < groupElements.length; j++) {
      const nextTopY = groupElements[j].e.getBoundingClientRect().y;
      if (nextTopY < topY) {
        topY = nextTopY;
        topElement = groupElements[j];
      }
    }
    tabbableElements.push(topElement.e);
  }

  /** update tab indices */
  if (tabbableElements.length) {
    const elemRects = tabbableElements.map((e) => {
      const rect = e.getBoundingClientRect();
      return { x: rect.left, y: rect.top, width: rect.width, height: rect.height, e };
    });

    const tabbableLastIdx = range(0, tabbableElements.length).filter(idx => tabbableElements[idx].className.includes('tabbable-last'));

    const normallyTabbableRects = elemRects.filter((_, idx) => !tabbableLastIdx.includes(idx));
    const normallyTabbableIndices = calculateTabIndicies(normallyTabbableRects, 30);
    const lastTabbableRects = elemRects.filter((_, idx) => tabbableLastIdx.includes(idx));
    const tabbableLastIndices = calculateTabIndicies(lastTabbableRects, 30);
    if (tabbableLastIndices.length) {
      const tabbableLastIdxShift = Math.max(...normallyTabbableIndices);
      for (let i = 0; i < tabbableLastIndices.length; i++) {
        tabbableLastIndices[i] += tabbableLastIdxShift;
      }
    }

    const elemOrdered = orderBy(zip(
      [...normallyTabbableIndices, ...tabbableLastIndices],
      [...normallyTabbableRects, ...lastTabbableRects])
      .map((t) => { return { tabIndex: t[0], elemRect: t[1]! }; }), ['tabIndex'], ['asc']);

    let idxShiftCount = 1; // start tabindexes from 1 to deal with <body> focusing after navigating from tabindex="0"
    elemOrdered.forEach((e, idx) => {
      const popperGrouping = popperGroupingsByAnchor.find(a => a.anchor === e.elemRect.e);
      const tabbableGroupingId = getTabbableGroupId(e.elemRect.e);
      const tabbableGrouping = tabbableGroupingId ? tabbableGroupings[tabbableGroupingId] : undefined;
      const anchorIdx = idx + idxShiftCount;
      if (popperGrouping) {
        e.elemRect.e.tabIndex = idx + idxShiftCount;
        const groupElements = orderBy(popperGrouping.groupElements, ['y'], ['asc']);
        groupElements.forEach((ge, gidx) => { ge.e.tabIndex = gidx + anchorIdx + 1; });
        idxShiftCount += popperGrouping.groupElements.length;
      } else if (tabbableGrouping) {
        const groupElemRects = tabbableGrouping.map((e) => {
          const rect = e.e.getBoundingClientRect();
          return { x: rect.left, y: rect.top, width: rect.width, height: rect.height, e };
        });
        const groupElemTabIndices = calculateTabIndicies(groupElemRects, 15); // 15px - for footer links
        groupElemTabIndices.forEach((elemIdx, tabIndex) => { groupElemRects[tabIndex].e.e.tabIndex = elemIdx - 1 + anchorIdx; });
        idxShiftCount += groupElemTabIndices.length;
      } else {
        e.elemRect.e.tabIndex = idx + idxShiftCount;
      }
    });
  }
  unreachableElements.forEach((e) => { e.tabIndex = -1; });
  const totalGroups = popperGroupingsByAnchor.length + allTabbableGroupingIds.length;
  logger.verbose('tab indices - total', { elements: tabbableElements.length, groups: totalGroups });
}

export const TabIndicesUpdateDefaultTimeout = 100;
export const updateTabIndices = throttle(doUpdateTabIndices, 1000, { leading: true, trailing: true });

>>>>>>> a8c39b6a
export function getPreferredTheme (): Theme | undefined {
  if (window.matchMedia && window.matchMedia('(prefers-color-scheme)').media !== 'not all') {
    if (window.matchMedia('(prefers-color-scheme: light)').matches) {
      return 'light';
    } else {
      return 'dark';
    }
  }
  return undefined;
};

export function isPrefersReducedMotionEnabled (): boolean {
  const mediaQueryResult = window.matchMedia ? window.matchMedia('(prefers-reduced-motion)') : undefined;
  return mediaQueryResult !== undefined && (mediaQueryResult.media === 'reduce' || (mediaQueryResult.matches && mediaQueryResult.media === '(prefers-reduced-motion)'));
}

export function getCurrentDeviceSize (): DeviceSizeEnum {
  const deviceSizesOrdered = orderBy(Object.values(DeviceSizeEnum).map((x) => { return { value: x, width: DeviceSizeBreakpointsMap.get(x)! }; }), ['width'], ['desc']);
  for (let i = 0; i < deviceSizesOrdered.length; i++) {
    const deviceSize = deviceSizesOrdered[i];
    const mediaQuery = window.matchMedia(`only screen and (min-width: ${deviceSize.width}px)`);
    if (mediaQuery.matches) {
      return deviceSize.value;
    }
  }
  return DeviceSizeEnum.XS;
}

<<<<<<< HEAD
export function getUserMenuLinksInfo() {
  return [
    [{
      kind: 'avatar',
      labelResName: undefined,
      icon: undefined,
      toPage: undefined
    }], 
    [{
      kind: 'account',
      labelResName: getI18nResName3('nav', 'userBox', 'myAccount'),
      toPage: AppPage.Account,
      icon: 'i-heroicons-user-20-solid'
    },{
      kind: 'favourites',
      labelResName: getI18nResName3('nav', 'userBox', 'favourites'),
      toPage: AppPage.Favourites,
      icon: 'i-heroicons-heart-solid'
    },{
      kind: 'payments',
      labelResName: getI18nResName3('nav', 'userBox', 'payments'),
      icon: 'i-mdi-credit-card',
      toPage: undefined
    },{
      kind: 'settings',
      labelResName: getI18nResName3('nav', 'userBox', 'settings'),
      icon: 'i-material-symbols-settings',
      toPage: undefined
    }],
    [],
    [{
      kind: 'support',
      labelResName: getI18nResName3('nav', 'userBox', 'support'),
      icon: 'i-material-symbols-support',
      toPage: undefined
    },{
      kind: 'signout',
      labelResName: getI18nResName3('nav', 'userBox', 'logout'),
      icon: 'i-heroicons-solid-login',
      toPage: undefined
    }]
  ];
}

export function getNavMenuLinksInfo(isHorizontalNav: boolean) {
  return [[{ 
    kind: 'nav-logo' as const,
    authStatus: undefined,
    verticalNav: false,
    showOnErrorPage: true
  },{
    kind: 'nav-toggler' as const,
    authStatus: undefined,
    verticalNav: false,
    showOnErrorPage: true
  },{ 
    kind: 'flights' as const,
    labelResName: getI18nResName2('nav', 'findFlights'),
    icon: 'i-material-symbols-flight',
    iconClass: isHorizontalNav ? 'w-0 lg:w-6' : undefined,
    toPage: AppPage.Flights,
    authStatus: undefined,
    verticalNav: 1,
    showOnErrorPage: true
  },{ 
    kind: 'stays' as const,
    labelResName: getI18nResName2('nav', 'findStays'),
    icon: 'i-material-symbols-bed',
    iconClass: isHorizontalNav ? 'w-0 lg:w-6' : undefined,
    toPage: AppPage.Stays,
    authStatus: undefined,
    verticalNav: 2,
    showOnErrorPage: true
  },{
    kind: 'site-search' as const,
    labelResName: isHorizontalNav ? undefined : getI18nResName3('nav', 'search', 'navItem'),
    icon: isHorizontalNav ? undefined : 'i-heroicons-magnifying-glass',
    iconClass: undefined,
    authStatus: undefined,
    verticalNav: 3,
    showOnErrorPage: true
  }],[{
    kind: 'favourites' as const,
    labelResName: getI18nResName3('nav', 'userBox', 'favourites'),
    icon: 'i-heroicons-heart-solid',
    iconClass: isHorizontalNav ? 'w-0 lg:w-6' : undefined,
    toPage: AppPage.Favourites,
    authStatus: true,
    verticalNav: false,
    showOnErrorPage: false
  },{
    kind: 'locale-switcher' as const,
    authStatus: undefined,
    verticalNav: false,
    showOnErrorPage: false
  },{
    kind: 'theme-switcher' as const,
    authStatus: undefined,
    verticalNav: false,
    showOnErrorPage: false
  },{
    kind: 'login' as const,
    labelResName: getI18nResName2('nav', 'login'),
    icon: 'i-heroicons-solid-login',
    iconClass: isHorizontalNav ? 'hidden' : 'rotate-180',
    authStatus: false,
    verticalNav: 4,
    showOnErrorPage: false
  },{
    kind: 'signup' as const,
    labelResName: getI18nResName2('nav', 'signUp'),
    icon: 'i-mdi-light-account',
    iconClass: isHorizontalNav ? 'hidden' : undefined,
    authStatus: false,
    verticalNav: 5,
    showOnErrorPage: false
  },{ 
    kind: 'nav-user' as const,
    authStatus: true,
    verticalNav: false,
    showOnErrorPage: false
  }]];
}

export function formatAvatarLabel(firstName: string | undefined, lastName: string | undefined) {
  return `${clampTextLine(`${firstName ?? '' }`, 30)} ${(lastName ? `${lastName.substring(0, 1).toUpperCase()}.`: '')}`;
}

  

=======
let logger: IAppLogger | undefined;
function getLogger(): IAppLogger {
  if(!logger) {
    logger = getCommonServices().getLogger().addContextProps({ component: 'DomHelper' });
  }
  return logger;
}
>>>>>>> a8c39b6a
<|MERGE_RESOLUTION|>--- conflicted
+++ resolved
@@ -1,413 +1,213 @@
-<<<<<<< HEAD
-import { type Timestamp, type ImageCategory, clampTextLine, AppPage, getI18nResName2, getI18nResName3, type Theme, QueryPagePreviewModeParam, PreviewModeParamEnabledValue, type IImageEntitySrc } from '@golobe-demo/shared';
-=======
-import { type IAppLogger, type Theme, QueryPagePreviewModeParam, PreviewModeParamEnabledValue, AppConfig } from '@golobe-demo/shared';
->>>>>>> a8c39b6a
-import { DeviceSizeEnum, DeviceSizeBreakpointsMap } from './../helpers/constants';
-import { ApiEndpointImage } from './../server/api-definitions';
-import orderBy from 'lodash-es/orderBy';
-import { withQuery, parseURL, stringifyParsedURL, stringifyQuery } from 'ufo';
-import set from 'lodash-es/set';
-
-<<<<<<< HEAD
-export function getLastSelectedTabStorageKey (tabCtrlKey: string) {
-  return `lastSelTab:${tabCtrlKey}`;
-}
-
-=======
->>>>>>> a8c39b6a
-export function isInViewport (element: HTMLElement, includeVeticallyScrollableTo = false) {
-  const rect = element.getBoundingClientRect();
-  const html = document.documentElement;
-  const separatedByXaxis = rect.bottom < 0 || rect.top > (window.innerHeight || html.clientHeight);
-  const separatedByYaxis = rect.right < 0 || rect.left > (window.innerWidth || html.clientWidth);
-  const res = (!separatedByXaxis || includeVeticallyScrollableTo) && !separatedByYaxis;
-  return res;
-}
-
-export function getCurrentThemeSettings () {
-  return (document.documentElement.dataset.theme as Theme);
-};
-
-export function setCurrentThemeSettings (value: Theme) {
-  document.documentElement.dataset.theme = value;
-  document.documentElement.classList.remove('dark', 'light');
-  document.documentElement.classList.add(value);
-};
-
-export function formatAuthCallbackUrl (url: string, preivewMode: boolean): string {
-  if(!url || url === '/') {
-    return '/';
-  }
-
-  const parsedUrl = parseURL(url);
-  parsedUrl.host = parsedUrl.protocol = undefined;
-  if(preivewMode) {
-    parsedUrl.search = stringifyQuery(set({}, QueryPagePreviewModeParam, PreviewModeParamEnabledValue));
-  }
-  const urlWithoutHost = stringifyParsedURL(parsedUrl);
-  return urlWithoutHost.startsWith('/') ? urlWithoutHost : `/${urlWithoutHost}`;
-}
-
-export function formatImageEntityUrl(imageEntity: IImageEntitySrc, category: ImageCategory, scale?: number, preview: boolean = false) {
-  return formatImageUrl(imageEntity.slug, category, imageEntity.timestamp, scale, preview);
-}
-
-export function formatImageUrl(slug: string, category: ImageCategory, timestamp?: Timestamp, scale?: number, preview: boolean = false) {
-  const query = {
-    ...(timestamp ? { t: timestamp } : {}),
-    ...(preview ? set({}, QueryPagePreviewModeParam, PreviewModeParamEnabledValue) : {}),
-    ...(scale ? { scale } : {}),
-    slug, 
-    category: category.valueOf(),
-  };
-  return withQuery(`/${ApiEndpointImage}`, query);
-}
-
-<<<<<<< HEAD
-=======
-function getPopperId (elem: HTMLElement): string | undefined {
-  if (elem.classList.contains('v-popper__popper')) {
-    return undefined;
-  }
-
-  const anchorAttr = elem.dataset.popperAnchor as string;
-  if (anchorAttr?.length > 0) {
-    return anchorAttr;
-  }
-
-  const parentElem = elem.parentElement as HTMLElement;
-  if (!parentElem) {
-    return undefined;
-  }
-  return getPopperId(parentElem);
-}
-
-/**
- * Processes focusable HTML elements on page and fills tabIndex property in order - first from left to right then top to bottom.
- * Handles dropdown menus, hidden parents e.t.c
- * @param excludeModalWindowElements Workaround to make modal window controls ( e.g. @see useConfirmBox ) tabbale when on webkit engine.
- * If true - autodetects modal container and excludes all inner controls from indexation
- */
-function doUpdateTabIndices (excludeModalWindowElements: boolean = true) {
-  const logger = getLogger();
-  if (!document) {
-    logger.verbose('tab indices - nothing to update');
-    return;
-  }
-
-  const allPotentiallyTabbableElems = [
-    ...document.getElementsByTagName('a'),
-    ...([...document.getElementsByTagName('input')].filter(e => !e.className.includes('checkbox-input-val'))),
-    ...document.getElementsByTagName('button'),
-    ...([...document.getElementsByClassName('checkbox')].map(e => e as HTMLElement)),
-    ...([...document.getElementsByClassName('tabbable')].map(e => e as HTMLElement))
-  ].filter(e => e.className && (!e.hasAttribute('disabled') || e.getAttribute('disabled')?.toLowerCase() === 'false'));
-
-  const unreachableElements = [] as HTMLElement[];
-  const tabbableElements = [] as HTMLElement[];
-
-  const disabledTabbableElements = allPotentiallyTabbableElems.filter(e => e.classList.contains('nontabbable') || e.classList.contains('disabled'));
-  allPotentiallyTabbableElems.forEach((e) => {
-    if ((excludeModalWindowElements && hasModalParent(e)) || isReCAPTCHAElement(e)) {
-      return;
-    }
-
-    if (isElementVisible(e) && !disabledTabbableElements.includes(e)) {
-      tabbableElements.push(e);
-    } else {
-      unreachableElements.push(e);
-    }
-  });
-
-  if (!AppConfig.enableHtmlTabIndex) {
-    allPotentiallyTabbableElems.forEach((e) => {
-      if (e.attributes.getNamedItem('tabIndex')) {
-        e.attributes.removeNamedItem('tabIndex');
-      }
-    });
-    unreachableElements.forEach((e) => { e.tabIndex = -1; });
-    logger.verbose('tab indices - turned off in config', { totalElements: allPotentiallyTabbableElems.length });
-    return;
-  }
-
-  /** Popper groupings - dropdowns & menus */
-  const popperGroupings = groupBy(tabbableElements
-    .map((e) => { return { e, groupId: getPopperId(e) }; })
-    .filter(t => t.groupId), (i) => { return i.groupId!; });
-  const allGroupIds = keys(popperGroupings);
-  let popperGroupingsByAnchor = allGroupIds.map((gid) => {
-    const groupElements = popperGroupings[gid].map((g) => { return { e: g.e, y: g.e.getBoundingClientRect().top }; });
-    const anchorElement = document.getElementById(gid);
-    return {
-      anchor: anchorElement,
-      groupElements
-    };
-  });
-  popperGroupingsByAnchor = popperGroupingsByAnchor.filter(g => g.anchor);
-
-  const allPopperElements = flatten(popperGroupingsByAnchor.map(g => g.groupElements));
-  allPopperElements.forEach((e) => {
-    let elemIdx = tabbableElements.indexOf(e.e);
-    while (elemIdx >= 0) {
-      tabbableElements.splice(elemIdx, 1);
-      elemIdx = tabbableElements.indexOf(e.e);
-    }
-  });
-
-  /** Abstract HTML element groupings - e.g. footer sections links */
-  const tabbableGroupings = groupBy(tabbableElements
-    .map((e) => { return { e, groupId: getTabbableGroupId(e) }; })
-    .filter(t => t.groupId), (i) => { return i.groupId!; });
-  const allTabbableGroupingIds = keys(tabbableGroupings);
-  const allTabbableGroupingsElements = flatten(allTabbableGroupingIds.map(gid => tabbableGroupings[gid]));
-  allTabbableGroupingsElements.forEach((e) => {
-    let elemIdx = tabbableElements.indexOf(e.e);
-    while (elemIdx >= 0) {
-      tabbableElements.splice(elemIdx, 1);
-      elemIdx = tabbableElements.indexOf(e.e);
-    }
-  });
-  for (let i = 0; i < allTabbableGroupingIds.length; i++) {
-    const groupElements = tabbableGroupings[allTabbableGroupingIds[i]];
-    if (!groupElements.length) {
-      continue;
-    }
-    let topElement = groupElements[0];
-    let topY = topElement.e.getBoundingClientRect().y;
-    for (let j = 1; j < groupElements.length; j++) {
-      const nextTopY = groupElements[j].e.getBoundingClientRect().y;
-      if (nextTopY < topY) {
-        topY = nextTopY;
-        topElement = groupElements[j];
-      }
-    }
-    tabbableElements.push(topElement.e);
-  }
-
-  /** update tab indices */
-  if (tabbableElements.length) {
-    const elemRects = tabbableElements.map((e) => {
-      const rect = e.getBoundingClientRect();
-      return { x: rect.left, y: rect.top, width: rect.width, height: rect.height, e };
-    });
-
-    const tabbableLastIdx = range(0, tabbableElements.length).filter(idx => tabbableElements[idx].className.includes('tabbable-last'));
-
-    const normallyTabbableRects = elemRects.filter((_, idx) => !tabbableLastIdx.includes(idx));
-    const normallyTabbableIndices = calculateTabIndicies(normallyTabbableRects, 30);
-    const lastTabbableRects = elemRects.filter((_, idx) => tabbableLastIdx.includes(idx));
-    const tabbableLastIndices = calculateTabIndicies(lastTabbableRects, 30);
-    if (tabbableLastIndices.length) {
-      const tabbableLastIdxShift = Math.max(...normallyTabbableIndices);
-      for (let i = 0; i < tabbableLastIndices.length; i++) {
-        tabbableLastIndices[i] += tabbableLastIdxShift;
-      }
-    }
-
-    const elemOrdered = orderBy(zip(
-      [...normallyTabbableIndices, ...tabbableLastIndices],
-      [...normallyTabbableRects, ...lastTabbableRects])
-      .map((t) => { return { tabIndex: t[0], elemRect: t[1]! }; }), ['tabIndex'], ['asc']);
-
-    let idxShiftCount = 1; // start tabindexes from 1 to deal with <body> focusing after navigating from tabindex="0"
-    elemOrdered.forEach((e, idx) => {
-      const popperGrouping = popperGroupingsByAnchor.find(a => a.anchor === e.elemRect.e);
-      const tabbableGroupingId = getTabbableGroupId(e.elemRect.e);
-      const tabbableGrouping = tabbableGroupingId ? tabbableGroupings[tabbableGroupingId] : undefined;
-      const anchorIdx = idx + idxShiftCount;
-      if (popperGrouping) {
-        e.elemRect.e.tabIndex = idx + idxShiftCount;
-        const groupElements = orderBy(popperGrouping.groupElements, ['y'], ['asc']);
-        groupElements.forEach((ge, gidx) => { ge.e.tabIndex = gidx + anchorIdx + 1; });
-        idxShiftCount += popperGrouping.groupElements.length;
-      } else if (tabbableGrouping) {
-        const groupElemRects = tabbableGrouping.map((e) => {
-          const rect = e.e.getBoundingClientRect();
-          return { x: rect.left, y: rect.top, width: rect.width, height: rect.height, e };
-        });
-        const groupElemTabIndices = calculateTabIndicies(groupElemRects, 15); // 15px - for footer links
-        groupElemTabIndices.forEach((elemIdx, tabIndex) => { groupElemRects[tabIndex].e.e.tabIndex = elemIdx - 1 + anchorIdx; });
-        idxShiftCount += groupElemTabIndices.length;
-      } else {
-        e.elemRect.e.tabIndex = idx + idxShiftCount;
-      }
-    });
-  }
-  unreachableElements.forEach((e) => { e.tabIndex = -1; });
-  const totalGroups = popperGroupingsByAnchor.length + allTabbableGroupingIds.length;
-  logger.verbose('tab indices - total', { elements: tabbableElements.length, groups: totalGroups });
-}
-
-export const TabIndicesUpdateDefaultTimeout = 100;
-export const updateTabIndices = throttle(doUpdateTabIndices, 1000, { leading: true, trailing: true });
-
->>>>>>> a8c39b6a
-export function getPreferredTheme (): Theme | undefined {
-  if (window.matchMedia && window.matchMedia('(prefers-color-scheme)').media !== 'not all') {
-    if (window.matchMedia('(prefers-color-scheme: light)').matches) {
-      return 'light';
-    } else {
-      return 'dark';
-    }
-  }
-  return undefined;
-};
-
-export function isPrefersReducedMotionEnabled (): boolean {
-  const mediaQueryResult = window.matchMedia ? window.matchMedia('(prefers-reduced-motion)') : undefined;
-  return mediaQueryResult !== undefined && (mediaQueryResult.media === 'reduce' || (mediaQueryResult.matches && mediaQueryResult.media === '(prefers-reduced-motion)'));
-}
-
-export function getCurrentDeviceSize (): DeviceSizeEnum {
-  const deviceSizesOrdered = orderBy(Object.values(DeviceSizeEnum).map((x) => { return { value: x, width: DeviceSizeBreakpointsMap.get(x)! }; }), ['width'], ['desc']);
-  for (let i = 0; i < deviceSizesOrdered.length; i++) {
-    const deviceSize = deviceSizesOrdered[i];
-    const mediaQuery = window.matchMedia(`only screen and (min-width: ${deviceSize.width}px)`);
-    if (mediaQuery.matches) {
-      return deviceSize.value;
-    }
-  }
-  return DeviceSizeEnum.XS;
-}
-
-<<<<<<< HEAD
-export function getUserMenuLinksInfo() {
-  return [
-    [{
-      kind: 'avatar',
-      labelResName: undefined,
-      icon: undefined,
-      toPage: undefined
-    }], 
-    [{
-      kind: 'account',
-      labelResName: getI18nResName3('nav', 'userBox', 'myAccount'),
-      toPage: AppPage.Account,
-      icon: 'i-heroicons-user-20-solid'
-    },{
-      kind: 'favourites',
-      labelResName: getI18nResName3('nav', 'userBox', 'favourites'),
-      toPage: AppPage.Favourites,
-      icon: 'i-heroicons-heart-solid'
-    },{
-      kind: 'payments',
-      labelResName: getI18nResName3('nav', 'userBox', 'payments'),
-      icon: 'i-mdi-credit-card',
-      toPage: undefined
-    },{
-      kind: 'settings',
-      labelResName: getI18nResName3('nav', 'userBox', 'settings'),
-      icon: 'i-material-symbols-settings',
-      toPage: undefined
-    }],
-    [],
-    [{
-      kind: 'support',
-      labelResName: getI18nResName3('nav', 'userBox', 'support'),
-      icon: 'i-material-symbols-support',
-      toPage: undefined
-    },{
-      kind: 'signout',
-      labelResName: getI18nResName3('nav', 'userBox', 'logout'),
-      icon: 'i-heroicons-solid-login',
-      toPage: undefined
-    }]
-  ];
-}
-
-export function getNavMenuLinksInfo(isHorizontalNav: boolean) {
-  return [[{ 
-    kind: 'nav-logo' as const,
-    authStatus: undefined,
-    verticalNav: false,
-    showOnErrorPage: true
-  },{
-    kind: 'nav-toggler' as const,
-    authStatus: undefined,
-    verticalNav: false,
-    showOnErrorPage: true
-  },{ 
-    kind: 'flights' as const,
-    labelResName: getI18nResName2('nav', 'findFlights'),
-    icon: 'i-material-symbols-flight',
-    iconClass: isHorizontalNav ? 'w-0 lg:w-6' : undefined,
-    toPage: AppPage.Flights,
-    authStatus: undefined,
-    verticalNav: 1,
-    showOnErrorPage: true
-  },{ 
-    kind: 'stays' as const,
-    labelResName: getI18nResName2('nav', 'findStays'),
-    icon: 'i-material-symbols-bed',
-    iconClass: isHorizontalNav ? 'w-0 lg:w-6' : undefined,
-    toPage: AppPage.Stays,
-    authStatus: undefined,
-    verticalNav: 2,
-    showOnErrorPage: true
-  },{
-    kind: 'site-search' as const,
-    labelResName: isHorizontalNav ? undefined : getI18nResName3('nav', 'search', 'navItem'),
-    icon: isHorizontalNav ? undefined : 'i-heroicons-magnifying-glass',
-    iconClass: undefined,
-    authStatus: undefined,
-    verticalNav: 3,
-    showOnErrorPage: true
-  }],[{
-    kind: 'favourites' as const,
-    labelResName: getI18nResName3('nav', 'userBox', 'favourites'),
-    icon: 'i-heroicons-heart-solid',
-    iconClass: isHorizontalNav ? 'w-0 lg:w-6' : undefined,
-    toPage: AppPage.Favourites,
-    authStatus: true,
-    verticalNav: false,
-    showOnErrorPage: false
-  },{
-    kind: 'locale-switcher' as const,
-    authStatus: undefined,
-    verticalNav: false,
-    showOnErrorPage: false
-  },{
-    kind: 'theme-switcher' as const,
-    authStatus: undefined,
-    verticalNav: false,
-    showOnErrorPage: false
-  },{
-    kind: 'login' as const,
-    labelResName: getI18nResName2('nav', 'login'),
-    icon: 'i-heroicons-solid-login',
-    iconClass: isHorizontalNav ? 'hidden' : 'rotate-180',
-    authStatus: false,
-    verticalNav: 4,
-    showOnErrorPage: false
-  },{
-    kind: 'signup' as const,
-    labelResName: getI18nResName2('nav', 'signUp'),
-    icon: 'i-mdi-light-account',
-    iconClass: isHorizontalNav ? 'hidden' : undefined,
-    authStatus: false,
-    verticalNav: 5,
-    showOnErrorPage: false
-  },{ 
-    kind: 'nav-user' as const,
-    authStatus: true,
-    verticalNav: false,
-    showOnErrorPage: false
-  }]];
-}
-
-export function formatAvatarLabel(firstName: string | undefined, lastName: string | undefined) {
-  return `${clampTextLine(`${firstName ?? '' }`, 30)} ${(lastName ? `${lastName.substring(0, 1).toUpperCase()}.`: '')}`;
-}
-
-  
-
-=======
-let logger: IAppLogger | undefined;
-function getLogger(): IAppLogger {
-  if(!logger) {
-    logger = getCommonServices().getLogger().addContextProps({ component: 'DomHelper' });
-  }
-  return logger;
-}
->>>>>>> a8c39b6a
+import { type Timestamp, type ImageCategory, clampTextLine, AppPage, getI18nResName2, getI18nResName3, type Theme, QueryPagePreviewModeParam, PreviewModeParamEnabledValue, type IImageEntitySrc } from '@golobe-demo/shared';
+import { DeviceSizeEnum, DeviceSizeBreakpointsMap } from './../helpers/constants';
+import { ApiEndpointImage } from './../server/api-definitions';
+import orderBy from 'lodash-es/orderBy';
+import { withQuery, parseURL, stringifyParsedURL, stringifyQuery } from 'ufo';
+import set from 'lodash-es/set';
+import { getCommonServices } from './service-accessors';
+
+export function isInViewport (element: HTMLElement, includeVeticallyScrollableTo = false) {
+  const rect = element.getBoundingClientRect();
+  const html = document.documentElement;
+  const separatedByXaxis = rect.bottom < 0 || rect.top > (window.innerHeight || html.clientHeight);
+  const separatedByYaxis = rect.right < 0 || rect.left > (window.innerWidth || html.clientWidth);
+  const res = (!separatedByXaxis || includeVeticallyScrollableTo) && !separatedByYaxis;
+  return res;
+}
+
+export function getCurrentThemeSettings () {
+  return (document.documentElement.dataset.theme as Theme);
+};
+
+export function setCurrentThemeSettings (value: Theme) {
+  document.documentElement.dataset.theme = value;
+  document.documentElement.classList.remove('dark', 'light');
+  document.documentElement.classList.add(value);
+};
+
+export function formatAuthCallbackUrl (url: string, preivewMode: boolean): string {
+  if(!url || url === '/') {
+    return '/';
+  }
+
+  const parsedUrl = parseURL(url);
+  parsedUrl.host = parsedUrl.protocol = undefined;
+  if(preivewMode) {
+    parsedUrl.search = stringifyQuery(set({}, QueryPagePreviewModeParam, PreviewModeParamEnabledValue));
+  }
+  const urlWithoutHost = stringifyParsedURL(parsedUrl);
+  return urlWithoutHost.startsWith('/') ? urlWithoutHost : `/${urlWithoutHost}`;
+}
+
+export function formatImageEntityUrl(imageEntity: IImageEntitySrc, category: ImageCategory, scale?: number, preview: boolean = false) {
+  return formatImageUrl(imageEntity.slug, category, imageEntity.timestamp, scale, preview);
+}
+
+export function formatImageUrl(slug: string, category: ImageCategory, timestamp?: Timestamp, scale?: number, preview: boolean = false) {
+  const query = {
+    ...(timestamp ? { t: timestamp } : {}),
+    ...(preview ? set({}, QueryPagePreviewModeParam, PreviewModeParamEnabledValue) : {}),
+    ...(scale ? { scale } : {}),
+    slug, 
+    category: category.valueOf(),
+  };
+  return withQuery(`/${ApiEndpointImage}`, query);
+}
+
+export function getPreferredTheme (): Theme | undefined {
+  if (window.matchMedia && window.matchMedia('(prefers-color-scheme)').media !== 'not all') {
+    if (window.matchMedia('(prefers-color-scheme: light)').matches) {
+      return 'light';
+    } else {
+      return 'dark';
+    }
+  }
+  return undefined;
+};
+
+export function isPrefersReducedMotionEnabled (): boolean {
+  const mediaQueryResult = window.matchMedia ? window.matchMedia('(prefers-reduced-motion)') : undefined;
+  return mediaQueryResult !== undefined && (mediaQueryResult.media === 'reduce' || (mediaQueryResult.matches && mediaQueryResult.media === '(prefers-reduced-motion)'));
+}
+
+export function getCurrentDeviceSize (): DeviceSizeEnum {
+  const deviceSizesOrdered = orderBy(Object.values(DeviceSizeEnum).map((x) => { return { value: x, width: DeviceSizeBreakpointsMap.get(x)! }; }), ['width'], ['desc']);
+  for (let i = 0; i < deviceSizesOrdered.length; i++) {
+    const deviceSize = deviceSizesOrdered[i];
+    const mediaQuery = window.matchMedia(`only screen and (min-width: ${deviceSize.width}px)`);
+    if (mediaQuery.matches) {
+      return deviceSize.value;
+    }
+  }
+  return DeviceSizeEnum.XS;
+}
+
+export function getUserMenuLinksInfo() {
+  return [
+    [{
+      kind: 'avatar',
+      labelResName: undefined,
+      icon: undefined,
+      toPage: undefined
+    }], 
+    [{
+      kind: 'account',
+      labelResName: getI18nResName3('nav', 'userBox', 'myAccount'),
+      toPage: AppPage.Account,
+      icon: 'i-heroicons-user-20-solid'
+    },{
+      kind: 'favourites',
+      labelResName: getI18nResName3('nav', 'userBox', 'favourites'),
+      toPage: AppPage.Favourites,
+      icon: 'i-heroicons-heart-solid'
+    },{
+      kind: 'payments',
+      labelResName: getI18nResName3('nav', 'userBox', 'payments'),
+      icon: 'i-mdi-credit-card',
+      toPage: undefined
+    },{
+      kind: 'settings',
+      labelResName: getI18nResName3('nav', 'userBox', 'settings'),
+      icon: 'i-material-symbols-settings',
+      toPage: undefined
+    }],
+    [],
+    [{
+      kind: 'support',
+      labelResName: getI18nResName3('nav', 'userBox', 'support'),
+      icon: 'i-material-symbols-support',
+      toPage: undefined
+    },{
+      kind: 'signout',
+      labelResName: getI18nResName3('nav', 'userBox', 'logout'),
+      icon: 'i-heroicons-solid-login',
+      toPage: undefined
+    }]
+  ];
+}
+
+export function getNavMenuLinksInfo(isHorizontalNav: boolean) {
+  return [[{ 
+    kind: 'nav-logo' as const,
+    authStatus: undefined,
+    verticalNav: false,
+    showOnErrorPage: true
+  },{
+    kind: 'nav-toggler' as const,
+    authStatus: undefined,
+    verticalNav: false,
+    showOnErrorPage: true
+  },{ 
+    kind: 'flights' as const,
+    labelResName: getI18nResName2('nav', 'findFlights'),
+    icon: 'i-material-symbols-flight',
+    iconClass: isHorizontalNav ? 'w-0 lg:w-6' : undefined,
+    toPage: AppPage.Flights,
+    authStatus: undefined,
+    verticalNav: 1,
+    showOnErrorPage: true
+  },{ 
+    kind: 'stays' as const,
+    labelResName: getI18nResName2('nav', 'findStays'),
+    icon: 'i-material-symbols-bed',
+    iconClass: isHorizontalNav ? 'w-0 lg:w-6' : undefined,
+    toPage: AppPage.Stays,
+    authStatus: undefined,
+    verticalNav: 2,
+    showOnErrorPage: true
+  },{
+    kind: 'site-search' as const,
+    labelResName: isHorizontalNav ? undefined : getI18nResName3('nav', 'search', 'navItem'),
+    icon: isHorizontalNav ? undefined : 'i-heroicons-magnifying-glass',
+    iconClass: undefined,
+    authStatus: undefined,
+    verticalNav: 3,
+    showOnErrorPage: false
+  }],[{
+    kind: 'favourites' as const,
+    labelResName: getI18nResName3('nav', 'userBox', 'favourites'),
+    icon: 'i-heroicons-heart-solid',
+    iconClass: isHorizontalNav ? 'w-0 lg:w-6' : undefined,
+    toPage: AppPage.Favourites,
+    authStatus: true,
+    verticalNav: false,
+    showOnErrorPage: false
+  },{
+    kind: 'locale-switcher' as const,
+    authStatus: undefined,
+    verticalNav: false,
+    showOnErrorPage: false
+  },{
+    kind: 'theme-switcher' as const,
+    authStatus: undefined,
+    verticalNav: false,
+    showOnErrorPage: false
+  },{
+    kind: 'login' as const,
+    labelResName: getI18nResName2('nav', 'login'),
+    icon: 'i-heroicons-solid-login',
+    iconClass: isHorizontalNav ? 'hidden' : 'rotate-180',
+    authStatus: false,
+    verticalNav: 4,
+    showOnErrorPage: false
+  },{
+    kind: 'signup' as const,
+    labelResName: getI18nResName2('nav', 'signUp'),
+    icon: 'i-mdi-light-account',
+    iconClass: isHorizontalNav ? 'hidden' : undefined,
+    authStatus: false,
+    verticalNav: 5,
+    showOnErrorPage: false
+  },{ 
+    kind: 'nav-user' as const,
+    authStatus: true,
+    verticalNav: false,
+    showOnErrorPage: false
+  }]];
+}
+
+export function formatAvatarLabel(firstName: string | undefined, lastName: string | undefined) {
+  return `${clampTextLine(`${firstName ?? '' }`, 30)} ${(lastName ? `${lastName.substring(0, 1).toUpperCase()}.`: '')}`;
+}
+
+  