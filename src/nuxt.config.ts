--- conflicted
+++ resolved
@@ -267,25 +267,7 @@
         path: '/fonts/Spectral_SC-300.ttf' // nuxt-og-image^3.0.0-rc.52 - warn woff2 not supported
       }
     ]
-  } : { enabled: false },
-
-  // @ts-expect-error electron enabled optionally
-  electron: isElectronBuild() ? {
-    disableDefaultOptions: true,
-    build: [
-      {
-        // Main-Process entry file of the Electron App.
-        entry: 'electron/main.ts',
-        vite: {
-          build: {
-            rollupOptions: {
-              external: ['sharp']
-            }
-          }
-        }
-      },
-    ],
-  } : undefined,
+  },
 
   svgo: {
     autoImportPath: false,
@@ -400,14 +382,9 @@
     ['@nuxt/test-utils/module', {}],
     ['nuxt-tiptap-editor', {}],
     ['@nuxt/eslint', {}],
-<<<<<<< HEAD
     ["@nuxt/ui", {}],
     ["nuxt-svgo", {}],
     ["@nuxt/content", {}]
-=======
-    ['@nuxtjs/seo', {}],
-    ['@nuxt/image', {}]
->>>>>>> 33e146b8
   ],
 
   build: {
