<<<<<<< HEAD
import { isElectronBuild, AppConfig, AppException, AppExceptionCodeEnum, isDevOrTestEnv, UserNotificationLevel, type I18nResName } from '@golobe-demo/shared';
import { getCommonServices } from '../helpers/service-accessors';
import { murmurHash } from 'ohash';
=======
import { isElectronBuild, UserNotificationLevel, type I18nResName } from '@golobe-demo/shared';
import { StoreKindEnum } from './../helpers/constants';
import { TYPE, useToast } from 'vue-toastification';
>>>>>>> a8c39b6a
import { getDialogsFacade } from '../helpers/electron';
import { buildStoreDefinition } from './../helpers/stores/pinia';

export interface IUserNotificationParams {
  level: UserNotificationLevel;
  resName: I18nResName;
  resArgs?: any
}

const StoreId = StoreKindEnum.UserNotification;

<<<<<<< HEAD
type NotificationId = string;
export const useUserNotificationStore = defineStore('userNotificationStore', () => {
  const { t } = useI18n();
=======
/** 
 * KB: at the moment doesn't have any state or patches, but is imported by 
 * infrastructure code like global exception handlers where not all plugins &
 * composables are available. This may result into dependency resolution issues
 * and probably it will be better to use more flexible Setup API store definition 
 * instead of Options API (see https://pinia.vuejs.org/core-concepts/#Setup-Stores)
 */
const StoreDef = buildStoreDefinition(StoreId, 
  (clientSideOptions) => {
    const toastManager = !isElectronBuild() ? useToast() : undefined;
    const nuxtApp = clientSideOptions!.nuxtApp;
    const localizer = () => nuxtApp.$i18n as ReturnType<typeof useI18n>;
    
    return {
      localizer,
      toastManager
    };
  },
  {
    state: () => { return {}; },
    getters: { },
    actions: {
      /**
       * Shows notification to user
       */
      show(params: IUserNotificationParams) {
        if(!import.meta.client) {
          return;
        }
>>>>>>> a8c39b6a

        const logger = this.getLogger();
        logger.verbose(`showing new notification`, { params });

<<<<<<< HEAD
  const pendingNotificationIds = new Set<NotificationId>();
  const doShowOnClient = (params: IUserNotificationParams) => {
    const msg = t(params.resName, params.resArgs);
    const logger = getCommonServices().getLogger();
    if(isElectronBuild()) {    
      const dialogsFacade = getDialogsFacade(t);
      switch (params.level) {
        case UserNotificationLevel.INFO:
          dialogsFacade!.showNotification('info', msg);
          break;
        case UserNotificationLevel.WARN:
          dialogsFacade!.showNotification('warning', msg);
          break;
        case UserNotificationLevel.ERROR:
          dialogsFacade!.showNotification('error', msg);
          break;
      }
    } else {
      const notificationId: NotificationId = murmurHash(msg, AppConfig.userNotifications.filterDuplicates ? 0 : new Date().getTime()).toString();
      if(AppConfig.userNotifications.filterDuplicates) {
        const isPending = pendingNotificationIds.has(notificationId);
        if(isPending) {
          logger.verbose(`(user-notification-store): notification is pending - refreshing timeout, notificationId=${notificationId}`, params);
          toastManager!.update(notificationId, { timeout: AppConfig.userNotifications.timeoutMs });
          return;
        }
      }

      if(AppConfig.userNotifications.maxItems && pendingNotificationIds.size >= AppConfig.userNotifications.maxItems) {
        logger.warn(`(user-notification-store): cannot show new notification - maximum pending notifications count limit reached, notificationId=${notificationId}, limit=${AppConfig.userNotifications.maxItems}`, params);
        return;
      }

      logger.verbose(`(user-notification-store): showing new notification, notificationId=${notificationId}`, params);
      try {
        toastManager!.add({
          id: notificationId,
          description: msg,
          timeout: AppConfig.userNotifications.timeoutMs,
          color: params.level === UserNotificationLevel.INFO ? 'primary' : 
              (params.level === UserNotificationLevel.WARN) ? 'yellow' : 'red',
          icon: params.level === UserNotificationLevel.INFO ? 'i-heroicons-check-circle' : 
          (params.level === UserNotificationLevel.WARN) ? 'i-heroicons-exclamation-triangle' : 'i-heroicons-exclamation-circle-solid',
          callback: () => {
            logger.debug(`(user-notification-store): removing notification from pending list, notificationId=${notificationId}`, params);
            if(!pendingNotificationIds.delete(notificationId)) {
              logger.warn(`(user-notification-store): cannot remove notification from pending list - not found, notificationId=${notificationId}`, params);
              return;
            }   
          }
        });
        pendingNotificationIds.add(notificationId);
      } catch(err: any) {
        logger.warn(`(user-notification-store): failed to showing new notification, notificationId=${notificationId}`, err, params);
      }
    }
  };

  const show = (params: IUserNotificationParams) => {
    const logger = getCommonServices().getLogger();
    if (import.meta.client) {
      doShowOnClient(params);
    } else {
      // TODO: implement passing notification data in payload, but in this case preventing page from being cached (in Nitro cache also)
      logger.warn('(user-notification-store): showing notification from server side is not implemented', params);
      if(isDevOrTestEnv()) {
        throw new AppException(AppExceptionCodeEnum.UNKNOWN, 'showing notification from server side is not implemented', 'error-page');
=======
        const { localizer } = this.clientSetupVariables();
        const { t } = localizer();
        const msg = t(params.resName, params.resArgs);

        if(isElectronBuild()) {    
          const dialogsFacade = getDialogsFacade(t);
          switch (params.level) {
            case UserNotificationLevel.INFO:
              dialogsFacade!.showNotification('info', msg);
              break;
            case UserNotificationLevel.WARN:
              dialogsFacade!.showNotification('warning', msg);
              break;
            case UserNotificationLevel.ERROR:
              dialogsFacade!.showNotification('error', msg);
              break;
          }
        } else {
          const { toastManager } = this.clientSetupVariables();
          switch (params.level) {
            case UserNotificationLevel.INFO:
              toastManager!.info(msg, { type: TYPE.INFO });
              break;
            case UserNotificationLevel.WARN:
              toastManager!.warning(msg, { type: TYPE.WARNING });
              break;
            case UserNotificationLevel.ERROR:
              toastManager!.error(msg, { type: TYPE.ERROR });
              break;
          }
        }
>>>>>>> a8c39b6a
      }
    },
    patches: { }
  }
);

export const useUserNotificationStore = defineStore(StoreId, StoreDef);<|MERGE_RESOLUTION|>--- conflicted
+++ resolved
@@ -1,12 +1,7 @@
-<<<<<<< HEAD
-import { isElectronBuild, AppConfig, AppException, AppExceptionCodeEnum, isDevOrTestEnv, UserNotificationLevel, type I18nResName } from '@golobe-demo/shared';
+import { isElectronBuild, AppConfig, UserNotificationLevel, type I18nResName } from '@golobe-demo/shared';
+import { StoreKindEnum } from './../helpers/constants';
 import { getCommonServices } from '../helpers/service-accessors';
 import { murmurHash } from 'ohash';
-=======
-import { isElectronBuild, UserNotificationLevel, type I18nResName } from '@golobe-demo/shared';
-import { StoreKindEnum } from './../helpers/constants';
-import { TYPE, useToast } from 'vue-toastification';
->>>>>>> a8c39b6a
 import { getDialogsFacade } from '../helpers/electron';
 import { buildStoreDefinition } from './../helpers/stores/pinia';
 
@@ -16,13 +11,10 @@
   resArgs?: any
 }
 
+type NotificationId = string;
+
 const StoreId = StoreKindEnum.UserNotification;
 
-<<<<<<< HEAD
-type NotificationId = string;
-export const useUserNotificationStore = defineStore('userNotificationStore', () => {
-  const { t } = useI18n();
-=======
 /** 
  * KB: at the moment doesn't have any state or patches, but is imported by 
  * infrastructure code like global exception handlers where not all plugins &
@@ -32,13 +24,15 @@
  */
 const StoreDef = buildStoreDefinition(StoreId, 
   (clientSideOptions) => {
-    const toastManager = !isElectronBuild() ? useToast() : undefined;
     const nuxtApp = clientSideOptions!.nuxtApp;
     const localizer = () => nuxtApp.$i18n as ReturnType<typeof useI18n>;
-    
+    const toastManager = !isElectronBuild() ? useToast() : undefined;
+    const pendingNotificationIds = new Set<NotificationId>();
+
     return {
       localizer,
-      toastManager
+      toastManager,
+      pendingNotificationIds
     };
   },
   {
@@ -52,84 +46,11 @@
         if(!import.meta.client) {
           return;
         }
->>>>>>> a8c39b6a
 
-        const logger = this.getLogger();
-        logger.verbose(`showing new notification`, { params });
-
-<<<<<<< HEAD
-  const pendingNotificationIds = new Set<NotificationId>();
-  const doShowOnClient = (params: IUserNotificationParams) => {
-    const msg = t(params.resName, params.resArgs);
-    const logger = getCommonServices().getLogger();
-    if(isElectronBuild()) {    
-      const dialogsFacade = getDialogsFacade(t);
-      switch (params.level) {
-        case UserNotificationLevel.INFO:
-          dialogsFacade!.showNotification('info', msg);
-          break;
-        case UserNotificationLevel.WARN:
-          dialogsFacade!.showNotification('warning', msg);
-          break;
-        case UserNotificationLevel.ERROR:
-          dialogsFacade!.showNotification('error', msg);
-          break;
-      }
-    } else {
-      const notificationId: NotificationId = murmurHash(msg, AppConfig.userNotifications.filterDuplicates ? 0 : new Date().getTime()).toString();
-      if(AppConfig.userNotifications.filterDuplicates) {
-        const isPending = pendingNotificationIds.has(notificationId);
-        if(isPending) {
-          logger.verbose(`(user-notification-store): notification is pending - refreshing timeout, notificationId=${notificationId}`, params);
-          toastManager!.update(notificationId, { timeout: AppConfig.userNotifications.timeoutMs });
-          return;
-        }
-      }
-
-      if(AppConfig.userNotifications.maxItems && pendingNotificationIds.size >= AppConfig.userNotifications.maxItems) {
-        logger.warn(`(user-notification-store): cannot show new notification - maximum pending notifications count limit reached, notificationId=${notificationId}, limit=${AppConfig.userNotifications.maxItems}`, params);
-        return;
-      }
-
-      logger.verbose(`(user-notification-store): showing new notification, notificationId=${notificationId}`, params);
-      try {
-        toastManager!.add({
-          id: notificationId,
-          description: msg,
-          timeout: AppConfig.userNotifications.timeoutMs,
-          color: params.level === UserNotificationLevel.INFO ? 'primary' : 
-              (params.level === UserNotificationLevel.WARN) ? 'yellow' : 'red',
-          icon: params.level === UserNotificationLevel.INFO ? 'i-heroicons-check-circle' : 
-          (params.level === UserNotificationLevel.WARN) ? 'i-heroicons-exclamation-triangle' : 'i-heroicons-exclamation-circle-solid',
-          callback: () => {
-            logger.debug(`(user-notification-store): removing notification from pending list, notificationId=${notificationId}`, params);
-            if(!pendingNotificationIds.delete(notificationId)) {
-              logger.warn(`(user-notification-store): cannot remove notification from pending list - not found, notificationId=${notificationId}`, params);
-              return;
-            }   
-          }
-        });
-        pendingNotificationIds.add(notificationId);
-      } catch(err: any) {
-        logger.warn(`(user-notification-store): failed to showing new notification, notificationId=${notificationId}`, err, params);
-      }
-    }
-  };
-
-  const show = (params: IUserNotificationParams) => {
-    const logger = getCommonServices().getLogger();
-    if (import.meta.client) {
-      doShowOnClient(params);
-    } else {
-      // TODO: implement passing notification data in payload, but in this case preventing page from being cached (in Nitro cache also)
-      logger.warn('(user-notification-store): showing notification from server side is not implemented', params);
-      if(isDevOrTestEnv()) {
-        throw new AppException(AppExceptionCodeEnum.UNKNOWN, 'showing notification from server side is not implemented', 'error-page');
-=======
         const { localizer } = this.clientSetupVariables();
         const { t } = localizer();
         const msg = t(params.resName, params.resArgs);
-
+        const logger = getCommonServices().getLogger();
         if(isElectronBuild()) {    
           const dialogsFacade = getDialogsFacade(t);
           switch (params.level) {
@@ -144,20 +65,46 @@
               break;
           }
         } else {
-          const { toastManager } = this.clientSetupVariables();
-          switch (params.level) {
-            case UserNotificationLevel.INFO:
-              toastManager!.info(msg, { type: TYPE.INFO });
-              break;
-            case UserNotificationLevel.WARN:
-              toastManager!.warning(msg, { type: TYPE.WARNING });
-              break;
-            case UserNotificationLevel.ERROR:
-              toastManager!.error(msg, { type: TYPE.ERROR });
-              break;
+          const notificationId: NotificationId = murmurHash(msg, AppConfig.userNotifications.filterDuplicates ? 0 : new Date().getTime()).toString();
+          const pendingNotificationIds = this.clientSetupVariables().pendingNotificationIds;
+          const toastManager = this.clientSetupVariables().toastManager;
+          if(AppConfig.userNotifications.filterDuplicates) {
+            const isPending = pendingNotificationIds.has(notificationId);
+            if(isPending) {
+              logger.verbose('notification is pending - refreshing timeout', { ...params, notificationId });
+              toastManager!.update(notificationId, { timeout: AppConfig.userNotifications.timeoutMs });
+              return;
+            }
+          }
+
+          if(AppConfig.userNotifications.maxItems && pendingNotificationIds.size >= AppConfig.userNotifications.maxItems) {
+            logger.warn('cannot show new notification - maximum pending notifications count limit reached', undefined, { ...params, notificationId, limit: AppConfig.userNotifications.maxItems });
+            return;
+          }
+
+          logger.verbose('showing new notification', { ...params, notificationId });
+          try {
+            toastManager!.add({
+              id: notificationId,
+              description: msg,
+              timeout: AppConfig.userNotifications.timeoutMs,
+              color: params.level === UserNotificationLevel.INFO ? 'primary' : 
+                  (params.level === UserNotificationLevel.WARN) ? 'yellow' : 'red',
+              icon: params.level === UserNotificationLevel.INFO ? 'i-heroicons-check-circle' : 
+              (params.level === UserNotificationLevel.WARN) ? 'i-heroicons-exclamation-triangle' : 'i-heroicons-exclamation-circle-solid',
+              callback: () => {
+                logger.debug('removing notification from pending list', { ...params, notificationId });
+                if(!pendingNotificationIds.delete(notificationId)) {
+                  logger.warn('cannot remove notification from pending list - not found', undefined, { ...params, notificationId });
+                  return;
+                }   
+              }
+            });
+            pendingNotificationIds.add(notificationId);
+          } catch(err: any) {
+            logger.warn('failed to showing new notification', err, { ...params, notificationId });
           }
         }
->>>>>>> a8c39b6a
       }
     },
     patches: { }
