--- conflicted
+++ resolved
@@ -1,19 +1,14 @@
 {
   "typescript.tsserver.experimental.enableProjectDiagnostics": true,
   "eslint.useFlatConfig": true,
-<<<<<<< HEAD
   "files.associations": {
       "*.css": "tailwindcss"
   },
-  "editor.quickSuggestions": {
-      "strings": true
-=======
   "editor.quickSuggestions": {
       "strings": true
   },
   "files.watcherExclude": {
     "**/externals/acsys/**": true,
     "**/backend/.acsys/**": true
->>>>>>> 7dc63acd
   }
 }