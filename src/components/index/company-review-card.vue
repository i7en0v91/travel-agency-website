<script setup lang="ts">
import { getI18nResName3, type ILocalizableValue, ImageCategory, type IImageEntitySrc } from '@golobe-demo/shared';
import range from 'lodash-es/range';

interface IProps {
  ctrlKey: string,
  header?: ILocalizableValue,
  body?: ILocalizableValue,
  userName?: ILocalizableValue,
  imgSrc?: IImageEntitySrc
};
const { header, body, userName, imgSrc } = defineProps<IProps>();

const { locale } = useI18n();
const expanded = ref(false);
const cardBody = ref<HTMLElement>();

function toggleReviewText () {
  expanded.value = !expanded.value;

  const bodyEl = cardBody.value;
  if(bodyEl) {
    bodyEl.scrollTop = 0;
  }
}

const uiStyling = {
  base: 'col-start-1 col-end-2 row-start-1 row-end-2 z-[2] w-full h-full mr-[16px] sm:mr-[26px]',
  background: 'bg-white dark:bg-gray-900',
  shadow: 'shadow-lg',
  rounded: 'rounded-3xl',
  divide: 'divide-none',
  header: {
    padding: 'pt-6 sm:pt-6'
  },
  body: {
    padding: 'pt-0 sm:pt-0'
  }
};

</script>

<template>
<<<<<<< HEAD
  <div class="pb-[32px] sm:pb-[32px] mr-[40px] grid grid-cols-1 grid-rows-1 rounded-3xl max-w-[500px]">
    <div class="col-start-1 col-end-2 row-start-1 row-end-2 z-[1] w-full h-full rounded-3xl bg-primary-200 dark:bg-primary-800 mt-[16px] ml-[16px] sm:mt-[26px] sm:ml-[26px]" />
    <UCard as="article" :ui="uiStyling">
      <template #header>
        <div class="w-full h-auto overflow-x-hidden">
          <h3 v-if="props.header" class="h-16 max-h-16 text-2xl font-bold w-fit overflow-hidden line-clamp-2 whitespace-pre-wrap">
            {{ (props.header as any)[locale] }}
          </h3>
          <USkeleton v-else as="h3" class="w-full h-8 max-h-8"/>
        </div>
      </template>

      <div ref="cardBody" :class="`w-full min-h-[calc(306px+4rem)] sm:min-h-[calc(378px+4rem)] flex flex-col flex-nowrap items-stretch ${expanded ? 'overflow-auto max-h-[calc(306px+4rem)] sm:max-h-[calc(378px+4rem)]' : 'overflow-hidden'}`">
        <p v-if="props.body" :class="`flex-grow flex-shrink-0 basis-auto text-gray-400 dark:text-gray-500 leading-5 font-medium ${expanded ? 'h-auto' : 'h-[60px] overflow-hidden'}`">
          {{ (props.body as any)[locale] }}
        </p>
        <USkeleton v-else as="p" class="w-full h-[60px] mt-4"/>

        <UButton class="border-none ring-0 w-fit self-end text-black dark:text-white font-semibold" variant="outline" color="gray" @click="toggleReviewText">
          {{ $t(getI18nResName3('indexPage', 'companyReviewSection', expanded ? 'collapseBtn' : 'expandBtn')) }}
        </UButton>

        <div class="flex flex-row flex-wrap gap-[12px] mt-[8px]">
          <UIcon v-for="i in range(0, 5)" :key="`${props.ctrlKey}-ReviewStar-${i}`" name="i-material-symbols-star" class="w-6 h-6 max-w-[32px] bg-yellow-400" />
        </div>
        <div class="mt-[8px] sm:mt-[20px]">
          <div v-if="props.userName" class="font-bold text-black dark:text-white">
            {{ (props.userName as any)[locale] }}
          </div>
          <USkeleton v-else class="w-1/2 h-4"/>
          <div class="text-gray-400 dark:text-gray-500 mt-1">
            {{ $t(getI18nResName3('indexPage', 'companyReviewSection', 'userCompany')) }}
=======
  <article class="company-review-card mx-xs-3">
    <div class="company-review-card-backface my-xs-3 my-s-4" />
    <div class="company-review-card-frontface py-xs-3 py-s-4">
      <h3 :class="`${header ? 'review-card-header px-xs-3 px-s-4' : 'data-loading-stub text-data-loading mx-xs-3 mx-s-4 mb-xs-1'} font-h4`">
        {{ header ? (header as any)[locale] : '&nbsp;' }}
      </h3>
      <PerfectScrollbar
        class="review-card-scroll-container"
        :options="{
          suppressScrollY: !expanded,
          suppressScrollX: true,
          wheelPropagation: true
        }"
        :watch-options="true"
        tag="div"
      >
        <div :class="`review-card-content px-xs-3 px-s-4 ${expanded ? 'expanded' : ''}`">
          <p :class="body ? 'review-card-body' : 'data-loading-stub text-data-loading mt-xs-3'">
            {{ body ? (body as any)[locale] : '&nbsp;' }}
          </p>
          <button class="review-expand-btn mt-xs-3 mr-xs-1 brdr-1 no-hidden-parent-tabulation-check" type="button" @click="toggleReviewText">
            {{ $t(getI18nResName3('indexPage', 'companyReviewSection', expanded ? 'collapseBtn' : 'expandBtn')) }}
          </button>
          <div class="review-card-stars mt-xs-3">
            <div v-for="i in range(0, 5)" :key="`${ctrlKey}-ReviewStar-${i}`" class="review-card-star" />
          </div>
          <div class="review-card-userinfo mt-xs-2 mt-s-4">
            <div :class="userName ? 'review-card-user-name' : 'data-loading-stub text-data-loading'">
              {{ userName ? (userName as any)[locale] : '&nbsp;' }}
            </div>
            <div class="review-card-user-company mt-xs-1">
              {{ $t(getI18nResName3('indexPage', 'companyReviewSection', 'userCompany')) }}
            </div>
>>>>>>> ee635197
          </div>
        </div>

        <StaticImage
          :ctrl-key="ctrlKey"
          :entity-src="imgSrc ? { slug: imgSrc.slug, timestamp: imgSrc.timestamp } : undefined"
          :category="ImageCategory.CompanyReview"
          sizes="xs:80vw sm:50vw md:50vw lg:50vw xl:40vw"
          :class="expanded ? 'mt-[40px]' : 'mt-2'"
          :ui="{ 
            wrapper: 'rounded-xl w-full h-full justify-self-end',
            stub: 'w-full h-full rounded-xl',
            img: 'rounded-xl',
            errorStub: '!h-[200px]'
          }"
          :alt-res-name="getI18nResName3('indexPage', 'companyReviewSection', 'imgAlt')"
          :show-stub="true"
        />
      </div>
    </UCard>
  </div>
</template><|MERGE_RESOLUTION|>--- conflicted
+++ resolved
@@ -13,7 +13,7 @@
 
 const { locale } = useI18n();
 const expanded = ref(false);
-const cardBody = ref<HTMLElement>();
+const cardBody = useTemplateRef<HTMLElement>('card-body');
 
 function toggleReviewText () {
   expanded.value = !expanded.value;
@@ -41,22 +41,21 @@
 </script>
 
 <template>
-<<<<<<< HEAD
   <div class="pb-[32px] sm:pb-[32px] mr-[40px] grid grid-cols-1 grid-rows-1 rounded-3xl max-w-[500px]">
     <div class="col-start-1 col-end-2 row-start-1 row-end-2 z-[1] w-full h-full rounded-3xl bg-primary-200 dark:bg-primary-800 mt-[16px] ml-[16px] sm:mt-[26px] sm:ml-[26px]" />
     <UCard as="article" :ui="uiStyling">
       <template #header>
         <div class="w-full h-auto overflow-x-hidden">
-          <h3 v-if="props.header" class="h-16 max-h-16 text-2xl font-bold w-fit overflow-hidden line-clamp-2 whitespace-pre-wrap">
-            {{ (props.header as any)[locale] }}
+          <h3 v-if="header" class="h-16 max-h-16 text-2xl font-bold w-fit overflow-hidden line-clamp-2 whitespace-pre-wrap">
+            {{ (header as any)[locale] }}
           </h3>
           <USkeleton v-else as="h3" class="w-full h-8 max-h-8"/>
         </div>
       </template>
 
-      <div ref="cardBody" :class="`w-full min-h-[calc(306px+4rem)] sm:min-h-[calc(378px+4rem)] flex flex-col flex-nowrap items-stretch ${expanded ? 'overflow-auto max-h-[calc(306px+4rem)] sm:max-h-[calc(378px+4rem)]' : 'overflow-hidden'}`">
-        <p v-if="props.body" :class="`flex-grow flex-shrink-0 basis-auto text-gray-400 dark:text-gray-500 leading-5 font-medium ${expanded ? 'h-auto' : 'h-[60px] overflow-hidden'}`">
-          {{ (props.body as any)[locale] }}
+      <div ref="card-body" :class="`w-full min-h-[calc(306px+4rem)] sm:min-h-[calc(378px+4rem)] flex flex-col flex-nowrap items-stretch ${expanded ? 'overflow-auto max-h-[calc(306px+4rem)] sm:max-h-[calc(378px+4rem)]' : 'overflow-hidden'}`">
+        <p v-if="body" :class="`flex-grow flex-shrink-0 basis-auto text-gray-400 dark:text-gray-500 leading-5 font-medium ${expanded ? 'h-auto' : 'h-[60px] overflow-hidden'}`">
+          {{ (body as any)[locale] }}
         </p>
         <USkeleton v-else as="p" class="w-full h-[60px] mt-4"/>
 
@@ -65,50 +64,15 @@
         </UButton>
 
         <div class="flex flex-row flex-wrap gap-[12px] mt-[8px]">
-          <UIcon v-for="i in range(0, 5)" :key="`${props.ctrlKey}-ReviewStar-${i}`" name="i-material-symbols-star" class="w-6 h-6 max-w-[32px] bg-yellow-400" />
+          <UIcon v-for="i in range(0, 5)" :key="`${ctrlKey}-ReviewStar-${i}`" name="i-material-symbols-star" class="w-6 h-6 max-w-[32px] bg-yellow-400" />
         </div>
         <div class="mt-[8px] sm:mt-[20px]">
-          <div v-if="props.userName" class="font-bold text-black dark:text-white">
-            {{ (props.userName as any)[locale] }}
+          <div v-if="userName" class="font-bold text-black dark:text-white">
+            {{ (userName as any)[locale] }}
           </div>
           <USkeleton v-else class="w-1/2 h-4"/>
           <div class="text-gray-400 dark:text-gray-500 mt-1">
             {{ $t(getI18nResName3('indexPage', 'companyReviewSection', 'userCompany')) }}
-=======
-  <article class="company-review-card mx-xs-3">
-    <div class="company-review-card-backface my-xs-3 my-s-4" />
-    <div class="company-review-card-frontface py-xs-3 py-s-4">
-      <h3 :class="`${header ? 'review-card-header px-xs-3 px-s-4' : 'data-loading-stub text-data-loading mx-xs-3 mx-s-4 mb-xs-1'} font-h4`">
-        {{ header ? (header as any)[locale] : '&nbsp;' }}
-      </h3>
-      <PerfectScrollbar
-        class="review-card-scroll-container"
-        :options="{
-          suppressScrollY: !expanded,
-          suppressScrollX: true,
-          wheelPropagation: true
-        }"
-        :watch-options="true"
-        tag="div"
-      >
-        <div :class="`review-card-content px-xs-3 px-s-4 ${expanded ? 'expanded' : ''}`">
-          <p :class="body ? 'review-card-body' : 'data-loading-stub text-data-loading mt-xs-3'">
-            {{ body ? (body as any)[locale] : '&nbsp;' }}
-          </p>
-          <button class="review-expand-btn mt-xs-3 mr-xs-1 brdr-1 no-hidden-parent-tabulation-check" type="button" @click="toggleReviewText">
-            {{ $t(getI18nResName3('indexPage', 'companyReviewSection', expanded ? 'collapseBtn' : 'expandBtn')) }}
-          </button>
-          <div class="review-card-stars mt-xs-3">
-            <div v-for="i in range(0, 5)" :key="`${ctrlKey}-ReviewStar-${i}`" class="review-card-star" />
-          </div>
-          <div class="review-card-userinfo mt-xs-2 mt-s-4">
-            <div :class="userName ? 'review-card-user-name' : 'data-loading-stub text-data-loading'">
-              {{ userName ? (userName as any)[locale] : '&nbsp;' }}
-            </div>
-            <div class="review-card-user-company mt-xs-1">
-              {{ $t(getI18nResName3('indexPage', 'companyReviewSection', 'userCompany')) }}
-            </div>
->>>>>>> ee635197
           </div>
         </div>
 
