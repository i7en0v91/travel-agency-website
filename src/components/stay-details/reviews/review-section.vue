<script setup lang="ts">
import type { ControlKey } from './../../../helpers/components';
import { type EntityId, type ReviewSummary, getI18nResName2, getI18nResName3, type I18nResName, DefaultStayReviewScore, getScoreClassResName } from '@golobe-demo/shared';
import { TooltipHideTimeout, StayReviewEditorHtmlAnchor, StayReviewSectionHtmlAnchor } from './../../../helpers/constants';
import type { IStayReviewItem } from './../../../stores/stay-reviews-store';
import type ReviewEditor from './review-editor.client.vue';
import ReviewList from './review-list.vue';
import ComponentWaitingIndicator from '../../forms/component-waiting-indicator.vue';
import { usePreviewState } from './../../../composables/preview-state';
import { getCommonServices } from '../../../helpers/service-accessors';

const { t } = useI18n();

interface IProps {
  ctrlKey: ControlKey,
  stayId: EntityId,
  preloadedSummaryInfo?: ReviewSummary
}

const { ctrlKey, preloadedSummaryInfo, stayId } = defineProps<IProps>();

const userNotificationStore = useUserNotificationStore();
const userAccountStore = useUserAccountStore();
const { enabled, requestUserAction } = usePreviewState();

const logger = getCommonServices().getLogger().addContextProps({ component: 'ReviewSection' });

const reviewStoreFactory = useStayReviewsStoreFactory();
const reviewStore = await reviewStoreFactory.getInstance(stayId);

const promoTooltipShown = ref(false);
const reviewListComponent = useTemplateRef('review-list');
const editor = useTemplateRef('editor');

const reviewScore = ref<number | undefined>();
const scoreClassResName = ref<I18nResName | undefined>();
const reviewsCountText = ref<string>('');
let initialUserReviewReset = false;
// for computing average
let cumulativeScore: number | undefined;
let reviewsCount: number | undefined;

const $emit = defineEmits<{(event: 'reviewSummaryChanged', value: ReviewSummary): void}>();

function refreshReviewSummaryValues(refreshFromStore: boolean = true) {
  logger.debug('refreshing review summary values', { ctrlKey, numItems: reviewStore.items?.length, status: reviewStore.status, refreshFromStore });
  if(enabled) {
    cumulativeScore = DefaultStayReviewScore;
    reviewsCount = 0;
  } else if(refreshFromStore) {
    if(reviewStore.items === undefined || reviewStore.status !== 'success') {
      cumulativeScore = undefined;
      reviewsCount = preloadedSummaryInfo?.numReviews;
    } else {
      cumulativeScore = reviewStore.items.length > 0 ? reviewStore.items.map(r => r.score).reduce((sum, v) => sum + v, 0) : DefaultStayReviewScore;
      reviewsCount = reviewStore.items.length;
    }
  }
  reviewScore.value = cumulativeScore !== undefined  ? (reviewsCount! > 0 ? cumulativeScore / reviewsCount! : DefaultStayReviewScore) : undefined; 
  reviewsCountText.value = reviewsCount !== undefined ? `${reviewsCount} ${t(getI18nResName3('stayDetailsPage', 'reviews', 'count'), reviewsCount)}` : '';
  scoreClassResName.value = reviewScore.value !== undefined ? getScoreClassResName(reviewScore.value) : undefined;
  logger.debug('review summary values refreshed', { ctrlKey, numItems: reviewStore.items?.length, status: reviewStore.status, refreshFromStore });
}

function adjustReviewSummaryValues(currentReviewScore: number | undefined, newReviewScore: number | undefined) {
  logger.debug('adjusting review summary values', { ctrlKey, numItems: reviewStore.items?.length, status: reviewStore.status, currentReviewScore: currentReviewScore ?? '', newReviewScore: newReviewScore ?? '' });
  if(cumulativeScore === undefined || reviewsCount === undefined) {
    logger.warn('cannot adjust uninitialized review summary values', undefined, { ctrlKey, numItems: reviewStore.items?.length, status: reviewStore.status, cumulativeScore, reviewsCount, currentReviewScore: currentReviewScore ?? '', newReviewScore: newReviewScore ?? '' });
    return;
  }

  if(currentReviewScore !== undefined && reviewsCount === 0) {
    logger.warn('failed to adjust empty review summary values', undefined, { ctrlKey, numItems: reviewStore.items?.length, status: reviewStore.status, cumulativeScore, reviewsCount, currentReviewScore: currentReviewScore ?? '', newReviewScore: newReviewScore ?? '' });
    return;
  }

  if(currentReviewScore !== undefined) {
    reviewsCount -= 1;
    cumulativeScore -= currentReviewScore;
  }

  if(newReviewScore !== undefined) {
    reviewsCount += 1;
    cumulativeScore += newReviewScore;
  }
  
  if(currentReviewScore !== undefined || newReviewScore !== undefined) {
    refreshReviewSummaryValues(false);
    $emit('reviewSummaryChanged', { numReviews: reviewsCount, score: reviewsCount > 0 ? (cumulativeScore / reviewsCount) : DefaultStayReviewScore });
  }
  logger.debug('review summary values adjusted', { ctrlKey, numItems: reviewStore.items?.length, status: reviewStore.status, currentReviewScore: currentReviewScore ?? '', newReviewScore: newReviewScore ?? '' });
}

function onUserReviewDeleted (deletedReview: IStayReviewItem) {
  logger.verbose('user review deleted handler', ctrlKey);
  resetUserReviewText();
  adjustReviewSummaryValues(deletedReview.score, undefined);
}

function scrollToReviewEditor () {
  const sectionElement = document.getElementById(StayReviewEditorHtmlAnchor)!;
  sectionElement.scrollIntoView({
    block: 'center',
    behavior: 'smooth'
  });
}

function scrollToSectionHeading () {
  const sectionElement = document.getElementById(StayReviewSectionHtmlAnchor)!;
  sectionElement.scrollIntoView({
    block: 'start',
    behavior: 'smooth'
  });
}

function onUserEditBtnClick() {
  logger.debug('user edit btn click handler', ctrlKey);
  resetUserReviewText();
  scrollToReviewEditor();
}

function resetUserReviewText () {
  logger.verbose('resetting user review text', ctrlKey);
  const userReview = reviewStore.getUserReview()?.text.en ?? '';
  editor.value?.setEditedContent(userReview);
}

async function onSubmitReview (reviewHtml: string, score: number): Promise<void> {
  logger.debug('send review handler', { ctrlKey, reviewHtml, score });

  if(!await requestUserAction(userNotificationStore)) {
    logger.verbose('send review handler hasn', { ctrlKey, reviewHtml, score });
    return;
  }

  if(reviewStore.status === 'pending') {
    logger.verbose('cannot submit review while store is in pending state', { ctrlKey, reviewHtml });
    return;
  }

  const prevUserReviewScore: number | undefined =  (await reviewStore.getUserReview())?.score;
  try {
    adjustReviewSummaryValues(prevUserReviewScore, score);
    await reviewStore.createOrUpdateReview(reviewHtml, score);
    reviewListComponent.value?.rewindToTop();  
    scrollToSectionHeading();
  } catch(err: any) {
    logger.warn('failed to submit review', err, { ctrlKey, reviewHtml, score });
    adjustReviewSummaryValues(score, prevUserReviewScore);
  }

  logger.debug('send review handler completed', { ctrlKey, reviewHtml, score });
}

function scheduleTooltipAutoHide () {
  setTimeout(() => { promoTooltipShown.value = false; }, TooltipHideTimeout);
}

refreshReviewSummaryValues();
watch([() => reviewStore.items, () => reviewStore.status], () => {
  if(cumulativeScore === undefined) {
    refreshReviewSummaryValues();
  }
  if(reviewStore.status === 'success' && !initialUserReviewReset) {
    initialUserReviewReset = true;
    resetUserReviewText();
  }
});

</script>

<template>
  <ClientOnly>
    <section :id="StayReviewSectionHtmlAnchor">
      <div class="flex flex-row flex-wrap items-center justify-between gap-2">
        <h2 class="flex-initial block w-fit max-w-[90vw] text-3xl font-semibold text-gray-600 dark:text-gray-300 break-words">
          {{ $t(getI18nResName3('stayDetailsPage', 'reviews', 'title')) }}
        </h2>
<<<<<<< HEAD
        <UButton v-if="status === 'authenticated'" size="lg" :ui="{ base: 'justify-center text-center' }" variant="solid" color="primary" :aria-label="t(getI18nResName2('ariaLabels', 'btnGiveReview'))" @click="scrollToReviewEditor">
          {{ $t(getI18nResName3('stayDetailsPage', 'reviews', 'giveReviewBtn')) }}
        </UButton>
        <UPopover v-else v-model:open="promoTooltipShown" :popper="{ placement: 'bottom' }" class="flex-grow-0 flex-shrink basis-auto">
          <UButton size="lg" :ui="{ base: 'justify-center text-center' }" variant="solid" color="primary" :aria-label="t(getI18nResName2('ariaLabels', 'btnGiveReview'))" @click="scheduleTooltipAutoHide">
            {{ $t(getI18nResName3('stayDetailsPage', 'reviews', 'giveReviewBtn')) }}
          </UButton>
          <template #panel="{ close }">
            <span class="p-2 block" @click="close">{{ $t(getI18nResName3('stayDetailsPage', 'reviews', 'mustBeLoggedInToReview')) }}</span>
          </template>
        </UPopover>  
=======
        <ClientOnly>
          <SimpleButton
            v-if="userAccountStore.isAuthenticated"
            class="stay-reviews-addBtn mt-xs-2"
            :ctrl-key="[...ctrlKey, 'Btn', 'Add']"
            :label-res-name="getI18nResName3('stayDetailsPage', 'reviews', 'giveReviewBtn')"
            :aria-label-res-name="getI18nResName2('ariaLabels', 'btnGiveReview')"
            kind="default"
            @click="onAddReviewBtnClick"
          />
          <VTooltip
            v-else
            ref="tooltip"
            :aria-id="tooltipId"
            :distance="6"
            :triggers="['click']"
            placement="bottom-end"
            :flip="false"
            theme="default-tooltip"
            :auto-hide="true"
            no-auto-focus
            @apply-show="scheduleTooltipAutoHide"
          >
            <SimpleButton
              class="stay-reviews-addBtn mt-xs-2"
              :ctrl-key="[...ctrlKey, 'Btn', 'Add']"
              :label-res-name="getI18nResName3('stayDetailsPage', 'reviews', 'giveReviewBtn')"
              :aria-label-res-name="getI18nResName2('ariaLabels', 'btnGiveReview')"
              kind="default"
            />
            <template #popper>
              <div>
                {{ $t(getI18nResName3('stayDetailsPage', 'reviews', 'mustBeLoggedInToReview')) }}
              </div>
            </template>
          </VTooltip>
          <template #fallback />
        </ClientOnly>
>>>>>>> 6d5e954d
      </div>
      <ClientOnly>
        <div class="w-full h-auto flex flex-row flex-wrap items-center text-gray-600 dark:text-gray-300 gap-4 mt-4">
          <div v-if="reviewScore !== undefined" class="text-5xl font-bold">
            {{ reviewScore.toFixed(1) }}
          </div>
          <USkeleton v-else class="w-12 h-12" />
          <div>
            <div v-if="scoreClassResName" class="w-fit h-auto text-xl font-semibold whitespace-nowrap">
              {{ $t(scoreClassResName) }}
            </div>
            <USkeleton v-else class="w-1/2 h-5" />
            <div v-if="scoreClassResName" class="text-sm w-fit h-auto whitespace-normal">
              {{ reviewsCountText }}
            </div>
            <USkeleton v-else class="w-full h-3" />
          </div>
        </div>
<<<<<<< HEAD
        <div class="w-full h-auto mt-3 sm:mt-6">
          <ReviewList ref="review-list" :ctrl-key="[...ctrlKey, 'ResultItemsList']" :stay-id="stayId" @edit-btn-click="onUserEditBtnClick" @user-review-deleted="onUserReviewDeleted"/>
        </div>
        <ReviewEditor
          v-if="status === 'authenticated'"
          :id="StayReviewEditorHtmlAnchor"
          ref="editor"
          :ctrl-key="[...ctrlKey, 'ReviewEditor']"
          :stay-id="stayId"
          class="pt-2 w-full h-auto"
          @submit-review="onSubmitReview"
          @cancel-edit="resetUserReviewText"
        />
=======
        <CollapsableSection
          v-if="userAccountStore.isAuthenticated"
          ref="editor-section"
          v-model:collapsed="editorHidden"
          :ctrl-key="[...ctrlKey, 'CollapsableSection']"
          collapseable
          :show-collapsable-button="false"
        >
          <template #head>
            <div />
          </template>
          <template #content>
            <ReviewEditor
              ref="editor"
              :ctrl-key="[...ctrlKey, 'ReviewEditor']"
              :stay-id="stayId"
              class="stay-reviews-editor pt-xs-2"
              @submit-review="onSubmitReview"
              @cancel-edit="onCancelEdit"
            />
          </template>
        </CollapsableSection>
>>>>>>> 6d5e954d
      </ClientOnly>
    </section>
    <template #fallback>
      <ComponentWaitingIndicator :ctrl-key="[...ctrlKey, 'ClientFallback']" class="my-8"/>
    </template>
  </ClientOnly>
</template><|MERGE_RESOLUTION|>--- conflicted
+++ resolved
@@ -176,58 +176,20 @@
         <h2 class="flex-initial block w-fit max-w-[90vw] text-3xl font-semibold text-gray-600 dark:text-gray-300 break-words">
           {{ $t(getI18nResName3('stayDetailsPage', 'reviews', 'title')) }}
         </h2>
-<<<<<<< HEAD
-        <UButton v-if="status === 'authenticated'" size="lg" :ui="{ base: 'justify-center text-center' }" variant="solid" color="primary" :aria-label="t(getI18nResName2('ariaLabels', 'btnGiveReview'))" @click="scrollToReviewEditor">
-          {{ $t(getI18nResName3('stayDetailsPage', 'reviews', 'giveReviewBtn')) }}
-        </UButton>
-        <UPopover v-else v-model:open="promoTooltipShown" :popper="{ placement: 'bottom' }" class="flex-grow-0 flex-shrink basis-auto">
-          <UButton size="lg" :ui="{ base: 'justify-center text-center' }" variant="solid" color="primary" :aria-label="t(getI18nResName2('ariaLabels', 'btnGiveReview'))" @click="scheduleTooltipAutoHide">
+        <ClientOnly>
+          <UButton v-if="userAccountStore.isAuthenticated" size="lg" :ui="{ base: 'justify-center text-center' }" variant="solid" color="primary" :aria-label="t(getI18nResName2('ariaLabels', 'btnGiveReview'))" @click="scrollToReviewEditor">
             {{ $t(getI18nResName3('stayDetailsPage', 'reviews', 'giveReviewBtn')) }}
           </UButton>
-          <template #panel="{ close }">
-            <span class="p-2 block" @click="close">{{ $t(getI18nResName3('stayDetailsPage', 'reviews', 'mustBeLoggedInToReview')) }}</span>
-          </template>
-        </UPopover>  
-=======
-        <ClientOnly>
-          <SimpleButton
-            v-if="userAccountStore.isAuthenticated"
-            class="stay-reviews-addBtn mt-xs-2"
-            :ctrl-key="[...ctrlKey, 'Btn', 'Add']"
-            :label-res-name="getI18nResName3('stayDetailsPage', 'reviews', 'giveReviewBtn')"
-            :aria-label-res-name="getI18nResName2('ariaLabels', 'btnGiveReview')"
-            kind="default"
-            @click="onAddReviewBtnClick"
-          />
-          <VTooltip
-            v-else
-            ref="tooltip"
-            :aria-id="tooltipId"
-            :distance="6"
-            :triggers="['click']"
-            placement="bottom-end"
-            :flip="false"
-            theme="default-tooltip"
-            :auto-hide="true"
-            no-auto-focus
-            @apply-show="scheduleTooltipAutoHide"
-          >
-            <SimpleButton
-              class="stay-reviews-addBtn mt-xs-2"
-              :ctrl-key="[...ctrlKey, 'Btn', 'Add']"
-              :label-res-name="getI18nResName3('stayDetailsPage', 'reviews', 'giveReviewBtn')"
-              :aria-label-res-name="getI18nResName2('ariaLabels', 'btnGiveReview')"
-              kind="default"
-            />
-            <template #popper>
-              <div>
-                {{ $t(getI18nResName3('stayDetailsPage', 'reviews', 'mustBeLoggedInToReview')) }}
-              </div>
+          <UPopover v-else v-model:open="promoTooltipShown" :popper="{ placement: 'bottom' }" class="flex-grow-0 flex-shrink basis-auto">
+            <UButton size="lg" :ui="{ base: 'justify-center text-center' }" variant="solid" color="primary" :aria-label="t(getI18nResName2('ariaLabels', 'btnGiveReview'))" @click="scheduleTooltipAutoHide">
+              {{ $t(getI18nResName3('stayDetailsPage', 'reviews', 'giveReviewBtn')) }}
+            </UButton>
+            <template #panel="{ close }">
+              <span class="p-2 block" @click="close">{{ $t(getI18nResName3('stayDetailsPage', 'reviews', 'mustBeLoggedInToReview')) }}</span>
             </template>
-          </VTooltip>
+          </UPopover>  
           <template #fallback />
         </ClientOnly>
->>>>>>> 6d5e954d
       </div>
       <ClientOnly>
         <div class="w-full h-auto flex flex-row flex-wrap items-center text-gray-600 dark:text-gray-300 gap-4 mt-4">
@@ -246,12 +208,11 @@
             <USkeleton v-else class="w-full h-3" />
           </div>
         </div>
-<<<<<<< HEAD
         <div class="w-full h-auto mt-3 sm:mt-6">
           <ReviewList ref="review-list" :ctrl-key="[...ctrlKey, 'ResultItemsList']" :stay-id="stayId" @edit-btn-click="onUserEditBtnClick" @user-review-deleted="onUserReviewDeleted"/>
         </div>
         <ReviewEditor
-          v-if="status === 'authenticated'"
+          v-if="userAccountStore.isAuthenticated"
           :id="StayReviewEditorHtmlAnchor"
           ref="editor"
           :ctrl-key="[...ctrlKey, 'ReviewEditor']"
@@ -260,30 +221,6 @@
           @submit-review="onSubmitReview"
           @cancel-edit="resetUserReviewText"
         />
-=======
-        <CollapsableSection
-          v-if="userAccountStore.isAuthenticated"
-          ref="editor-section"
-          v-model:collapsed="editorHidden"
-          :ctrl-key="[...ctrlKey, 'CollapsableSection']"
-          collapseable
-          :show-collapsable-button="false"
-        >
-          <template #head>
-            <div />
-          </template>
-          <template #content>
-            <ReviewEditor
-              ref="editor"
-              :ctrl-key="[...ctrlKey, 'ReviewEditor']"
-              :stay-id="stayId"
-              class="stay-reviews-editor pt-xs-2"
-              @submit-review="onSubmitReview"
-              @cancel-edit="onCancelEdit"
-            />
-          </template>
-        </CollapsableSection>
->>>>>>> 6d5e954d
       </ClientOnly>
     </section>
     <template #fallback>
