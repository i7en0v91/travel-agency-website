--- conflicted
+++ resolved
@@ -1,15 +1,9 @@
 <script setup lang="ts">
 import type { ControlKey } from './../../../helpers/components';
 import { type EntityId, type ReviewSummary, getI18nResName2, getI18nResName3, type I18nResName, DefaultStayReviewScore, getScoreClassResName } from '@golobe-demo/shared';
-<<<<<<< HEAD
-import { TooltipHideTimeout, StayReviewEditorHtmlAnchor, StayReviewSectionHtmlAnchor } from './../../../helpers/constants';
-import type { IStayReviewItem } from './../../../stores/stay-reviews-store';
+import { LOADING_STATE, TooltipHideTimeout, StayReviewEditorHtmlAnchor, StayReviewSectionHtmlAnchor } from './../../../helpers/constants';
+import { useStayReviewsStore, type IStayReviewItem } from './../../../stores/stay-reviews-store';
 import type ReviewEditor from './review-editor.client.vue';
-=======
-import { LOADING_STATE, TooltipHideTimeout } from './../../../helpers/constants';
-import { useStayReviewsStore, type IStayReviewItem } from './../../../stores/stay-reviews-store';
-import ReviewEditor from './review-editor.client.vue';
->>>>>>> 40a76341
 import ReviewList from './review-list.vue';
 import ComponentWaitingIndicator from '../../forms/component-waiting-indicator.vue';
 import { usePreviewState } from './../../../composables/preview-state';
@@ -102,7 +96,6 @@
   adjustReviewSummaryValues(deletedReview.score, undefined);
 }
 
-<<<<<<< HEAD
 function scrollToReviewEditor () {
   const sectionElement = document.getElementById(StayReviewEditorHtmlAnchor)!;
   sectionElement.scrollIntoView({
@@ -127,13 +120,8 @@
 
 function resetUserReviewText () {
   logger.verbose('resetting user review text', ctrlKey);
-  const userReview = reviewStore.getUserReview()?.text.en ?? '';
-=======
-function onAddReviewBtnClick () {
-  logger.verbose('add btn click handler', ctrlKey);
   const userReview = (stayReviews.value?.items && stayReviews.value.items !== LOADING_STATE) ? 
     (stayReviews.value.items.find(i => i.user.id === userAccountStore.userId)?.text.en ?? '') : '';
->>>>>>> 40a76341
   editor.value?.setEditedContent(userReview);
 }
 
@@ -156,15 +144,9 @@
       undefined;
   try {
     adjustReviewSummaryValues(prevUserReviewScore, score);
-<<<<<<< HEAD
-    await reviewStore.createOrUpdateReview(reviewHtml, score);
+    await stayReviewsStore.createOrUpdateReview(stayId, reviewHtml, score);
     reviewListComponent.value?.rewindToTop();  
     scrollToSectionHeading();
-=======
-    await stayReviewsStore.createOrUpdateReview(stayId, reviewHtml, score);
-    editorSection.value?.collapse();
-    reviewList.value?.rewindToTop();  
->>>>>>> 40a76341
   } catch(err: any) {
     logger.warn('failed to submit review', err, { ctrlKey, reviewHtml, score });
     adjustReviewSummaryValues(score, prevUserReviewScore);
@@ -182,7 +164,7 @@
   if(cumulativeScore === undefined) {
     refreshReviewSummaryValues();
   }
-  if(reviewStore.status === 'success' && !initialUserReviewReset) {
+  if(stayReviews.value?.status === 'success' && !initialUserReviewReset) {
     initialUserReviewReset = true;
     resetUserReviewText();
   }
