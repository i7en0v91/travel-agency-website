<script setup lang="ts">
import { toShortForm, type ControlKey, type ArbitraryControlElementMarker } from './../../../helpers/components';
import { type EntityId, ImageCategory, type Locale, getLocalizeableValue, getScoreClassResName, getI18nResName3, getI18nResName2 } from '@golobe-demo/shared';
import { formatImageEntityUrl } from './../../../helpers/dom';
import ConfirmBox from '../../forms/confirm-box.vue';
import { useConfirmDialogResult } from './../../../composables/modal-dialog-result';
import type { IStayReviewItem } from './../../../stores/stay-reviews-store';
import { usePreviewState } from './../../../composables/preview-state';
import { getCommonServices } from '../../../helpers/service-accessors';
import type { UCarousel } from '../../../.nuxt/components';
import type { ComponentInstance } from 'vue';
import type { ConfirmBoxButton } from './../../../types';
import chunk from 'lodash-es/chunk';

const { locale } = useI18n();

interface IProps {
  ctrlKey: ControlKey,
  stayId: EntityId
}

const ReviewsPerSlidePage = 5;

const { status } = useAuth();
const userNotificationStore = useUserNotificationStore();
const { requestUserAction } = usePreviewState();

const { ctrlKey, stayId } = defineProps<IProps>();
const logger = getCommonServices().getLogger().addContextProps({ component: 'ReviewList' });

<<<<<<< HEAD
const carouselRef = useTemplateRef<ComponentInstance<any>>('carousel');
const confirmBoxRef = useTemplateRef('confirm-box');  
const confirmBoxButtons: ConfirmBoxButton[] = ['yes', 'no'];
const isCarouselReady = ref(false);

const showNoReviewStub = computed(() => reviewStore.status === 'success' && reviewStore.items !== undefined && reviewStore.items.length === 0);
const isNavButtonsVisible = computed(() => reviewStore.status !== 'error' && reviewStore.items !== undefined && isCarouselReady.value && !showNoReviewStub.value);
const pagingState = ref<{ current: number, total: number } | undefined>();
=======
const swiper = shallowRef<InstanceType<typeof Swiper>>();
const isSwiperReady = ref(false);
const showNoReviewStub = computed(() => reviewStore.status === 'success' && reviewStore.items !== undefined && reviewStore.items.length === 0);
const isNavButtonsVisible = computed(() => reviewStore.status !== 'error' && reviewStore.items !== undefined && isSwiperReady.value && !showNoReviewStub.value);
const pagingState = ref<{ of: number, total: number } | undefined>();
const slideAnimationEnabled = import.meta.client && !isPrefersReducedMotionEnabled();

function refreshPagingState () {
  logger.debug('refreshing paging state', { ctrlKey, stayId });
  const swiperInstance = swiper.value;
  if (!isSwiperReady.value || !swiperInstance) {
    logger.debug('refreshing paging state - swiper not initialized', { ctrlKey, stayId });
    return;
  }

  const of = swiperInstance.realIndex + 1;
  const total = Math.ceil(swiperInstance.slides.length / ReviewsPerSlidePage);

  logger.debug('refreshing paging state completed', { ctrlKey, stayId, of, total });
  pagingState.value = { of, total };
}

function rewindToTop () {
  logger.debug('rewind to top', { ctrlKey, stayId });
  if (isSwiperReady.value && swiper.value) {
    swiper.value.slideTo(0);
    refreshPagingState();
  }
}
>>>>>>> a8c39b6a

const $emit = defineEmits<{
  (event: 'editBtnClick'): void,
  (event: 'userReviewDeleted', value: IStayReviewItem): void,
}>();

defineExpose({
  rewindToTop
});

const reviewStoreFactory = useStayReviewsStoreFactory();
const reviewStore = await reviewStoreFactory.getInstance(stayId);
const userAccountStore = useUserAccountStore();
const userAccount = ref<IUserAccount>();

const open = ref(false);
const result = ref<ConfirmBoxButton>();

const isError = ref(reviewStore.status === 'error');

watch(() => reviewStore.status, () => {
  isError.value = reviewStore.status === 'error';
  nextTick(refreshPagingState);
});

function refreshPagingState () {
  logger.debug(`(ReviewList) refreshing paging state, ctrlKey=${ctrlKey}, stayId=${stayId}`);
  const carouselInstance = carouselRef.value;
  if (!isCarouselReady.value || !carouselInstance) {
    logger.debug(`(ReviewList) refreshing paging state - carousel not initialized, ctrlKey=${ctrlKey}, stayId=${stayId}`);
    return;
  }

  const current = carouselInstance.page;
  const total = Math.max(Math.ceil((reviewStore.items?.length ?? 0) / ReviewsPerSlidePage), current);

  logger.debug(`(ReviewList) refreshing paging state completed, ctrlKey=${ctrlKey}, stayId=${stayId}, current=${current}, total=${total}`);
  pagingState.value = { current, total };
}

function rewindToTop () {
  logger.debug(`(ReviewList) rewind to top, ctrlKey=${ctrlKey}, stayId=${stayId}`);
  if (isCarouselReady.value && carouselRef.value) {
    carouselRef.value.select(0);
    refreshPagingState();
  }
}

async function refreshUserAccount (): Promise<void> {
  if (status.value === 'authenticated') {
    try {
      userAccount.value = await userAccountStore.getUserAccount();
    } catch (err: any) {
      logger.warn('failed to initialize user account info', err, { ctrlKey, stayId });
      userAccount.value = undefined;
    }
  } else {
    userAccount.value = undefined;
  }
}

watch(status, async () => {
  await refreshUserAccount();
});
await refreshUserAccount();

function isTestUserReview (review: IStayReviewItem): boolean {
  return review.text.en !== review.text.ru;
}

function onEditUserReviewBtnClick () {
  logger.verbose('edit review btn click handler', { ctrlKey, stayId });
  $emit('editBtnClick');
}

async function onDeleteUserReviewBtnClick (): Promise<void> {
  logger.verbose('delete review btn click handler', { ctrlKey, stayId });

  if(!await requestUserAction(userNotificationStore)) {
    logger.verbose('delete review btn click handler hasn', { ctrlKey, stayId });
    return;
  }

<<<<<<< HEAD
  if(reviewStore.status === 'pending') {
    logger.verbose(`(ReviewList) cannot delete review while store is in pending state, ctrlKey=${ctrlKey}, stayId=${stayId}`);
    return;
  }

  const confirmBox = useConfirmDialogResult(confirmBoxRef, { open, result }, confirmBoxButtons, 'no', getI18nResName3('stayDetailsPage', 'reviews', 'confirmDelete'));
  const dialogResult = await confirmBox.show();
  if (dialogResult === 'yes') {
=======
  const result = await confirmBox.confirm([...ctrlKey, 'UserReview', 'Delete', 'ConfirmBox'], ['yes', 'no'], getI18nResName3('stayDetailsPage', 'reviews', 'confirmDelete'));
  if (result === 'yes') {
>>>>>>> a8c39b6a
    const deletingReview = await reviewStore.getUserReview()!;
    await reviewStore.deleteReview();
    nextTick(refreshPagingState);
    $emit('userReviewDeleted', deletingReview);
  }
}

<<<<<<< HEAD
function onSlideChanged () {
  logger.debug(`(ReviewList) slide changed, ctrlKey=${ctrlKey}, stayId=${stayId}`);
=======
function refreshTabIndices () {
  setTimeout(() => updateTabIndices(), TabIndicesUpdateDefaultTimeout);
}

function onSwiperInit () {
  logger.debug('swiper initialized', { ctrlKey, stayId });
  swiper.value = (document.querySelector('.stay-reviews-swiper') as any).swiper as Swiper;
  isSwiperReady.value = true;
  nextTick(refreshPagingState);
}

function onSwiperSlideChanged () {
  logger.debug('swiper slide changed', { ctrlKey, stayId });
>>>>>>> a8c39b6a
  refreshPagingState();
}

function onNavNextBtnClick () {
<<<<<<< HEAD
  logger.debug(`(ReviewList) nav next btn clicked, ctrlKey=${ctrlKey}, stayId=${stayId}`);
  if (isCarouselReady.value && carouselRef.value) {
    carouselRef.value.next();
=======
  logger.debug('nav next btn clicked', { ctrlKey, stayId });
  if (isSwiperReady.value && swiper.value) {
    swiper.value.slideNext();
>>>>>>> a8c39b6a
  }
}

function onNavPrevBtnClick () {
<<<<<<< HEAD
  logger.debug(`(ReviewList) nav next btn clicked, ctrlKey=${ctrlKey}, stayId=${stayId}`);
  if (isCarouselReady.value && carouselRef.value) {
    carouselRef.value.prev();
=======
  logger.debug('nav prev btn clicked', { ctrlKey, stayId });
  if (isSwiperReady.value && swiper.value) {
    swiper.value.slidePrev();
>>>>>>> a8c39b6a
  }
}

const carouselPages = computed(() => {
  return (reviewStore.status !== 'error' && reviewStore.items?.length) ? 
    chunk(reviewStore.items, Math.min(reviewStore.items.length, ReviewsPerSlidePage)) : [];
});

onMounted(() => {
  isCarouselReady.value = true;
  nextTick(refreshPagingState);
  watch(() => carouselRef?.value?.page, refreshPagingState);
});

</script>

<template>
  <div class="block w-full h-auto">
    <ErrorHelm v-model:is-error="isError">
      <UCarousel
        v-if="reviewStore.status !== 'error' && reviewStore.items !== undefined"
        v-slot="{ item: reviewsPage }" 
        ref="carousel"
        :items="carouselPages" 
        :ui="{ 
          wrapper: `pb-6 ${isCarouselReady ? '' : 'invisible h-0'} ${showNoReviewStub ? 'invisible h-0 hidden' : ''}`, 
          item: 'snap-end justify-around basis-full' }"
        :indicators="false" 
        @on-click="onSlideChanged"
      >
<<<<<<< HEAD
        <div class="w-full h-auto flex flex-col flex-nowrap gap-3 sm:gap-6 items-stretch">
          <div
            v-for="(review) in reviewsPage"
            :key="`${ctrlKey}-Review-${review.id}`"
            class="w-full h-auto"
          >
            <UDivider color="gray" orientation="horizontal" class="w-full mb-3 sm:mb-6" size="sm"/>
            <article class="w-full h-auto flex flex-row flex-nowrap items-start gap-4">
              <div class="flex-initial">
                <UAvatar 
                  v-if="review.user === 'current' ? !!(userAccount?.avatar) : !!(review.user.avatar)"
                  :src="formatImageEntityUrl(review.user === 'current' ? userAccount?.avatar : review.user.avatar, ImageCategory.UserAvatar, 1)"
                  :alt="$t(getI18nResName3('stayDetailsPage', 'reviews', 'avatarImgAlt'))"
                  :ui="{ rounded: 'rounded-full' }"
                />
                <div v-else class="w-8 h-8">
                  <UIcon name="i-heroicons-user-20-solid" class="w-full h-full" :alt="$t(getI18nResName3('stayDetailsPage', 'reviews', 'avatarImgAlt'))"/>
                </div>
              </div>
              <div class="flex-auto w-full h-fit contents">
                <div class="w-full h-28 max-h-28 overflow-y-auto">
                  <div :class="`w-full h-auto flex flex-col flex-nowrap items-start gap-3 text-sm ${isTestUserReview(review) ? 'w-fit' : ''} pb-xs-2 mr-xs-1`">
                    <h3 class="w-fit h-auto flex flex-col flex-nowrap self-start sm:flex-row sm:flex-wrap sm:items-center gap-3 text-black dark:text-white font-semibold">
                      <div class="whitespace-wrap">
                        {{ `${review.score.toFixed(1)} ${$t(getScoreClassResName(review.score))}` }}
                      </div>
                      <span class="hidden sm:block">|</span>
                      <div class="whitespace-wrap">
                        {{ `${review.user === 'current' ? (!!userAccount ? `${userAccount!.firstName} ${userAccount!.lastName}` : '...') : (`${review.user.firstName} ${review.user.lastName}`)}` }}
                      </div>
                    </h3>
                    <p v-if="isTestUserReview(review)" class="block w-full h-auto whitespace-normal">
                      {{ getLocalizeableValue(review.text, locale as Locale) }}
                    </p>
                    <div v-else class="w-auto h-auto" data-review-editor-styling="1">
                      <p v-html="review.text.en" /> <!-- to prevent attack additional sanitizing is applied on server  -->
=======
        <SwiperSlide
          v-for="(review) in reviewStore.items "
          :key="`${toShortForm(ctrlKey)}-Review-${review.id}`"
          class="stay-reviews-list-item"
        >
          <hr class="stay-details-section-separator review-item-separator">
          <article class="stay-reviews-card">
            <div class="stay-reviews-card-avatar">
              <StaticImage
                v-if="review.user === 'current' ? !!(userAccount?.avatar) : !!(review.user.avatar)"
                :ctrl-key="[...ctrlKey, 'ReviewItem', review.id as ArbitraryControlElementMarker, 'Avatar', 'StaticImg']"
                :stub="false"
                class="stay-reviews-card-avatar"
                :ui="{ img: 'stay-reviews-card-avatar-img' }"
                :src="review.user === 'current' ? userAccount?.avatar : review.user.avatar"
                :category="ImageCategory.UserAvatar"
                sizes="xs:30vw sm:20vw md:20vw lg:10vw xl:10vw"
                :alt="{ resName: getI18nResName3('stayDetailsPage', 'reviews', 'avatarImgAlt') }"
              />
              <div v-else class="stay-reviews-card-avatar stay-reviews-card-avatar-default" />
            </div>
            <div class="stay-reviews-card-content-div">
              <PerfectScrollbar
                :options="{
                  suppressScrollX: false,
                  suppressScrollY: false,
                  wheelPropagation: true
                }"
                :watch-options="false"
                tag="div"
                class="stay-reviews-card-content-scroll"
              >
                <div :class="`stay-reviews-card-content ${isTestUserReview(review) ? 'test-user-review' : ''} pb-xs-2 mr-xs-1`">
                  <h3 class="stay-reviews-card-scoring">
                    <div class="stay-reviews-card-score-class">
                      {{ `${review.score.toFixed(1)} ${$t(getScoreClassResName(review.score))}` }}
                    </div>
                    <span class="stay-reviews-card-scoring-separator" />
                    <div class="stay-reviews-card-username">
                      {{ `${review.user === 'current' ? (userAccount ? `${userAccount.firstName} ${userAccount.lastName}` : '...') : (`${review.user.firstName} ${review.user.lastName}`)}` }}
>>>>>>> a8c39b6a
                    </div>
                  </div>
                </div>
<<<<<<< HEAD
              </div>
              <div class="w-max flex-initial flex flex-col flex-nowrap items-center gap-2 mr-2">
                <UIcon name="heroicons-solid:flag" class="bg-primary-200 dark:bg-primary-700 m-1.5 mt-0" size="xs"/>
                <div v-if="review.user === 'current' || review.user.id === userAccount?.userId" class="contents">
                  <UButton icon="i-heroicons-solid-trash" size="xs" variant="outline" class="border-none ring-0" :title="$t(getI18nResName2('ariaLabels', 'btnDeleteUserReview'))" @click="onDeleteUserReviewBtnClick"/>
                  <UButton icon="i-heroicons-solid-pencil" size="xs" variant="outline" class="border-none ring-0" :title="$t(getI18nResName2('ariaLabels', 'btnEditUserReview'))" @click="onEditUserReviewBtnClick"/>
                </div>
              </div>
            </article>
          </div>
        </div>
      </UCarousel>
      <UDivider v-if="!showNoReviewStub" color="gray" orientation="horizontal" class="w-full mb-3 sm:mb-6" size="sm"/>
      <ComponentWaitingIndicator v-if="(reviewStore.status !== 'error' && reviewStore.items === undefined) || !isCarouselReady" :ctrl-key="`${ctrlKey}-ReviewListWaiterFallback`" class="my-6" />
      <section v-if="isNavButtonsVisible" :class="`w-full h-auto flex flex-row flex-nowrap items-center justify-center gap-4 my-2 sm:my-4 ${(pagingState?.total ?? 0) <= 1 ? 'hidden' : ''}`">
        <UButton icon="i-heroicons-chevron-left-20-solid" size="sm" color="gray" variant="outline" class="border-none ring-0" :disabled="(pagingState?.current ?? 0) <= 1" @click="onNavPrevBtnClick"/>
        <div class="mx-2 sm:mx-4 text-sm text-gray-500 dark:text-gray-400">
          {{ pagingState ? $t(getI18nResName3('stayDetailsPage', 'reviews', 'paging'), { of: pagingState.current, total: pagingState.total }) : '' }}
        </div>
        <UButton icon="i-heroicons-chevron-right-20-solid" size="sm" color="gray" variant="outline" class="border-none ring-0" :disabled="(pagingState?.current ?? 0) === (pagingState?.total ?? 0)" @click="onNavNextBtnClick"/>
=======
              </PerfectScrollbar>
            </div>
            <div class="stay-reviews-card-buttons-div mr-xs-2">
              <div class="stay-reviews-card-flag" />
              <div v-if="review.user === 'current' || review.user.id === userAccount?.userId" class="stay-reviews-card-control-buttons">
                <SimpleButton
                  class="stay-reviews-card-btn review-btn-delete no-hidden-parent-tabulation-check"
                  :ctrl-key="[...ctrlKey, 'UserReview', 'Btn', 'Delete']"
                  :aria-label-res-name="getI18nResName2('ariaLabels', 'btnDeleteUserReview')"
                  :title-res-name="getI18nResName2('ariaLabels', 'btnDeleteUserReview')"
                  icon="delete"
                  kind="support"
                  @click="onDeleteUserReviewBtnClick"
                />
                <SimpleButton
                  class="stay-reviews-card-btn review-btn-edit no-hidden-parent-tabulation-check"
                  :ctrl-key="[...ctrlKey, 'UserReview', 'Btn', 'Change']"
                  :aria-label-res-name="getI18nResName2('ariaLabels', 'btnEditUserReview')"
                  :title-res-name="getI18nResName2('ariaLabels', 'btnEditUserReview')"
                  icon="change"
                  kind="support"
                  @click="onEditUserReviewBtnClick"
                />
              </div>
            </div>
          </article>
        </SwiperSlide>
      </Swiper>
      <hr v-if="!showNoReviewStub" class="stay-details-section-separator review-item-separator">
      <section v-if="isNavButtonsVisible" :class="`reviews-list-nav-buttons ${(pagingState?.total ?? 0) <= 1 ? 'one-page' : ''} mt-xs-2 mt-s-3`">
        <SimpleButton
          kind="support"
          class="reviews-list-nav-btn btn-prev"
          :ctrl-key="[...ctrlKey, 'Paging', 'Btn', 'Prev']"
          icon="nav-prev"
          @click="onNavPrevBtnClick"
        />
        <div class="reviews-list-nav-paging mx-xs-2 mx-s-3">
          {{ pagingState ? $t(getI18nResName3('stayDetailsPage', 'reviews', 'paging'), pagingState) : '' }}
        </div>
        <SimpleButton
          kind="support"
          class="reviews-list-nav-btn btn-next"
          :ctrl-key="[...ctrlKey, 'Paging', 'Btn', 'Next']"
          icon="nav-next"
          @click="onNavNextBtnClick"
        />
>>>>>>> a8c39b6a
      </section>
      <div v-if="showNoReviewStub" class="w-full max-w-[60vw] text-center whitespace-normal mx-auto text-lg my-12 sm:my-8 px-4">
        {{ $t(getI18nResName3('stayDetailsPage', 'reviews', 'noReviews')) }}
      </div>
<<<<<<< HEAD
=======
      <ComponentWaitingIndicator 
        v-if="(reviewStore.status !== 'error' && reviewStore.items === undefined) || !isSwiperReady" 
        :ctrl-key="[...ctrlKey, 'ResultItemsList', 'Waiter']" 
        class="stay-reviews-waiting-indicator my-xs-5" 
      />
>>>>>>> a8c39b6a
    </ErrorHelm>
    <ConfirmBox ref="confirm-box" v-model:open="open" v-model:result="result" :ctrl-key="`${ctrlKey}-UserReview-DeleteConfirm`" :buttons="confirmBoxButtons" :msg-res-name="getI18nResName3('stayDetailsPage', 'reviews', 'confirmDelete')"/>
  </div>
</template><|MERGE_RESOLUTION|>--- conflicted
+++ resolved
@@ -28,7 +28,6 @@
 const { ctrlKey, stayId } = defineProps<IProps>();
 const logger = getCommonServices().getLogger().addContextProps({ component: 'ReviewList' });
 
-<<<<<<< HEAD
 const carouselRef = useTemplateRef<ComponentInstance<any>>('carousel');
 const confirmBoxRef = useTemplateRef('confirm-box');  
 const confirmBoxButtons: ConfirmBoxButton[] = ['yes', 'no'];
@@ -37,37 +36,6 @@
 const showNoReviewStub = computed(() => reviewStore.status === 'success' && reviewStore.items !== undefined && reviewStore.items.length === 0);
 const isNavButtonsVisible = computed(() => reviewStore.status !== 'error' && reviewStore.items !== undefined && isCarouselReady.value && !showNoReviewStub.value);
 const pagingState = ref<{ current: number, total: number } | undefined>();
-=======
-const swiper = shallowRef<InstanceType<typeof Swiper>>();
-const isSwiperReady = ref(false);
-const showNoReviewStub = computed(() => reviewStore.status === 'success' && reviewStore.items !== undefined && reviewStore.items.length === 0);
-const isNavButtonsVisible = computed(() => reviewStore.status !== 'error' && reviewStore.items !== undefined && isSwiperReady.value && !showNoReviewStub.value);
-const pagingState = ref<{ of: number, total: number } | undefined>();
-const slideAnimationEnabled = import.meta.client && !isPrefersReducedMotionEnabled();
-
-function refreshPagingState () {
-  logger.debug('refreshing paging state', { ctrlKey, stayId });
-  const swiperInstance = swiper.value;
-  if (!isSwiperReady.value || !swiperInstance) {
-    logger.debug('refreshing paging state - swiper not initialized', { ctrlKey, stayId });
-    return;
-  }
-
-  const of = swiperInstance.realIndex + 1;
-  const total = Math.ceil(swiperInstance.slides.length / ReviewsPerSlidePage);
-
-  logger.debug('refreshing paging state completed', { ctrlKey, stayId, of, total });
-  pagingState.value = { of, total };
-}
-
-function rewindToTop () {
-  logger.debug('rewind to top', { ctrlKey, stayId });
-  if (isSwiperReady.value && swiper.value) {
-    swiper.value.slideTo(0);
-    refreshPagingState();
-  }
-}
->>>>>>> a8c39b6a
 
 const $emit = defineEmits<{
   (event: 'editBtnClick'): void,
@@ -94,22 +62,22 @@
 });
 
 function refreshPagingState () {
-  logger.debug(`(ReviewList) refreshing paging state, ctrlKey=${ctrlKey}, stayId=${stayId}`);
+  logger.debug('refreshing paging state', { ctrlKey, stayId });
   const carouselInstance = carouselRef.value;
   if (!isCarouselReady.value || !carouselInstance) {
-    logger.debug(`(ReviewList) refreshing paging state - carousel not initialized, ctrlKey=${ctrlKey}, stayId=${stayId}`);
+    logger.debug('refreshing paging state - carousel not initialized', { ctrlKey, stayId });
     return;
   }
 
   const current = carouselInstance.page;
   const total = Math.max(Math.ceil((reviewStore.items?.length ?? 0) / ReviewsPerSlidePage), current);
 
-  logger.debug(`(ReviewList) refreshing paging state completed, ctrlKey=${ctrlKey}, stayId=${stayId}, current=${current}, total=${total}`);
+  logger.debug('refreshing paging state completed', { ctrlKey, stayId, current, total });
   pagingState.value = { current, total };
 }
 
 function rewindToTop () {
-  logger.debug(`(ReviewList) rewind to top, ctrlKey=${ctrlKey}, stayId=${stayId}`);
+  logger.debug('rewind to top', { ctrlKey, stayId });
   if (isCarouselReady.value && carouselRef.value) {
     carouselRef.value.select(0);
     refreshPagingState();
@@ -151,19 +119,14 @@
     return;
   }
 
-<<<<<<< HEAD
   if(reviewStore.status === 'pending') {
-    logger.verbose(`(ReviewList) cannot delete review while store is in pending state, ctrlKey=${ctrlKey}, stayId=${stayId}`);
+    logger.verbose('cannot delete review while store is in pending state', { ctrlKey, stayId });
     return;
   }
 
   const confirmBox = useConfirmDialogResult(confirmBoxRef, { open, result }, confirmBoxButtons, 'no', getI18nResName3('stayDetailsPage', 'reviews', 'confirmDelete'));
   const dialogResult = await confirmBox.show();
   if (dialogResult === 'yes') {
-=======
-  const result = await confirmBox.confirm([...ctrlKey, 'UserReview', 'Delete', 'ConfirmBox'], ['yes', 'no'], getI18nResName3('stayDetailsPage', 'reviews', 'confirmDelete'));
-  if (result === 'yes') {
->>>>>>> a8c39b6a
     const deletingReview = await reviewStore.getUserReview()!;
     await reviewStore.deleteReview();
     nextTick(refreshPagingState);
@@ -171,50 +134,22 @@
   }
 }
 
-<<<<<<< HEAD
 function onSlideChanged () {
-  logger.debug(`(ReviewList) slide changed, ctrlKey=${ctrlKey}, stayId=${stayId}`);
-=======
-function refreshTabIndices () {
-  setTimeout(() => updateTabIndices(), TabIndicesUpdateDefaultTimeout);
-}
-
-function onSwiperInit () {
-  logger.debug('swiper initialized', { ctrlKey, stayId });
-  swiper.value = (document.querySelector('.stay-reviews-swiper') as any).swiper as Swiper;
-  isSwiperReady.value = true;
-  nextTick(refreshPagingState);
-}
-
-function onSwiperSlideChanged () {
-  logger.debug('swiper slide changed', { ctrlKey, stayId });
->>>>>>> a8c39b6a
+  logger.debug('slide changed', { ctrlKey, stayId });
   refreshPagingState();
 }
 
 function onNavNextBtnClick () {
-<<<<<<< HEAD
-  logger.debug(`(ReviewList) nav next btn clicked, ctrlKey=${ctrlKey}, stayId=${stayId}`);
+  logger.debug('nav next btn clicked', { ctrlKey, stayId });
   if (isCarouselReady.value && carouselRef.value) {
     carouselRef.value.next();
-=======
-  logger.debug('nav next btn clicked', { ctrlKey, stayId });
-  if (isSwiperReady.value && swiper.value) {
-    swiper.value.slideNext();
->>>>>>> a8c39b6a
   }
 }
 
 function onNavPrevBtnClick () {
-<<<<<<< HEAD
-  logger.debug(`(ReviewList) nav next btn clicked, ctrlKey=${ctrlKey}, stayId=${stayId}`);
+  logger.debug('nav prev btn clicked', { ctrlKey, stayId });
   if (isCarouselReady.value && carouselRef.value) {
     carouselRef.value.prev();
-=======
-  logger.debug('nav prev btn clicked', { ctrlKey, stayId });
-  if (isSwiperReady.value && swiper.value) {
-    swiper.value.slidePrev();
->>>>>>> a8c39b6a
   }
 }
 
@@ -245,11 +180,10 @@
         :indicators="false" 
         @on-click="onSlideChanged"
       >
-<<<<<<< HEAD
         <div class="w-full h-auto flex flex-col flex-nowrap gap-3 sm:gap-6 items-stretch">
           <div
             v-for="(review) in reviewsPage"
-            :key="`${ctrlKey}-Review-${review.id}`"
+            :key="`${toShortForm(ctrlKey)}-Review-${review.id}`"
             class="w-full h-auto"
           >
             <UDivider color="gray" orientation="horizontal" class="w-full mb-3 sm:mb-6" size="sm"/>
@@ -282,52 +216,9 @@
                     </p>
                     <div v-else class="w-auto h-auto" data-review-editor-styling="1">
                       <p v-html="review.text.en" /> <!-- to prevent attack additional sanitizing is applied on server  -->
-=======
-        <SwiperSlide
-          v-for="(review) in reviewStore.items "
-          :key="`${toShortForm(ctrlKey)}-Review-${review.id}`"
-          class="stay-reviews-list-item"
-        >
-          <hr class="stay-details-section-separator review-item-separator">
-          <article class="stay-reviews-card">
-            <div class="stay-reviews-card-avatar">
-              <StaticImage
-                v-if="review.user === 'current' ? !!(userAccount?.avatar) : !!(review.user.avatar)"
-                :ctrl-key="[...ctrlKey, 'ReviewItem', review.id as ArbitraryControlElementMarker, 'Avatar', 'StaticImg']"
-                :stub="false"
-                class="stay-reviews-card-avatar"
-                :ui="{ img: 'stay-reviews-card-avatar-img' }"
-                :src="review.user === 'current' ? userAccount?.avatar : review.user.avatar"
-                :category="ImageCategory.UserAvatar"
-                sizes="xs:30vw sm:20vw md:20vw lg:10vw xl:10vw"
-                :alt="{ resName: getI18nResName3('stayDetailsPage', 'reviews', 'avatarImgAlt') }"
-              />
-              <div v-else class="stay-reviews-card-avatar stay-reviews-card-avatar-default" />
-            </div>
-            <div class="stay-reviews-card-content-div">
-              <PerfectScrollbar
-                :options="{
-                  suppressScrollX: false,
-                  suppressScrollY: false,
-                  wheelPropagation: true
-                }"
-                :watch-options="false"
-                tag="div"
-                class="stay-reviews-card-content-scroll"
-              >
-                <div :class="`stay-reviews-card-content ${isTestUserReview(review) ? 'test-user-review' : ''} pb-xs-2 mr-xs-1`">
-                  <h3 class="stay-reviews-card-scoring">
-                    <div class="stay-reviews-card-score-class">
-                      {{ `${review.score.toFixed(1)} ${$t(getScoreClassResName(review.score))}` }}
-                    </div>
-                    <span class="stay-reviews-card-scoring-separator" />
-                    <div class="stay-reviews-card-username">
-                      {{ `${review.user === 'current' ? (userAccount ? `${userAccount.firstName} ${userAccount.lastName}` : '...') : (`${review.user.firstName} ${review.user.lastName}`)}` }}
->>>>>>> a8c39b6a
                     </div>
                   </div>
                 </div>
-<<<<<<< HEAD
               </div>
               <div class="w-max flex-initial flex flex-col flex-nowrap items-center gap-2 mr-2">
                 <UIcon name="heroicons-solid:flag" class="bg-primary-200 dark:bg-primary-700 m-1.5 mt-0" size="xs"/>
@@ -341,75 +232,18 @@
         </div>
       </UCarousel>
       <UDivider v-if="!showNoReviewStub" color="gray" orientation="horizontal" class="w-full mb-3 sm:mb-6" size="sm"/>
-      <ComponentWaitingIndicator v-if="(reviewStore.status !== 'error' && reviewStore.items === undefined) || !isCarouselReady" :ctrl-key="`${ctrlKey}-ReviewListWaiterFallback`" class="my-6" />
+      <ComponentWaitingIndicator v-if="(reviewStore.status !== 'error' && reviewStore.items === undefined) || !isCarouselReady" :ctrl-key="[...ctrlKey, 'ResultItemsList', 'Waiter']" class="my-6" />
       <section v-if="isNavButtonsVisible" :class="`w-full h-auto flex flex-row flex-nowrap items-center justify-center gap-4 my-2 sm:my-4 ${(pagingState?.total ?? 0) <= 1 ? 'hidden' : ''}`">
         <UButton icon="i-heroicons-chevron-left-20-solid" size="sm" color="gray" variant="outline" class="border-none ring-0" :disabled="(pagingState?.current ?? 0) <= 1" @click="onNavPrevBtnClick"/>
         <div class="mx-2 sm:mx-4 text-sm text-gray-500 dark:text-gray-400">
           {{ pagingState ? $t(getI18nResName3('stayDetailsPage', 'reviews', 'paging'), { of: pagingState.current, total: pagingState.total }) : '' }}
         </div>
         <UButton icon="i-heroicons-chevron-right-20-solid" size="sm" color="gray" variant="outline" class="border-none ring-0" :disabled="(pagingState?.current ?? 0) === (pagingState?.total ?? 0)" @click="onNavNextBtnClick"/>
-=======
-              </PerfectScrollbar>
-            </div>
-            <div class="stay-reviews-card-buttons-div mr-xs-2">
-              <div class="stay-reviews-card-flag" />
-              <div v-if="review.user === 'current' || review.user.id === userAccount?.userId" class="stay-reviews-card-control-buttons">
-                <SimpleButton
-                  class="stay-reviews-card-btn review-btn-delete no-hidden-parent-tabulation-check"
-                  :ctrl-key="[...ctrlKey, 'UserReview', 'Btn', 'Delete']"
-                  :aria-label-res-name="getI18nResName2('ariaLabels', 'btnDeleteUserReview')"
-                  :title-res-name="getI18nResName2('ariaLabels', 'btnDeleteUserReview')"
-                  icon="delete"
-                  kind="support"
-                  @click="onDeleteUserReviewBtnClick"
-                />
-                <SimpleButton
-                  class="stay-reviews-card-btn review-btn-edit no-hidden-parent-tabulation-check"
-                  :ctrl-key="[...ctrlKey, 'UserReview', 'Btn', 'Change']"
-                  :aria-label-res-name="getI18nResName2('ariaLabels', 'btnEditUserReview')"
-                  :title-res-name="getI18nResName2('ariaLabels', 'btnEditUserReview')"
-                  icon="change"
-                  kind="support"
-                  @click="onEditUserReviewBtnClick"
-                />
-              </div>
-            </div>
-          </article>
-        </SwiperSlide>
-      </Swiper>
-      <hr v-if="!showNoReviewStub" class="stay-details-section-separator review-item-separator">
-      <section v-if="isNavButtonsVisible" :class="`reviews-list-nav-buttons ${(pagingState?.total ?? 0) <= 1 ? 'one-page' : ''} mt-xs-2 mt-s-3`">
-        <SimpleButton
-          kind="support"
-          class="reviews-list-nav-btn btn-prev"
-          :ctrl-key="[...ctrlKey, 'Paging', 'Btn', 'Prev']"
-          icon="nav-prev"
-          @click="onNavPrevBtnClick"
-        />
-        <div class="reviews-list-nav-paging mx-xs-2 mx-s-3">
-          {{ pagingState ? $t(getI18nResName3('stayDetailsPage', 'reviews', 'paging'), pagingState) : '' }}
-        </div>
-        <SimpleButton
-          kind="support"
-          class="reviews-list-nav-btn btn-next"
-          :ctrl-key="[...ctrlKey, 'Paging', 'Btn', 'Next']"
-          icon="nav-next"
-          @click="onNavNextBtnClick"
-        />
->>>>>>> a8c39b6a
       </section>
       <div v-if="showNoReviewStub" class="w-full max-w-[60vw] text-center whitespace-normal mx-auto text-lg my-12 sm:my-8 px-4">
         {{ $t(getI18nResName3('stayDetailsPage', 'reviews', 'noReviews')) }}
       </div>
-<<<<<<< HEAD
-=======
-      <ComponentWaitingIndicator 
-        v-if="(reviewStore.status !== 'error' && reviewStore.items === undefined) || !isSwiperReady" 
-        :ctrl-key="[...ctrlKey, 'ResultItemsList', 'Waiter']" 
-        class="stay-reviews-waiting-indicator my-xs-5" 
-      />
->>>>>>> a8c39b6a
     </ErrorHelm>
-    <ConfirmBox ref="confirm-box" v-model:open="open" v-model:result="result" :ctrl-key="`${ctrlKey}-UserReview-DeleteConfirm`" :buttons="confirmBoxButtons" :msg-res-name="getI18nResName3('stayDetailsPage', 'reviews', 'confirmDelete')"/>
+    <ConfirmBox ref="confirm-box" v-model:open="open" v-model:result="result" :ctrl-key="[...ctrlKey, 'UserReview', 'Delete', 'ConfirmBox']" :buttons="confirmBoxButtons" :msg-res-name="getI18nResName3('stayDetailsPage', 'reviews', 'confirmDelete')"/>
   </div>
 </template>