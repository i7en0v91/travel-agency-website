--- conflicted
+++ resolved
@@ -8,11 +8,8 @@
 import ComponentWaitingIndicator from '../../forms/component-waiting-indicator.vue';
 import ReviewScorePicker from './review-score-picker.vue';
 import { getCommonServices } from '../../../helpers/service-accessors';
-<<<<<<< HEAD
 import { useModalDialogResult } from '../../../composables/modal-dialog-result';
-=======
 import { useStayReviewsStore } from '../../../stores/stay-reviews-store';
->>>>>>> 40a76341
 
 interface IProps {
   ctrlKey: ControlKey,
@@ -149,20 +146,6 @@
   $emit('cancelEdit');
 }
 
-<<<<<<< HEAD
-const isMounted = ref(false);
-function isSendButtonVisible (): boolean {
-  return !isMounted.value || reviewStore.status !== 'pending' || reviewStore.items === undefined;
-}
-const sendButtonVisible = ref(isSendButtonVisible());
-
-watch(() => reviewStore.status, () => {
-  logger.debug('review store status changed', { ctrlKey, status: reviewStore.status });
-  sendButtonVisible.value = isSendButtonVisible();
-});
-
-=======
->>>>>>> 40a76341
 onBeforeUnmount(() => {
   logger.verbose('before unmount handler', ctrlKey);
   unref(editor)?.destroy();
@@ -171,11 +154,6 @@
 onMounted(() => {
   logger.verbose('mounted', ctrlKey);
   isMounted.value = true;
-<<<<<<< HEAD
-  sendButtonVisible.value = isSendButtonVisible();
-=======
-  refreshTabIndices();
->>>>>>> 40a76341
 });
 
 </script>
