--- conflicted
+++ resolved
@@ -48,31 +48,7 @@
 
 const validationErrMsgResName = ref<I18nResName | undefined>();
 
-<<<<<<< HEAD
 const open = ref(false);
-=======
-let completeCallback: (() => void) | undefined;
-const scorePickerResult = ref<number | 'cancel'>('cancel');
-const { open } = useModal({
-  component: ReviewScorePicker,
-  attrs: {
-    ctrlKey: [...ctrlKey, 'ScorePicker'],
-    setResultCallback: (result: number | 'cancel') => { scorePickerResult.value = result; },
-    onOpened () {
-      logger.debug('opened score picker', { ctrlKey, result: scorePickerResult.value });
-    },
-    onClosed () {
-      logger.debug('closing score picker', { ctrlKey, result: scorePickerResult.value });
-      completeCallback!();
-      setTimeout(() => updateTabIndices(), TabIndicesUpdateDefaultTimeout);
-    }
-  }
-});
-
-function refreshTabIndices () {
-  setTimeout(() => updateTabIndices(), TabIndicesUpdateDefaultTimeout);
-}
->>>>>>> a8c39b6a
 
 function onButtonClicked (type: ReviewEditorButtonType) {
   logger.debug('btn click handler', { ctrlKey, type });
@@ -108,12 +84,7 @@
   }
   try {
     editMethod();
-<<<<<<< HEAD
-    logger.debug(`(ReviewEditor) btn click handler - completed, ctrlKey=${ctrlKey}, type=${type}`);
-=======
-    refreshTabIndices();
     logger.debug('btn click handler - completed', { ctrlKey, type });
->>>>>>> a8c39b6a
   } catch (err: any) {
     logger.verbose('btn click handler failed', { ctrlKey, type });
     throw new AppException(AppExceptionCodeEnum.UNKNOWN, 'edit review error occured', 'error-stub');
@@ -128,19 +99,6 @@
 (event: 'startEdit'): void
 }>();
 
-<<<<<<< HEAD
-=======
-function openScorePickerDialog (): Promise<void> {
-  completeCallback = undefined;
-  scorePickerResult.value = 'cancel';
-  return new Promise((resolve) => {
-    completeCallback = resolve;
-    logger.debug('opening score picker dialog', ctrlKey);
-    open();
-  });
-}
-
->>>>>>> a8c39b6a
 function isEditorTextValid (): true | I18nResName {
   logger.debug('validating editor text', ctrlKey);
   const validatingText = editor.value!.getText()?.replace(/\s/g, '') ?? '';
@@ -170,12 +128,8 @@
   const reviewScorePicker = useModalDialogResult<number | 'cancel'>(reviewScorePickerRef, { open, result: scorePickerResult }, 'cancel');
   const result = await reviewScorePicker.show();
   if (!result || result === 'cancel') {
-<<<<<<< HEAD
-    logger.verbose(`(ReviewEditor) cancelled, ctrlKey=${ctrlKey}, result=${scorePickerResult.value}`);
+    logger.verbose('cancelled', { ctrlKey, result: scorePickerResult.value });
     scorePickerResult.value = prevUserScore;
-=======
-    logger.verbose('cancelled', { ctrlKey, result: scorePickerResult.value });
->>>>>>> a8c39b6a
     return;
   }
 
@@ -290,7 +244,6 @@
     <div v-if="validationErrMsgResName" :class="`my-2 sm:my-4 ${config.formGroup.error}`">
       {{ $t(validationErrMsgResName) }}
     </div>
-<<<<<<< HEAD
     <div class="flex flex-row flex-wrap items-center gap-4 sm:gap-6 mt-4 pb-2">
       <UButton size="lg" icon="i-mdi-close" variant="outline" color="gray" @click="onCancelReviewEditBtnClick">
         {{ $t(getI18nResName3('reviewEditor', 'controlButtons', 'cancel')) }}
@@ -298,32 +251,13 @@
       <UButton v-if="sendButtonVisible" size="lg" icon="i-ion-paper-plane" variant="solid" color="primary" @click="onSendReviewBtnClick">
         {{ $t(getI18nResName3('reviewEditor', 'controlButtons', 'send')) }}
       </UButton>
-      <ComponentWaitingIndicator v-else :ctrl-key="`${ctrlKey}-SendReviewWaiter`" class="!w-8 !h-8" ui="w-8 h-8"/>
-=======
-    <div class="review-editor-control-buttons mt-xs-2 mt-s-3 pb-xs-2">
-      <SimpleButton
-        kind="support"
-        :ctrl-key="[...ctrlKey, 'Btn', 'Cancel']"
-        icon="cross"
-        :label-res-name="getI18nResName3('reviewEditor', 'controlButtons', 'cancel')"
-        @click="onCancelReviewEditBtnClick"
-      />
-      <SimpleButton
-        v-if="sendButtonVisible"
-        kind="default"
-        :ctrl-key="[...ctrlKey, 'Btn', 'Send']"
-        icon="paper-plane"
-        :label-res-name="getI18nResName3('reviewEditor', 'controlButtons', 'send')"
-        @click="onSendReviewBtnClick"
-      />
-      <ComponentWaitingIndicator v-else :ctrl-key="[...ctrlKey, 'Send', 'Waiter']" class="send-review-waiting-indicator" />
->>>>>>> a8c39b6a
+      <ComponentWaitingIndicator v-else :ctrl-key="[...ctrlKey, 'Send', 'Waiter']" class="!w-8 !h-8" ui="w-8 h-8"/>
     </div>
     <ReviewScorePicker 
       ref="review-score-picker"
       v-model:open="open" 
       v-model:result="scorePickerResult"
-      :ctrl-key="`${ctrlKey}-scorePicker`" 
+      :ctrl-key="[...ctrlKey, 'ScorePicker']" 
       @close="open = false"/>
   </div>
 </template>
