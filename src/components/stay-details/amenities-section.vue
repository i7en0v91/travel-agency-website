<script setup lang="ts">
import { toShortForm, type ControlKey } from './../../helpers/components';
import { getI18nResName3, type I18nResName } from '@golobe-demo/shared';

interface IProps {
  ctrlKey: ControlKey
}

defineProps<IProps>();

const CollapsedListSize = 5;

interface IAmenityItem {
  resName: I18nResName,
  icon: string
}

const listExpanded = ref(false);

function toggleList () {
  listExpanded.value = !listExpanded.value;
}

const amenities: IAmenityItem[] = [
  { resName: getI18nResName3('searchStays', 'amenities', 'airConditioner'), icon: 'i-mynaui-air-conditioner' },
  { resName: getI18nResName3('searchStays', 'amenities', 'bar'), icon: 'i-cil-drink-alcohol' },
  { resName: getI18nResName3('searchStays', 'amenities', 'fitness'), icon: 'i-ion-ios-fitness' },
  { resName: getI18nResName3('searchStays', 'amenities', 'frontDesk'), icon: 'i-fluent-person-desktop-20-filled' },
  { resName: getI18nResName3('searchStays', 'amenities', 'indoorPool'), icon: 'i-fluent-swimming-pool-20-filled' },
  { resName: getI18nResName3('searchStays', 'amenities', 'outdoorPool'), icon: 'i-fluent-swimming-pool-20-filled' },
  { resName: getI18nResName3('searchStays', 'amenities', 'restaraunt'), icon: 'i-ep-knife-fork' },
  { resName: getI18nResName3('searchStays', 'amenities', 'roomService'), icon: 'i-mynaui-reception-bell-solid' },
  { resName: getI18nResName3('searchStays', 'amenities', 'teaCoffee'), icon: 'i-ri-cup-fill' },
  { resName: getI18nResName3('searchStays', 'amenities', 'wifi'), icon: 'i-material-symbols-wifi' },
  { resName: getI18nResName3('searchStays', 'amenities', 'spa'), icon: 'i-material-symbols-spa' }
];

const uiStyling = {
  base: 'text-orange-500 dark:text-orange-400',
  variant: {
    link: 'hover:no-underline'
  }
};

</script>

<template>
  <section>
    <h2 class="flex-initial block w-fit max-w-[90vw] text-3xl font-semibold text-gray-600 dark:text-gray-300 break-words">
      {{ $t(getI18nResName3('stayDetailsPage', 'amenities', 'title')) }}
    </h2>
<<<<<<< HEAD
    <ul class="w-full h-auto grid grid-flow-row auto-rows-auto grid-cols-1 sm:grid-cols-stayamenitiessm gap-4 overflow-x-hidden items-center justify-start mt-8 pb-2">
      <li v-for="(amenity, idx) in (listExpanded ? amenities : amenities.slice(0, CollapsedListSize))" :key="`${ctrlKey}-${idx}`" class="w-full h-min overflow-hidden flex flex-row flex-nowrap items-center">
        <UIcon :name="amenity.icon" :class="`w-6 h-6 inline-block mr-2 bg-gray-900 dark:bg-white self-start`"/>
        <span class="w-fit h-full inline-block break-words text-primary-900 dark:text-white font-normal">
          {{ $t(amenity.resName) }}
        </span>
      </li>
      <li class="w-full h-auto">
        <UButton color="orange" variant="link" class="mr-2" :ui="uiStyling" @click="toggleList">
          {{ listExpanded ? $t(getI18nResName3('stayDetailsPage', 'amenities', 'collapseItems')) : $t(getI18nResName3('stayDetailsPage', 'amenities', 'moreItems'), { count: (amenities.length - 1) }) }}
        </UButton>
      </li>
=======
    <ul class="stay-amenities-grid mt-xs-5 pb-xs-2">
      <li v-for="(amenity, idx) in (listExpanded ? amenities : amenities.slice(0, CollapsedListSize))" :key="`${toShortForm(ctrlKey)}-${idx}`" class="stay-amenities-item">
        <span :class="`stay-amenities-item-icon amenity-icon-${amenity.icon} mr-xs-2`" />
        <span class="stay-amenities-item-text">
          {{ $t(amenity.resName) }}
        </span>
      </li>
      <SimpleButton
        class="stay-amenities-list-toggler mx-xs-2 p-xs-2"
        :ctrl-key="[...ctrlKey, 'Btn', 'Toggler']"
        :label-res-name="listExpanded ? getI18nResName3('stayDetailsPage', 'amenities', 'collapseItems') : getI18nResName3('stayDetailsPage', 'amenities', 'moreItems')"
        :label-res-args="listExpanded ? undefined : (amenities.length - 1)"
        kind="support"
        @click="toggleList"
      />
>>>>>>> a8c39b6a
    </ul>
  </section>
</template><|MERGE_RESOLUTION|>--- conflicted
+++ resolved
@@ -49,9 +49,8 @@
     <h2 class="flex-initial block w-fit max-w-[90vw] text-3xl font-semibold text-gray-600 dark:text-gray-300 break-words">
       {{ $t(getI18nResName3('stayDetailsPage', 'amenities', 'title')) }}
     </h2>
-<<<<<<< HEAD
     <ul class="w-full h-auto grid grid-flow-row auto-rows-auto grid-cols-1 sm:grid-cols-stayamenitiessm gap-4 overflow-x-hidden items-center justify-start mt-8 pb-2">
-      <li v-for="(amenity, idx) in (listExpanded ? amenities : amenities.slice(0, CollapsedListSize))" :key="`${ctrlKey}-${idx}`" class="w-full h-min overflow-hidden flex flex-row flex-nowrap items-center">
+      <li v-for="(amenity, idx) in (listExpanded ? amenities : amenities.slice(0, CollapsedListSize))" :key="`${toShortForm(ctrlKey)}-${idx}`" class="w-full h-min overflow-hidden flex flex-row flex-nowrap items-center">
         <UIcon :name="amenity.icon" :class="`w-6 h-6 inline-block mr-2 bg-gray-900 dark:bg-white self-start`"/>
         <span class="w-fit h-full inline-block break-words text-primary-900 dark:text-white font-normal">
           {{ $t(amenity.resName) }}
@@ -62,23 +61,6 @@
           {{ listExpanded ? $t(getI18nResName3('stayDetailsPage', 'amenities', 'collapseItems')) : $t(getI18nResName3('stayDetailsPage', 'amenities', 'moreItems'), { count: (amenities.length - 1) }) }}
         </UButton>
       </li>
-=======
-    <ul class="stay-amenities-grid mt-xs-5 pb-xs-2">
-      <li v-for="(amenity, idx) in (listExpanded ? amenities : amenities.slice(0, CollapsedListSize))" :key="`${toShortForm(ctrlKey)}-${idx}`" class="stay-amenities-item">
-        <span :class="`stay-amenities-item-icon amenity-icon-${amenity.icon} mr-xs-2`" />
-        <span class="stay-amenities-item-text">
-          {{ $t(amenity.resName) }}
-        </span>
-      </li>
-      <SimpleButton
-        class="stay-amenities-list-toggler mx-xs-2 p-xs-2"
-        :ctrl-key="[...ctrlKey, 'Btn', 'Toggler']"
-        :label-res-name="listExpanded ? getI18nResName3('stayDetailsPage', 'amenities', 'collapseItems') : getI18nResName3('stayDetailsPage', 'amenities', 'moreItems')"
-        :label-res-args="listExpanded ? undefined : (amenities.length - 1)"
-        kind="support"
-        @click="toggleList"
-      />
->>>>>>> a8c39b6a
     </ul>
   </section>
 </template>