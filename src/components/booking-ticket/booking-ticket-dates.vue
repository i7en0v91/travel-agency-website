<script setup lang="ts">
import type { IBookingTicketDatesProps } from './../../types';
import BookingTicketDateItem from './booking-ticket-date-item.vue';
import FlightTransition from '~/public/img/ticket-flight-transition.svg';
import StayTransition from '~/public/img/ticket-stay-transition.svg';

defineProps<IBookingTicketDatesProps>();

</script>

<template>
<<<<<<< HEAD
  <div class="w-full h-full flex flex-col flex-nowrap justify-center px-4 sm:px-6 py-4 sm:rounded-tl-3xl sm:rounded-bl-3xl bg-primary-100 dark:bg-gray-700">
    <div class="block w-min sm:w-auto h-auto mx-auto sm:mx-0">
      <BookingTicketDateItem :ctrl-key="`${ctrlKey}-From`" :label="from?.label" :sub="from?.sub" />
      <div class="block w-fit h-auto my-4 mx-auto sm:mx-0 [&_*]:!fill-primary-900 [&_*]:dark:!fill-gray-100 [&_*]:dark:!stroke-gray-100">
        <FlightTransition v-if="offerKind === 'flights'" class="!w-[40px] !h-auto" />
        <StayTransition v-if="offerKind === 'stays'" class="!w-[40px] !h-auto"/>
      </div>
      <BookingTicketDateItem :ctrl-key="`${ctrlKey}-To`" :label="to?.label" :sub="to?.sub" />
=======
  <div class="booking-ticket-dates-container">
    <div class="booking-ticket-dates pl-xs-3 pl-s-4 my-xs-3 my-m-0">
      <BookingTicketDateItem class="booking-ticket-date-from" :ctrl-key="[...ctrlKey, 'From']" :label="from?.label" :sub="from?.sub" />
      <div :class="`booking-ticket-dates-image my-xs-3 ${ offerKind ? (offerKind === 'flights' ? 'booking-flight-ticket-image' : 'booking-stay-ticket-image') : '' }`" :style="!offerKind ? { visibility: 'hidden' } : undefined" />
      <BookingTicketDateItem class="booking-ticket-date-to" :ctrl-key="[...ctrlKey, 'To']" :label="to?.label" :sub="to?.sub" />
>>>>>>> a8c39b6a
    </div>
  </div>
</template><|MERGE_RESOLUTION|>--- conflicted
+++ resolved
@@ -9,22 +9,14 @@
 </script>
 
 <template>
-<<<<<<< HEAD
   <div class="w-full h-full flex flex-col flex-nowrap justify-center px-4 sm:px-6 py-4 sm:rounded-tl-3xl sm:rounded-bl-3xl bg-primary-100 dark:bg-gray-700">
     <div class="block w-min sm:w-auto h-auto mx-auto sm:mx-0">
-      <BookingTicketDateItem :ctrl-key="`${ctrlKey}-From`" :label="from?.label" :sub="from?.sub" />
+      <BookingTicketDateItem :ctrl-key="[...ctrlKey, 'From']" :label="from?.label" :sub="from?.sub" />
       <div class="block w-fit h-auto my-4 mx-auto sm:mx-0 [&_*]:!fill-primary-900 [&_*]:dark:!fill-gray-100 [&_*]:dark:!stroke-gray-100">
         <FlightTransition v-if="offerKind === 'flights'" class="!w-[40px] !h-auto" />
         <StayTransition v-if="offerKind === 'stays'" class="!w-[40px] !h-auto"/>
       </div>
-      <BookingTicketDateItem :ctrl-key="`${ctrlKey}-To`" :label="to?.label" :sub="to?.sub" />
-=======
-  <div class="booking-ticket-dates-container">
-    <div class="booking-ticket-dates pl-xs-3 pl-s-4 my-xs-3 my-m-0">
-      <BookingTicketDateItem class="booking-ticket-date-from" :ctrl-key="[...ctrlKey, 'From']" :label="from?.label" :sub="from?.sub" />
-      <div :class="`booking-ticket-dates-image my-xs-3 ${ offerKind ? (offerKind === 'flights' ? 'booking-flight-ticket-image' : 'booking-stay-ticket-image') : '' }`" :style="!offerKind ? { visibility: 'hidden' } : undefined" />
-      <BookingTicketDateItem class="booking-ticket-date-to" :ctrl-key="[...ctrlKey, 'To']" :label="to?.label" :sub="to?.sub" />
->>>>>>> a8c39b6a
+      <BookingTicketDateItem :ctrl-key="[...ctrlKey, 'To']" :label="to?.label" :sub="to?.sub" />
     </div>
   </div>
 </template>