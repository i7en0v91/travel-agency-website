<script setup lang="ts">
import { AppException, AppExceptionCodeEnum, isElectronBuild } from '@golobe-demo/shared';
import type { IBookingTicketFlightGfxProps } from './../../types';
import throttle from 'lodash-es/throttle';
import { useThemeSettings } from './../../composables/theme-settings';
import BookingTicketFlightLabel from './booking-ticket-flight-label.vue';
import { getCommonServices } from '../../helpers/service-accessors';
<<<<<<< HEAD
import CheckpointHighlight from '~/public/img/flight-region-highlight.svg';
=======
import { toShortForm } from './../../helpers/components';
>>>>>>> a8c39b6a

const { ctrlKey, userName } = defineProps<IBookingTicketFlightGfxProps>();

declare type RGBColor = { r: number, g: number, b: number };
const FlightRouteColorLight: RGBColor = { r: 141, g: 211, b: 187 };
const FlightRouteColorDark: RGBColor = { r: 48, g: 153, b: 124 };
const FlightRouteVertexSize = 5;
const FlightRouteVertexPosAdj = 136 * 0.5;
const FlightRouteCurvenessOffset = -100;

const logger = getCommonServices().getLogger().addContextProps({ component: 'BookingTicketFlightGfx' });

const drawingCanvas = useTemplateRef<HTMLCanvasElement>('drawing-canvas');
const container = useTemplateRef<HTMLElement>('container');

const themeSettings = useThemeSettings();

const canvasSize = ref<{ width: number, height: number } | undefined>();
const solidHighlight = import.meta.client && isElectronBuild();

function renderFrameSafe () {
  try {
    doRenderFrame();
  } catch (err: any) {
    logger.warn('exception occured while redering frame', err, ctrlKey);
  }
}

function renderPoint (coords: { x: number, y: number }, color: RGBColor, radius: number, ctx: CanvasRenderingContext2D) {
  ctx.beginPath();
  ctx.fillStyle = `rgb(${color.r}, ${color.g}, ${color.b})`;
  ctx.arc(coords.x, coords.y, radius, 0, 3 * Math.PI);
  ctx.fill();
}

function renderFlightRoute (from: { x: number, y: number }, to: { x: number, y: number }, color: RGBColor, ctx: CanvasRenderingContext2D) {
  const dx = to.x - from.x;
  const dy = to.y - from.y;
  const angle = Math.atan2(dy, dx);
  const curvenessOffset = { dx: -FlightRouteCurvenessOffset * Math.sin(angle), dy: FlightRouteCurvenessOffset * Math.cos(angle) };

  ctx.strokeStyle = `rgb(${color.r}, ${color.g}, ${color.b})`;
  ctx.setLineDash([10, 5]);
  ctx.lineWidth = 3;
  ctx.beginPath();
  ctx.moveTo(from.x, from.y);
  ctx.quadraticCurveTo((from.x + to.x) / 2 + curvenessOffset.dx, (from.y + to.y) / 2 + curvenessOffset.dy, to.x, to.y);
  ctx.stroke();
  ctx.closePath();
}

function doRenderFrame () {
  logger.debug('redering new frame');
  if (!canvasSize.value) {
    logger.debug('nothing to render, world map was not initialized');
    return;
  }

  const canvasElClientRect = drawingCanvas.value?.getClientRects();
  if ((canvasElClientRect?.length ?? 0) === 0) {
    logger.debug('nothing to render, canvas element empty');
    return;
  }

  const ctx = drawingCanvas.value?.getContext('2d');
  if (!ctx) {
    logger.error('cannot acquire 2D context', undefined, ctrlKey);
    throw new AppException(AppExceptionCodeEnum.UNKNOWN, 'cannot acquire 2D context', 'error-stub');
  }

  const { w, h } = { w: canvasSize.value.width, h: canvasSize.value.height };
  ctx.clearRect(0, 0, w, h);
  // KB: reset must be present, but may be not and it is a bug (e.g. reproduced on GNOME web 45.2)
  if (ctx.reset) {
    ctx.reset();
  }

  const color: RGBColor = themeSettings.currentTheme.value === 'light' ? FlightRouteColorLight : FlightRouteColorDark;

  const fromPoint = { x: w * 0.1 + FlightRouteVertexPosAdj - 10, y: h * 0.93 - FlightRouteVertexPosAdj - 10 };
  const toPoint = { x: w * 0.9 - FlightRouteVertexPosAdj, y: h * 0.07 + FlightRouteVertexPosAdj + 10 };
  renderPoint(fromPoint, color, FlightRouteVertexSize, ctx);
  renderPoint(toPoint, color, FlightRouteVertexSize, ctx);
  renderFlightRoute(fromPoint, toPoint, color, ctx);
}

function renderMapFrame () {
  window.requestAnimationFrame(renderFrameSafe);
}

function updateCanvasSize () {
<<<<<<< HEAD
  logger.debug(`(BookingTicketFlightGfx) updating canvas size, ctrlKey=${ctrlKey}`);
  if (container.value) {
=======
  logger.debug('updating canvas size', ctrlKey);
  if (container.value!) {
>>>>>>> a8c39b6a
    const containerRect = container.value.getBoundingClientRect();
    canvasSize.value = {
      width: containerRect.width,
      height: containerRect.height
    };
    logger.debug('using canvas size', { w: canvasSize.value.width, h: canvasSize.value.height, ctrlKey });
  } else {
    logger.warn('cannot update canvas size - container is not initialized', undefined, ctrlKey);
  }
}

watch(themeSettings.currentTheme, () => {
  setTimeout(renderMapFrame, 0);
});

const onWindowResize = () => setTimeout(throttle(function () {
  setTimeout(() => {
    updateCanvasSize();
    setTimeout(renderMapFrame, 0);
  }, 0);
}), 100);

onMounted(() => {
  setTimeout(() => {
    updateCanvasSize();
    setTimeout(renderMapFrame, 0);
  }, 0);
  window.addEventListener('resize', onWindowResize);
});

onUnmounted(() => {
  window.removeEventListener('resize', onWindowResize);
});

const radialHighlightStyle = computed(() => {
  // TODO: rewrite to bg-radial-* after moving to Tailwind 4
   return { 
    background: themeSettings.currentTheme.value === 'light' ?
       'radial-gradient(transparent 0%, #ffffff88 15%, #ffffffff 40%)' :
       'radial-gradient(transparent 0%, rgb(var(--color-primary-900) / 0.5) 15%, rgb(var(--color-gray-900) / 1.0) 40%)'
      };
});

</script>

<template>
  <div ref="container" class="block w-auto h-full">
    <div class="w-full h-full grid grid-rows-1 grid-cols-1">
      <canvas ref="drawing-canvas" class="block w-full h-full row-start-1 row-end-2 col-start-1 col-end-2 ticket-flight-gfx-canvas z-[3]" :width="canvasSize?.width ?? 1" :height="canvasSize?.height ?? 1" :style="{ width: `${canvasSize?.width ?? 1}px`, height: `${canvasSize?.height ?? 1}px` }" />
      <div v-if="canvasSize" class="block w-full h-full row-start-1 row-end-2 col-start-1 col-end-2 overflow-hidden absolute" :style="{ width: `${canvasSize.width}px`, height: `${canvasSize.height}px` }">
        <BookingTicketFlightLabel
          v-if="canvasSize"
          :ctrl-key="[...ctrlKey, 'From']"
          :user-name="userName"
          :style="{
            bottom: `${Math.round(0.1 * 100)}%`,
            left: `${Math.round(0.07 * 100)}%`,
            translate: '0 50%'
          }"
          :ui="{
            arrow: 'translate-x-[15%] translate-y-[-80%] left-[15%] top-0'
          }"
        />
        <BookingTicketFlightLabel
          v-if="canvasSize"
          :ctrl-key="[...ctrlKey, 'To']"
          :user-name="userName"
          :style="{
            top: `${Math.round(0.1 * 100)}%`,
            right: `${Math.round(0.1 * 100)}%`,
            translate: '0 -50%'
          }"
          :ui="{
            arrow: '-scale-y-100 translate-y-[80%] bottom-0 right-[15%]'
          }"
        />
<<<<<<< HEAD
        <div 
          class="block absolute size-[136px] scale-150" 
          :style="{
            bottom: `${Math.round(0.1 * 100)}%`,
            left: `${Math.round(0.07 * 100)}%`
          }">
          <div v-if="!solidHighlight" class="absolute left-0 right-0 top-0 bottom-0 z-[2]" :style="radialHighlightStyle" />
          <CheckpointHighlight class="!w-full !h-full z-[1] [&_*]:!fill-primary-300 dark:[&_*]:!fill-primary-500" />
        </div>

        <div 
          class="block absolute size-[136px] scale-150 z-[2]" 
=======
        <div
          :key="`${toShortForm(ctrlKey)}-FromHighlight`"
          class="ticket-flight-gfx-highlight"
          :style="{
            bottom: `${Math.round(0.1 * 100)}%`,
            left: `${Math.round(0.07 * 100)}%`
          }"
        />
        <div
          :key="`${toShortForm(ctrlKey)}-ToHighlight`"
          class="ticket-flight-gfx-highlight"
>>>>>>> a8c39b6a
          :style="{
            top: `${Math.round(0.1 * 100)}%`,
            right: `${Math.round(0.1 * 100)}%`
          }">
          <div v-if="!solidHighlight" class="absolute left-0 right-0 top-0 bottom-0 z-[2] bg-white dark:bg-gray-900" :style="radialHighlightStyle" />
          <CheckpointHighlight class="!w-full !h-full z-[1] [&_*]:!fill-primary-300 dark:[&_*]:!fill-primary-500"/>
        </div>
      </div>
    </div>
  </div>
</template><|MERGE_RESOLUTION|>--- conflicted
+++ resolved
@@ -5,11 +5,7 @@
 import { useThemeSettings } from './../../composables/theme-settings';
 import BookingTicketFlightLabel from './booking-ticket-flight-label.vue';
 import { getCommonServices } from '../../helpers/service-accessors';
-<<<<<<< HEAD
 import CheckpointHighlight from '~/public/img/flight-region-highlight.svg';
-=======
-import { toShortForm } from './../../helpers/components';
->>>>>>> a8c39b6a
 
 const { ctrlKey, userName } = defineProps<IBookingTicketFlightGfxProps>();
 
@@ -101,13 +97,8 @@
 }
 
 function updateCanvasSize () {
-<<<<<<< HEAD
-  logger.debug(`(BookingTicketFlightGfx) updating canvas size, ctrlKey=${ctrlKey}`);
+  logger.debug('updating canvas size', ctrlKey);
   if (container.value) {
-=======
-  logger.debug('updating canvas size', ctrlKey);
-  if (container.value!) {
->>>>>>> a8c39b6a
     const containerRect = container.value.getBoundingClientRect();
     canvasSize.value = {
       width: containerRect.width,
@@ -184,7 +175,6 @@
             arrow: '-scale-y-100 translate-y-[80%] bottom-0 right-[15%]'
           }"
         />
-<<<<<<< HEAD
         <div 
           class="block absolute size-[136px] scale-150" 
           :style="{
@@ -197,19 +187,6 @@
 
         <div 
           class="block absolute size-[136px] scale-150 z-[2]" 
-=======
-        <div
-          :key="`${toShortForm(ctrlKey)}-FromHighlight`"
-          class="ticket-flight-gfx-highlight"
-          :style="{
-            bottom: `${Math.round(0.1 * 100)}%`,
-            left: `${Math.round(0.07 * 100)}%`
-          }"
-        />
-        <div
-          :key="`${toShortForm(ctrlKey)}-ToHighlight`"
-          class="ticket-flight-gfx-highlight"
->>>>>>> a8c39b6a
           :style="{
             top: `${Math.round(0.1 * 100)}%`,
             right: `${Math.round(0.1 * 100)}%`
