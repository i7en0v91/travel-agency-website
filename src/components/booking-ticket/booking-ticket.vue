--- conflicted
+++ resolved
@@ -32,7 +32,6 @@
 </script>
 
 <template>
-<<<<<<< HEAD
   <div class="w-auto overflow-hidden">
     <ErrorHelm v-model:is-error="isError">
       <div class="w-full h-auto overflow-x-auto rounded-3xl p-2">
@@ -40,7 +39,7 @@
           <template #header>
             <header class="block w-full h-full row-start-1 row-end-2 col-start-1 col-end-2 sm:col-start-2 sm:col-end-3 rounded-tl-3xl rounded-tr-3xl sm:rounded-tl-none xl:rounded-tr-none">
               <BookingTicketGeneral
-                :ctrl-key="`${ctrlKey}-General`"
+                :ctrl-key="[...ctrlKey, 'General']"
                 :avatar="generalInfo?.avatar"
                 :texting="generalInfo?.texting"
                 :class-res-name="generalInfo?.classResName"
@@ -49,74 +48,32 @@
           </template>
 
           <div class="block w-full h-auto row-start-2 row-end-3 col-start-1 col-end-2 sm:row-start-1 sm:row-end-4 sm:rounded-tl-3xl sm:rounded-bl-3xl">
-            <BookingTicketDates :ctrl-key="`${ctrlKey}-Dates`" :from="dates?.from" :to="dates?.to" :offer-kind="offerKind" />            
+            <BookingTicketDates :ctrl-key="[...ctrlKey, 'Dates']" :from="dates?.from" :to="dates?.to" :offer-kind="offerKind" />            
           </div>
           <div class="block w-full h-full row-start-3 row-end-4 col-start-1 col-end-2 sm:row-start-2 sm:row-end-3 sm:col-start-2 sm:col-end-3">
-            <BookingTicketDetails :ctrl-key="`${ctrlKey}-Details`" :items="details?.items" class="m-6 mt-0" />
+            <BookingTicketDetails :ctrl-key="[...ctrlKey, 'Details']" :items="details?.items" class="m-6 mt-0" />
           </div>
           <div class="w-full hidden h-0 max-h-0 xl:block xl:h-auto xl:max-h-[unset] row-start-4 row-end-5 col-start-1 col-end-2 sm:col-end-3 xl:row-start-1 xl:row-end-4 xl:col-start-3 xl:col-end-4 xl:rounded-tr-3xl xl:rounded-br-3xl">
             <ClientOnly>
               <BookingTicketFlightGfx v-if="offerKind === 'flights'" :ctrl-key="titleOrGfx!.ctrlKey" :user-name="(titleOrGfx as IBookingTicketFlightGfxProps).userName" />
               <BookingTicketStayTitle v-else-if="offerKind === 'stays'" :ctrl-key="titleOrGfx!.ctrlKey" :city-name="(titleOrGfx as IBookingTicketStayTitleProps).cityName" :stay-name="(titleOrGfx as IBookingTicketStayTitleProps).stayName" />
               <div v-else class="flex flex-nowrap flex-col items-center justify-center w-full h-full">
-                <ComponentWaitingIndicator :ctrl-key="`${ctrlKey}-ImageWaiterClientFallback`" />
+                <ComponentWaitingIndicator :ctrl-key="[...ctrlKey, 'Waiter']" />
               </div>
               <template #fallback>
                 <div class="flex flex-nowrap flex-col items-center justify-center w-full h-full">
-                  <ComponentWaitingIndicator :ctrl-key="`${ctrlKey}-ImageWaiterClientFallback`" />
+                  <ComponentWaitingIndicator :ctrl-key="[...ctrlKey, 'ClientFallback']" />
                 </div>
               </template>
             </ClientOnly>
           </div>
           <template #footer>
             <div class="block w-full h-auto row-start-4 row-end-5 col-start-1 col-end-2 sm:row-start-3 sm:row-end-4 sm:col-start-2 sm:col-end-3 rounded-bl-3xl rounded-br-3xl sm:rounded-bl-none xl:rounded-br-none">
-              <BookingTicketCodes :ctrl-key="`${ctrlKey}-Codes`" />
+              <BookingTicketCodes :ctrl-key="[...ctrlKey, 'Codes']" />
             </div>
           </template>
         </UCard>
       </div>
     </ErrorHelm>
-=======
-  <div class="booking-ticket-container">
-    <PerfectScrollbar
-      :options="{
-        suppressScrollY: true,
-        wheelPropagation: true
-      }"
-      :watch-options="false"
-      tag="div"
-      class="booking-ticket-main-scroll"
-    >
-      <article class="booking-ticket mb-xs-2 mb-m-0 brdr-4">
-        <div class="booking-ticket-dates-div">
-          <BookingTicketDates :ctrl-key="[...ctrlKey, 'Dates']" :from="dates?.from" :to="dates?.to" :offer-kind="offerKind" />
-        </div>
-        <header class="booking-ticket-general-div">
-          <BookingTicketGeneral
-            :ctrl-key="[...ctrlKey, 'General']"
-            :avatar="generalInfo?.avatar"
-            :texting="generalInfo?.texting"
-            :class-res-name="generalInfo?.classResName"
-          />
-        </header>
-        <div class="booking-ticket-details-div">
-          <BookingTicketDetails :ctrl-key="[...ctrlKey, 'Details']" :items="details?.items" />
-        </div>
-        <div class="booking-ticket-codes-div">
-          <BookingTicketCodes :ctrl-key="[...ctrlKey, 'Codes']" />
-        </div>
-        <div class="booking-ticket-image-div">
-          <ClientOnly>
-            <BookingTicketFlightGfx v-if="offerKind === 'flights'" :ctrl-key="titleOrGfx!.ctrlKey" :user-name="(titleOrGfx as IBookingTicketFlightGfxProps).userName" />
-            <BookingTicketStayTitle v-else-if="offerKind === 'stays'" :ctrl-key="titleOrGfx!.ctrlKey" :city-name="(titleOrGfx as IBookingTicketStayTitleProps).cityName" :stay-name="(titleOrGfx as IBookingTicketStayTitleProps).stayName" />
-            <ComponentWaitingIndicator v-else :ctrl-key="[...ctrlKey, 'Waiter']" class="booking-title-image-waiting-indicator" />
-            <template #fallback>
-              <ComponentWaitingIndicator :ctrl-key="[...ctrlKey, 'ClientFallback']" class="booking-title-image-waiting-indicator" />
-            </template>
-          </ClientOnly>
-        </div>
-      </article>
-    </PerfectScrollbar>
->>>>>>> a8c39b6a
   </div>
 </template>