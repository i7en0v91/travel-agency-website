<script setup lang="ts">
import { type PaymentMethodType, getI18nResName3, getI18nResName1 } from '@golobe-demo/shared';
import { TooltipHideTimeout } from './../../helpers/constants';
import PriceMethodVariant from './payment-method-variant.vue';
import dayjs from 'dayjs';

interface IProps {
  ctrlKey: string,
  amount?: number
};

const { ctrlKey, amount } = defineProps<IProps>();

const { d, n } = useI18n();

const paymentMethods = computed(() => [
  {
    type: 'full',
    headerResName: getI18nResName3('payments', 'methods', 'fullHeader'),
    textResName: getI18nResName3('payments', 'methods', 'fullText'),
    textResArgs: null
  },
  {
    type: 'part',
    headerResName: getI18nResName3('payments', 'methods', 'partHeader'),
    textResName: getI18nResName3('payments', 'methods', 'partText'),
    textResArgs: amount
      ? {
          now: n(Math.floor(amount * 0.5), 'currency'),
          rest: n(Math.floor(amount * 0.5), 'currency'),
          date: d(dayjs().add(1, 'month').toDate(), 'day')
        }
      : undefined
  }
]);

<<<<<<< HEAD
=======
const tooltip = useTemplateRef<InstanceType<typeof Tooltip>>('tooltip');

>>>>>>> ee635197
const selectedPaymentMethod = ref<PaymentMethodType>('full');

const tooltipShown = ref(false);
function scheduleTooltipAutoHide () {
  setTimeout(() => { tooltipShown.value = false; }, TooltipHideTimeout);
}


const options = computed(() => {
  return paymentMethods.value.map(v => {
    return {
      value: v.type,
      props: v
    };
  });
});

const uiStyling = {
  wrapper: 'cursor-pointer flex-row-reverse items-center pr-3 rounded-xl [&:has(input:checked)]:bg-primary-100 [&:has(input:checked)]:dark:bg-primary-800',
  inner: 'w-full ms-3',
  base: 'cursor-pointer'
};

</script>

<template>
  <div class="w-full h-auto p-4 rounded-2xl shadow-lg shadow-gray-200 dark:shadow-gray-700">
    <URadioGroup
      v-model:model-value="selectedPaymentMethod"
      :options="options"
      :ui="{ wrapper: '*:w-full' }"
      :ui-radio="uiStyling"
    >
<<<<<<< HEAD
      <template #label="{ option: item, selected }">
        <PriceMethodVariant
          :key="`${ctrlKey}-Method-${item.props.type}`"
          :ctrl-key="`${ctrlKey}-Method-${item.props.type}`"
          :type="(item.props.type as PaymentMethodType)"
          :selected="selected"
          :header-res-name="item.props.headerResName"
          :text-res-name="item.props.textResName"
          :text-res-args="item.props.textResArgs"
        />
      </template>
    </URadioGroup>
    <UPopover v-model:open="tooltipShown" :popper="{ placement: 'bottom-start' }" class="mt-4" :ui="{ wrapper: 'w-fit' }">
      <UButton size="2xs" variant="link" color="gray" class="ml-1" @click="scheduleTooltipAutoHide">
        <span class="text-gray-500 dark:text-gray-400 underline">{{ $t(getI18nResName3('payments', 'methods', 'moreInfo')) }}</span>
      </UButton>
      <template #panel="{ close }">
        <span class="p-2 block" @click="close">{{ $t(getI18nResName1('notAvailableInDemo')) }}</span>
=======
      <SimpleButton
        class="payment-method-moreinfo-btn mt-xs-3"
        :ctrl-key="`${ctrlKey}-MoreInfoBtn`"
        :label-res-name="getI18nResName3('payments', 'methods', 'moreInfo')"
        kind="support"
      />
      <template #popper>
        <div>
          {{ $t(getI18nResName1('notAvailableInDemo')) }}
        </div>
>>>>>>> ee635197
      </template>
    </UPopover>  
  </div>
</template><|MERGE_RESOLUTION|>--- conflicted
+++ resolved
@@ -34,11 +34,6 @@
   }
 ]);
 
-<<<<<<< HEAD
-=======
-const tooltip = useTemplateRef<InstanceType<typeof Tooltip>>('tooltip');
-
->>>>>>> ee635197
 const selectedPaymentMethod = ref<PaymentMethodType>('full');
 
 const tooltipShown = ref(false);
@@ -72,7 +67,6 @@
       :ui="{ wrapper: '*:w-full' }"
       :ui-radio="uiStyling"
     >
-<<<<<<< HEAD
       <template #label="{ option: item, selected }">
         <PriceMethodVariant
           :key="`${ctrlKey}-Method-${item.props.type}`"
@@ -91,18 +85,6 @@
       </UButton>
       <template #panel="{ close }">
         <span class="p-2 block" @click="close">{{ $t(getI18nResName1('notAvailableInDemo')) }}</span>
-=======
-      <SimpleButton
-        class="payment-method-moreinfo-btn mt-xs-3"
-        :ctrl-key="`${ctrlKey}-MoreInfoBtn`"
-        :label-res-name="getI18nResName3('payments', 'methods', 'moreInfo')"
-        kind="support"
-      />
-      <template #popper>
-        <div>
-          {{ $t(getI18nResName1('notAvailableInDemo')) }}
-        </div>
->>>>>>> ee635197
       </template>
     </UPopover>  
   </div>
