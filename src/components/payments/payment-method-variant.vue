<script setup lang="ts">
<<<<<<< HEAD
import { type PaymentMethodType, type I18nResName } from '@golobe-demo/shared';
=======
import type { PaymentMethodType, I18nResName } from '@golobe-demo/shared';
import { getCommonServices } from '../../helpers/service-accessors';
>>>>>>> ee635197

interface IProps {
  ctrlKey: string,
  selected: boolean,
  type: PaymentMethodType,
  headerResName: I18nResName,
  textResName: I18nResName,
  textResArgs?: any | null | undefined
};

<<<<<<< HEAD
const props = defineProps<IProps>();
=======
const { ctrlKey, selected, headerResName, textResName, textResArgs } = defineProps<IProps>();
const logger = getCommonServices().getLogger();

const $emit = defineEmits<{(event: 'update:selected', value: boolean): void}>();

function onClicked () {
  logger.debug(`(PaymentMethodVariant) on click, ctrlKey=${ctrlKey}, selected=${selected}`);
  if (selected) {
    return;
  }
  $emit('update:selected', true);
}
>>>>>>> ee635197

</script>

<template>
<<<<<<< HEAD
  <div class="cursor-pointer w-full h-auto flex flex-row flex-nowrap items-between justify-start gap-4 p-4 pl-0 bg-transparent dark:bg-transparent rounded-xl">
    <div class="block w-full h-auto align-middle">
      <div class="text-sm sm:text-base break-all sm:break-words font-bold">
        {{ $t(props.headerResName) }}
      </div>
      <div v-if="textResArgs !== undefined" class="text-sm break-all sm:break-words font-normal mt-2">
        {{ $t(props.textResName, textResArgs ?? undefined) }}
=======
  <li :class="`payment-method-variant ${selected ? 'selected' : ''} tabbable brdr-3 p-xs-3`" role="radio" @click="onClicked" @keyup.space="onClicked" @keyup.enter="onClicked">
    <div class="payment-method-variant-details">
      <div class="payment-method-variant-header">
        {{ $t(headerResName) }}
      </div>
      <div v-if="textResArgs !== undefined" class="payment-method-variant-text mt-xs-2">
        {{ $t(textResName, textResArgs ?? undefined) }}
>>>>>>> ee635197
      </div>
      <USkeleton v-else class="w-1/2 h-3 mt-2" />
    </div>
  </div>
</template><|MERGE_RESOLUTION|>--- conflicted
+++ resolved
@@ -1,10 +1,5 @@
 <script setup lang="ts">
-<<<<<<< HEAD
-import { type PaymentMethodType, type I18nResName } from '@golobe-demo/shared';
-=======
 import type { PaymentMethodType, I18nResName } from '@golobe-demo/shared';
-import { getCommonServices } from '../../helpers/service-accessors';
->>>>>>> ee635197
 
 interface IProps {
   ctrlKey: string,
@@ -15,43 +10,18 @@
   textResArgs?: any | null | undefined
 };
 
-<<<<<<< HEAD
-const props = defineProps<IProps>();
-=======
-const { ctrlKey, selected, headerResName, textResName, textResArgs } = defineProps<IProps>();
-const logger = getCommonServices().getLogger();
-
-const $emit = defineEmits<{(event: 'update:selected', value: boolean): void}>();
-
-function onClicked () {
-  logger.debug(`(PaymentMethodVariant) on click, ctrlKey=${ctrlKey}, selected=${selected}`);
-  if (selected) {
-    return;
-  }
-  $emit('update:selected', true);
-}
->>>>>>> ee635197
+defineProps<IProps>();
 
 </script>
 
 <template>
-<<<<<<< HEAD
   <div class="cursor-pointer w-full h-auto flex flex-row flex-nowrap items-between justify-start gap-4 p-4 pl-0 bg-transparent dark:bg-transparent rounded-xl">
     <div class="block w-full h-auto align-middle">
       <div class="text-sm sm:text-base break-all sm:break-words font-bold">
-        {{ $t(props.headerResName) }}
-      </div>
-      <div v-if="textResArgs !== undefined" class="text-sm break-all sm:break-words font-normal mt-2">
-        {{ $t(props.textResName, textResArgs ?? undefined) }}
-=======
-  <li :class="`payment-method-variant ${selected ? 'selected' : ''} tabbable brdr-3 p-xs-3`" role="radio" @click="onClicked" @keyup.space="onClicked" @keyup.enter="onClicked">
-    <div class="payment-method-variant-details">
-      <div class="payment-method-variant-header">
         {{ $t(headerResName) }}
       </div>
       <div v-if="textResArgs !== undefined" class="payment-method-variant-text mt-xs-2">
         {{ $t(textResName, textResArgs ?? undefined) }}
->>>>>>> ee635197
       </div>
       <USkeleton v-else class="w-1/2 h-3 mt-2" />
     </div>
