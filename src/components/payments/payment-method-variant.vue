--- conflicted
+++ resolved
@@ -11,22 +11,7 @@
   textResArgs?: any | null | undefined
 };
 
-<<<<<<< HEAD
 defineProps<IProps>();
-=======
-const { ctrlKey, selected, headerResName, textResName, textResArgs } = defineProps<IProps>();
-const logger = getCommonServices().getLogger().addContextProps({ component: 'PaymentMethodVariant' });
-
-const $emit = defineEmits<{(event: 'update:selected', value: boolean): void}>();
-
-function onClicked () {
-  logger.debug('on click', { ctrlKey, selected });
-  if (selected) {
-    return;
-  }
-  $emit('update:selected', true);
-}
->>>>>>> a8c39b6a
 
 </script>
 
