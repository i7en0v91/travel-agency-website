<script setup lang="ts">
import type { ControlKey } from './../../helpers/components';
import { formatValidThruDate } from '@golobe-demo/shared';

interface IProps {
  ctrlKey: ControlKey,
  selected: boolean,
  digits: string,
  dueDate: Date
};

<<<<<<< HEAD
defineProps<IProps>();
=======
const { ctrlKey, selected } = defineProps<IProps>();
const logger = getCommonServices().getLogger().addContextProps({ component: 'PaymentCardVariant' });

const $emit = defineEmits<{(event: 'update:selected', value: boolean): void}>();

function onClicked () {
  logger.debug('on click', { ctrlKey, selected });
  if (selected) {
    return;
  }
  $emit('update:selected', true);
}
>>>>>>> a8c39b6a

</script>

<template>
  <div class="cursor-pointer w-full h-auto flex flex-row flex-wrap items-center justify-start gap-2 p-4 pl-0 bg-transparent dark:bg-transparent rounded-xl">
    <UIcon name="i-cib-cc-visa" class="flex-initial w-8 h-8 text-gray-950 dark:text-white mr-5"/>
    <div class="flex-initial">
      <span class="text-3xl font-semibold whitespace-normal">**** **** ****</span> 
      &nbsp;
      <span class="text-2xl font-semibold whitespace-nowrap">{{ digits }}</span>
    </div>
    <div class="flex-initial font-normal text-sm sm:text-base text-gray-600 dark:text-gray-300">{{ formatValidThruDate(dueDate) }}</div>
  </div>
</template><|MERGE_RESOLUTION|>--- conflicted
+++ resolved
@@ -9,22 +9,7 @@
   dueDate: Date
 };
 
-<<<<<<< HEAD
 defineProps<IProps>();
-=======
-const { ctrlKey, selected } = defineProps<IProps>();
-const logger = getCommonServices().getLogger().addContextProps({ component: 'PaymentCardVariant' });
-
-const $emit = defineEmits<{(event: 'update:selected', value: boolean): void}>();
-
-function onClicked () {
-  logger.debug('on click', { ctrlKey, selected });
-  if (selected) {
-    return;
-  }
-  $emit('update:selected', true);
-}
->>>>>>> a8c39b6a
 
 </script>
 
