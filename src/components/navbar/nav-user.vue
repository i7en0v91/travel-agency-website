--- conflicted
+++ resolved
@@ -1,17 +1,8 @@
 <script setup lang="ts">
-import { toShortForm, type ControlKey } from './../../helpers/components';
-<<<<<<< HEAD
+import type { ControlKey } from './../../helpers/components';
 import { type Locale, AppPage, getI18nResName3, ImageCategory } from '@golobe-demo/shared';
-import { DeviceSizeEnum, LocatorClasses } from './../../helpers/constants';
+import { DeviceSizeEnum, LocatorClasses, LOADING_STATE } from './../../helpers/constants';
 import { formatImageEntityUrl, formatAvatarLabel, getUserMenuLinksInfo, getCurrentDeviceSize } from './../../helpers/dom';
-=======
-import { clampTextLine, type Locale, AppPage, getPagePath, AppConfig, getI18nResName3, ImageCategory } from '@golobe-demo/shared';
-import { UserAccountOptionButtonAccount, UserAccountOptionButtonGroup, UserAccountTabAccount, UserAccountTabPayments, UserAccountOptionButtonPayments, LOADING_STATE } from './../../helpers/constants';
-import { updateTabIndices, TabIndicesUpdateDefaultTimeout } from './../../helpers/dom';
-import type { Dropdown } from 'floating-vue';
-import StaticImage from './../images/static-image.vue';
-import NavUserMenuItem from './nav-user-menu-item.vue';
->>>>>>> 6d5e954d
 import { useNavLinkBuilder } from './../../composables/nav-link-builder';
 import { getCommonServices } from '../../helpers/service-accessors';
 import get from 'lodash-es/get';
@@ -22,24 +13,24 @@
 const { ctrlKey } = defineProps<IProps>();
 
 const logger = getCommonServices().getLogger().addContextProps({ component: 'NavUser' });
-<<<<<<< HEAD
 const { locale, t } = useI18n();
 const navLinkBuilder = useNavLinkBuilder();
-=======
-const controlValuesStore = useControlValuesStore();
->>>>>>> 6d5e954d
 const userAccountStore = useUserAccountStore();
-const signOutHelper = useSignOut();
-const { locale } = useI18n();
-const navLinkBuilder = useNavLinkBuilder();
 
-<<<<<<< HEAD
 const $emit = defineEmits(['verticalNavToggled']);
 
 const userAvatarUrl = computed(() => {
-  return userAccount.avatar ?   
-    formatImageEntityUrl(userAccount.avatar, ImageCategory.UserAvatar, 1) :
+  return userAccountStore.avatar  && userAccountStore.avatar !== LOADING_STATE ?
+    formatImageEntityUrl(userAccountStore.avatar, ImageCategory.UserAvatar, 1) :
     undefined;
+});
+
+const userAvatarText = computed(() => {
+  return (userAccountStore.name && userAccountStore.name !== LOADING_STATE) ? 
+    (formatAvatarLabel(
+      userAccountStore.name!.firstName ?? undefined, 
+      userAccountStore.name!.lastName ?? undefined
+    )) : '';
 });
 
 const userMenuItems = computed(() => {
@@ -48,7 +39,7 @@
       switch(li.kind) {
         case 'avatar':
           return userAvatarUrl.value ? {
-            label: formatAvatarLabel(userAccount.firstName, userAccount.lastName),
+            label: userAvatarText.value,
             labelClass: 'text-nowrap ml-2',
             avatar: {
               src: userAvatarUrl.value,
@@ -56,7 +47,7 @@
             },
             to: navLinkBuilder.buildPageLink(AppPage.Account, locale.value as Locale)
           } : {
-            label: formatAvatarLabel(userAccount.firstName, userAccount.lastName),
+            label: userAvatarText.value,
             labelClass: 'text-nowrap',
             icon: 'i-heroicons-user-20-solid',
             iconClass: 'w-16 h-16',
@@ -92,82 +83,12 @@
       break;
     default:
       // let event pass to dropdown control
-=======
-const dropdown = useTemplateRef<InstanceType<typeof Dropdown>>('dropdown');
-
-const menuTogglerText = computed(() =>
-  userAccountStore.name !== LOADING_STATE ? 
-    `${clampTextLine(`${userAccountStore.name?.firstName ?? '' }`, 30)} ${(userAccountStore.name?.lastName ? `${userAccountStore.name.lastName.substring(0, 1).toUpperCase()}.`: '')}` 
-    : ''
-);
-const avatarText = computed(() => 
-  (userAccountStore.firstName !== LOADING_STATE && userAccountStore.lastName !== LOADING_STATE) ?
-    clampTextLine(`${userAccountStore.firstName ?? '' } ${userAccountStore.lastName ? `${userAccountStore.lastName}.` : ''}`, 30)
-    : ''
-);
-
-function onMenuShown () {
-  setTimeout(() => updateTabIndices(), TabIndicesUpdateDefaultTimeout);
-}
-
-function onMenuHide () {
-  setTimeout(() => updateTabIndices(), TabIndicesUpdateDefaultTimeout);
-}
-
-function hideDropdown () {
-  dropdown.value?.hide();
-}
-
-async function onSignOutClick (): Promise<void> {
-  await signOutHelper.signOut();
-  hideDropdown();
-}
-
-function onMenuItemClick () {
-  setTimeout(hideDropdown, 0);
-}
-
-const isCurrentlyOnAccountPage = () => useRoute().path.includes(`/${getPagePath(AppPage.Account)}`);
-
-async function onPaymentsMenuItemClick (): Promise<void> {
-  const onAccountPage = isCurrentlyOnAccountPage();
-  logger.debug('payments menu item clicked', { ctrlKey, isAccountPage: onAccountPage });
-  onMenuItemClick();
-
-  if(onAccountPage) {
-    (document.querySelector(`[data-tab-name="${UserAccountTabPayments}"]`) as HTMLElement)?.click();
-  } else {
-    // set payment tab to be automatically selected on mount
-    await controlValuesStore.setValue<ControlKey>(
-      UserAccountOptionButtonGroup, 
-      UserAccountOptionButtonPayments
-    );
-    await navigateTo(navLinkBuilder.buildPageLink(AppPage.Account, locale.value as Locale));
-  }
-}
-
-async function onSettingsMenuItemClick (): Promise<void> {
-  const onAccountPage = isCurrentlyOnAccountPage();
-  logger.debug('settings menu item clicked', { ctrlKey, isAccountPage: onAccountPage });
-  onMenuItemClick();
-
-  if(onAccountPage) {
-    (document.querySelector(`[data-tab-name="${UserAccountTabAccount}"]`) as HTMLElement)?.click();
-  } else {
-    // set payment tab to be automatically selected on mount
-    await controlValuesStore.setValue<ControlKey>(
-      UserAccountOptionButtonGroup, 
-      UserAccountOptionButtonAccount
-    );
-    await navigateTo(navLinkBuilder.buildPageLink(AppPage.Account, locale.value as Locale));
->>>>>>> 6d5e954d
   }
 }
 
 </script>
 
 <template>
-<<<<<<< HEAD
   <div class="relative flex flex-row items-center">
     <UAvatar 
       v-if="userAvatarUrl"
@@ -178,73 +99,7 @@
     />
     <Icon v-else name="i-heroicons-user-20-solid" class="w-8 h-8" :alt="t(getI18nResName3('nav', 'userBox', 'navAvatarAlt'))" @click.capture="onUserMenuClick"/>
     <UDropdown :items="userMenuItems" :popper="{ placement: 'bottom-end' }" :ui="{ container: `w-[320px] max-w-[320px] ${LocatorClasses.AuthUserMenuPopup}` }" class="*:hidden sm:*:block" @click.capture="onUserMenuClick">
-      <UButton color="gray" variant="link" :class="`max-w-[200px] font-semibold text-primary-900 hover:text-primary-900 *:overflow-hidden *:text-ellipsis *:text-nowrap ${LocatorClasses.AuthUserMenu}`" :label="formatAvatarLabel(userAccount.firstName, userAccount.lastName)" />
+      <UButton color="gray" variant="link" :class="`max-w-[200px] font-semibold text-primary-900 hover:text-primary-900 *:overflow-hidden *:text-ellipsis *:text-nowrap ${LocatorClasses.AuthUserMenu}`" :label="userAvatarText" />
     </UDropdown>
-=======
-  <div class="nav-item nav-user" @keyup.escape="hideDropdown">
-    <VDropdown
-      ref="dropdown"
-      v-floating-vue-hydration="{ tabIndex: 0 }"
-      :ctrl-key="[...ctrlKey, 'Wrapper']"
-      :aria-id="`${toShortForm(ctrlKey)}-DropDownWrapper`"
-      :distance="6"
-      :hide-triggers="(triggers: any) => [...triggers, 'click']"
-      placement="bottom"
-      :flip="false"
-      :no-auto-focus="true"
-      :skidding="-100"
-      theme="default-dropdown"
-      @apply-show="onMenuShown"
-      @apply-hide="onMenuHide"
-    >
-      <StaticImage
-        v-if="userAccountStore.avatar  && userAccountStore.avatar !== LOADING_STATE"
-        :ctrl-key="[...ctrlKey, 'Avatar']"
-        :stub="false"
-        class="nav-user-avatar"
-        :ui="{ img: 'nav-user-avatar-img mb-xs-1' }"
-        :src="{ slug: userAccountStore.avatar.slug, timestamp: userAccountStore.avatar.timestamp }"
-        :category="ImageCategory.UserAvatar"
-        sizes="xs:30vw sm:20vw md:20vw lg:10vw xl:10vw"
-        :alt="{ resName: getI18nResName3('nav', 'userBox', 'navAvatarAlt') }"
-      />
-      <span v-else class="nav-user-avatar nav-user-avatar-default" />
-      <button id="nav-user-menu-anchor" class="btn-user-name brdr-1" type="button">
-        {{ menuTogglerText }}
-      </button>
-      <template #popper>
-        <section class="nav-user-dropdown" data-popper-anchor="nav-user-menu-anchor" @keyup.escape="hideDropdown">
-          <div class="nav-user-menu-header px-xs-5 pb-xs-3 pt-xs-2 py-s-4">
-            <StaticImage
-              v-if="userAccountStore.avatar && userAccountStore.avatar !== LOADING_STATE"
-              :ctrl-key="[...ctrlKey, 'UserMenu', 'Avatar']"
-              :stub="false"
-              class="nav-user-menu-avatar"
-              :ui="{ img: 'nav-user-menu-avatar-img' }"
-              :src="{ slug: userAccountStore.avatar.slug, timestamp: userAccountStore.avatar.timestamp }"
-              :category="ImageCategory.UserAvatar"
-              sizes="xs:30vw sm:20vw md:20vw lg:10vw xl:10vw"
-              :alt="{ resName: getI18nResName3('nav', 'userBox', 'navAvatarAlt') }"
-            />
-            <div v-else class="nav-user-menu-avatar nav-user-menu-avatar-default" />
-            <h4 class="nav-user-menu-name">
-              {{ avatarText }}
-            </h4>
-          </div>
-          <div class="nav-user-menu-list">
-            <div class="nav-user-menu-divisor mt-xs-1 mb-xs-1" role="separator"/>
-            <NavUserMenuItem :ctrl-key="[...ctrlKey, 'UserMenu', 'Account']" :text-res-name="getI18nResName3('nav', 'userBox', 'myAccount')" :to="navLinkBuilder.buildPageLink(AppPage.Account, locale as Locale)" icon="user" @click="onMenuItemClick" />
-            <NavUserMenuItem :ctrl-key="[...ctrlKey, 'UserMenu', 'Favourites']" :text-res-name="getI18nResName3('nav', 'userBox', 'favourites')" :to="navLinkBuilder.buildPageLink(AppPage.Favourites, locale as Locale)" icon="heart" @click="onMenuItemClick" />
-            <NavUserMenuItem :ctrl-key="[...ctrlKey, 'UserMenu', 'Payments']" :text-res-name="getI18nResName3('nav', 'userBox', 'payments')" icon="credit-card" @click="onPaymentsMenuItemClick" />
-            <NavUserMenuItem :ctrl-key="[...ctrlKey, 'UserMenu', 'Settings']" :text-res-name="getI18nResName3('nav', 'userBox', 'settings')" icon="gear" @click="onSettingsMenuItemClick" />
-            <div class="nav-user-menu-divisor mt-xs-3 mb-xs-2" role="separator"/>
-            <div class="nav-user-menu-divisor mt-xs-3 mb-xs-1" role="separator"/>
-            <NavUserMenuItem :ctrl-key="[...ctrlKey, 'UserMenu', 'Support']" :text-res-name="getI18nResName3('nav', 'userBox', 'support')" :to="`mailto:${AppConfig.contactEmail}`" icon="support" @click="onMenuItemClick" />
-            <NavUserMenuItem :ctrl-key="[...ctrlKey, 'UserMenu', 'Logout']" :text-res-name="getI18nResName3('nav', 'userBox', 'logout')" icon="logout" @click="onSignOutClick" />
-          </div>
-        </section>
-      </template>
-    </VDropdown>
->>>>>>> 6d5e954d
   </div>
 </template>