--- conflicted
+++ resolved
@@ -1,17 +1,8 @@
 <script setup lang="ts">
-<<<<<<< HEAD
+import { toShortForm, type ControlKey } from './../../helpers/components';
 import { type Locale, AppPage, getI18nResName3, ImageCategory } from '@golobe-demo/shared';
 import { DeviceSizeEnum, LocatorClasses } from './../../helpers/constants';
 import { formatImageEntityUrl, formatAvatarLabel, getUserMenuLinksInfo, getCurrentDeviceSize } from './../../helpers/dom';
-=======
-import { toShortForm, type ControlKey } from './../../helpers/components';
-import { clampTextLine, type Locale, AppPage, getPagePath, AppConfig, getI18nResName3, ImageCategory } from '@golobe-demo/shared';
-import { UserAccountOptionButtonAccount, UserAccountOptionButtonGroup, UserAccountTabAccount, UserAccountTabPayments, UserAccountOptionButtonPayments } from './../../helpers/constants';
-import { updateTabIndices, TabIndicesUpdateDefaultTimeout } from './../../helpers/dom';
-import type { Dropdown } from 'floating-vue';
-import StaticImage from './../images/static-image.vue';
-import NavUserMenuItem from './nav-user-menu-item.vue';
->>>>>>> a8c39b6a
 import { useNavLinkBuilder } from './../../composables/nav-link-builder';
 import { getCommonServices } from '../../helpers/service-accessors';
 import get from 'lodash-es/get';
@@ -21,8 +12,7 @@
 }
 const { ctrlKey } = defineProps<IProps>();
 
-<<<<<<< HEAD
-const logger = getCommonServices().getLogger();
+const logger = getCommonServices().getLogger().addContextProps({ component: 'NavUser' });
 const { locale, t } = useI18n();
 const navLinkBuilder = useNavLinkBuilder();
 const userAccountStore = useUserAccountStore();
@@ -74,7 +64,7 @@
 
 function onUserMenuClick(e: InputEvent) {
   const deviceSize = getCurrentDeviceSize();
-  logger.debug(`(NavUser) user menu click handler: ctrlKey=${ctrlKey}, deviceSize=${deviceSize}`);
+  logger.debug('user menu click handler', { ctrlKey, deviceSize });
 
   switch(deviceSize) {
     case DeviceSizeEnum.XS:
@@ -86,81 +76,12 @@
       break;
     default:
       // let event pass to dropdown control
-=======
-const signOutHelper = useSignOut();
-const { locale } = useI18n();
-const navLinkBuilder = useNavLinkBuilder();
-
-const logger = getCommonServices().getLogger().addContextProps({ component: 'NavUser' });
-
-const controlValuesStore = useControlValuesStore();
-const userAccountStore = useUserAccountStore();
-const userAccount = await userAccountStore.getUserAccount();
-
-const dropdown = useTemplateRef<InstanceType<typeof Dropdown>>('dropdown');
-
-function onMenuShown () {
-  setTimeout(() => updateTabIndices(), TabIndicesUpdateDefaultTimeout);
-}
-
-function onMenuHide () {
-  setTimeout(() => updateTabIndices(), TabIndicesUpdateDefaultTimeout);
-}
-
-function hideDropdown () {
-  dropdown.value?.hide();
-}
-
-async function onSignOutClick (): Promise<void> {
-  await signOutHelper.signOut();
-  hideDropdown();
-}
-
-function onMenuItemClick () {
-  setTimeout(hideDropdown, 0);
-}
-
-const isCurrentlyOnAccountPage = () => useRoute().path.includes(`/${getPagePath(AppPage.Account)}`);
-
-async function onPaymentsMenuItemClick (): Promise<void> {
-  const onAccountPage = isCurrentlyOnAccountPage();
-  logger.debug('payments menu item clicked', { ctrlKey, isAccountPage: onAccountPage });
-  onMenuItemClick();
-
-  if(onAccountPage) {
-    (document.querySelector(`[data-tab-name="${UserAccountTabPayments}"]`) as HTMLElement)?.click();
-  } else {
-    // set payment tab to be automatically selected on mount
-    await controlValuesStore.setValue<ControlKey>(
-      UserAccountOptionButtonGroup, 
-      UserAccountOptionButtonPayments
-    );
-    await navigateTo(navLinkBuilder.buildPageLink(AppPage.Account, locale.value as Locale));
-  }
-}
-
-async function onSettingsMenuItemClick (): Promise<void> {
-  const onAccountPage = isCurrentlyOnAccountPage();
-  logger.debug('settings menu item clicked', { ctrlKey, isAccountPage: onAccountPage });
-  onMenuItemClick();
-
-  if(onAccountPage) {
-    (document.querySelector(`[data-tab-name="${UserAccountTabAccount}"]`) as HTMLElement)?.click();
-  } else {
-    // set payment tab to be automatically selected on mount
-    await controlValuesStore.setValue<ControlKey>(
-      UserAccountOptionButtonGroup, 
-      UserAccountOptionButtonAccount
-    );
-    await navigateTo(navLinkBuilder.buildPageLink(AppPage.Account, locale.value as Locale));
->>>>>>> a8c39b6a
   }
 }
 
 </script>
 
 <template>
-<<<<<<< HEAD
   <div class="relative flex flex-row items-center">
     <UAvatar 
       v-if="userAvatarUrl"
@@ -173,71 +94,5 @@
     <UDropdown :items="userMenuItems" :popper="{ placement: 'bottom-end' }" :ui="{ container: `w-[320px] max-w-[320px] ${LocatorClasses.AuthUserMenuPopup}` }" class="*:hidden sm:*:block" @click.capture="onUserMenuClick">
       <UButton color="gray" variant="link" :class="`max-w-[200px] font-semibold text-primary-900 hover:text-primary-900 *:overflow-hidden *:text-ellipsis *:text-nowrap ${LocatorClasses.AuthUserMenu}`" :label="formatAvatarLabel(userAccount.firstName, userAccount.lastName)" />
     </UDropdown>
-=======
-  <div class="nav-item nav-user" @keyup.escape="hideDropdown">
-    <VDropdown
-      ref="dropdown"
-      v-floating-vue-hydration="{ tabIndex: 0 }"
-      :ctrl-key="[...ctrlKey, 'Wrapper']"
-      :aria-id="`${toShortForm(ctrlKey)}-DropDownWrapper`"
-      :distance="6"
-      :hide-triggers="(triggers: any) => [...triggers, 'click']"
-      placement="bottom"
-      :flip="false"
-      :no-auto-focus="true"
-      :skidding="-100"
-      theme="default-dropdown"
-      @apply-show="onMenuShown"
-      @apply-hide="onMenuHide"
-    >
-      <StaticImage
-        v-if="userAccount.avatar"
-        :ctrl-key="[...ctrlKey, 'Avatar']"
-        :stub="false"
-        class="nav-user-avatar"
-        :ui="{ img: 'nav-user-avatar-img mb-xs-1' }"
-        :src="{ slug: userAccount.avatar.slug, timestamp: userAccount.avatar.timestamp }"
-        :category="ImageCategory.UserAvatar"
-        sizes="xs:30vw sm:20vw md:20vw lg:10vw xl:10vw"
-        :alt="{ resName: getI18nResName3('nav', 'userBox', 'navAvatarAlt') }"
-      />
-      <span v-else class="nav-user-avatar nav-user-avatar-default" />
-      <button id="nav-user-menu-anchor" class="btn-user-name brdr-1" type="button">
-        {{ clampTextLine(`${userAccount.firstName ?? '' }`, 30) }} {{ (userAccount.lastName ? `${userAccount.lastName.substring(0, 1).toUpperCase()}.`: '') }}
-      </button>
-      <template #popper>
-        <section class="nav-user-dropdown" data-popper-anchor="nav-user-menu-anchor" @keyup.escape="hideDropdown">
-          <div class="nav-user-menu-header px-xs-5 pb-xs-3 pt-xs-2 py-s-4">
-            <StaticImage
-              v-if="userAccount.avatar"
-              :ctrl-key="[...ctrlKey, 'UserMenu', 'Avatar']"
-              :stub="false"
-              class="nav-user-menu-avatar"
-              :ui="{ img: 'nav-user-menu-avatar-img' }"
-              :src="{ slug: userAccount.avatar.slug, timestamp: userAccount.avatar.timestamp }"
-              :category="ImageCategory.UserAvatar"
-              sizes="xs:30vw sm:20vw md:20vw lg:10vw xl:10vw"
-              :alt="{ resName: getI18nResName3('nav', 'userBox', 'navAvatarAlt') }"
-            />
-            <div v-else class="nav-user-menu-avatar nav-user-menu-avatar-default" />
-            <h4 class="nav-user-menu-name">
-              {{ clampTextLine(`${userAccount.firstName ?? '' } ${userAccount.lastName ? `${userAccount.lastName}.` : ''}`, 30) }}
-            </h4>
-          </div>
-          <div class="nav-user-menu-list">
-            <div class="nav-user-menu-divisor mt-xs-1 mb-xs-1" role="separator"/>
-            <NavUserMenuItem :ctrl-key="[...ctrlKey, 'UserMenu', 'Account']" :text-res-name="getI18nResName3('nav', 'userBox', 'myAccount')" :to="navLinkBuilder.buildPageLink(AppPage.Account, locale as Locale)" icon="user" @click="onMenuItemClick" />
-            <NavUserMenuItem :ctrl-key="[...ctrlKey, 'UserMenu', 'Favourites']" :text-res-name="getI18nResName3('nav', 'userBox', 'favourites')" :to="navLinkBuilder.buildPageLink(AppPage.Favourites, locale as Locale)" icon="heart" @click="onMenuItemClick" />
-            <NavUserMenuItem :ctrl-key="[...ctrlKey, 'UserMenu', 'Payments']" :text-res-name="getI18nResName3('nav', 'userBox', 'payments')" icon="credit-card" @click="onPaymentsMenuItemClick" />
-            <NavUserMenuItem :ctrl-key="[...ctrlKey, 'UserMenu', 'Settings']" :text-res-name="getI18nResName3('nav', 'userBox', 'settings')" icon="gear" @click="onSettingsMenuItemClick" />
-            <div class="nav-user-menu-divisor mt-xs-3 mb-xs-2" role="separator"/>
-            <div class="nav-user-menu-divisor mt-xs-3 mb-xs-1" role="separator"/>
-            <NavUserMenuItem :ctrl-key="[...ctrlKey, 'UserMenu', 'Support']" :text-res-name="getI18nResName3('nav', 'userBox', 'support')" :to="`mailto:${AppConfig.contactEmail}`" icon="support" @click="onMenuItemClick" />
-            <NavUserMenuItem :ctrl-key="[...ctrlKey, 'UserMenu', 'Logout']" :text-res-name="getI18nResName3('nav', 'userBox', 'logout')" icon="logout" @click="onSignOutClick" />
-          </div>
-        </section>
-      </template>
-    </VDropdown>
->>>>>>> a8c39b6a
   </div>
 </template>