--- conflicted
+++ resolved
@@ -1,8 +1,7 @@
 <script setup lang="ts">
 import { ImageCategory, AppPage, type Locale, getI18nResName2 } from '@golobe-demo/shared';
-import { toShortForm, type ControlKey } from './../../helpers/components';
-<<<<<<< HEAD
-import { DeviceSizeEnum } from './../../helpers/constants';
+import type { ControlKey } from './../../helpers/components';
+import { LOADING_STATE, DeviceSizeEnum } from './../../helpers/constants';
 import { formatImageEntityUrl , formatAvatarLabel, getUserMenuLinksInfo, getNavMenuLinksInfo, formatAuthCallbackUrl, getCurrentDeviceSize} from './../../helpers/dom';
 import { useNavLinkBuilder } from './../../composables/nav-link-builder';
 import { usePreviewState } from './../../composables/preview-state';
@@ -11,27 +10,10 @@
 import LocaleSwitcher from './locale-switcher.vue';
 import SiteSearchTool from './site-search-tool.vue';
 import NavLogo from './nav-logo.vue';
-import NavUser from './nav-user.vue';
 import orderBy from 'lodash-es/orderBy';
 import get from 'lodash-es/get';
 import throttle from 'lodash-es/throttle';
 import { withQuery } from 'ufo';
-=======
-import { type EntityId, type OfferKind, lookupPageByUrl, AppPage, SystemPage, KeyCodeEsc, type Locale, getI18nResName2, getI18nResName3 } from '@golobe-demo/shared';
-import type { ActivePageLink, NavBarMode } from './../../types';
-import { formatAuthCallbackUrl, updateTabIndices, isPrefersReducedMotionEnabled } from './../../helpers/dom';
-import { withQuery } from 'ufo';
-import NavLink from './nav-link.vue';
-import NavLogo from './nav-logo.vue';
-import NavSearchPageLinks from './nav-search-page-links.vue';
-import LocaleSwitcher from './locale-switcher.vue';
-import ThemeSwitcher from './theme-switcher.vue';
-import { useNavLinkBuilder } from './../../composables/nav-link-builder';
-import { usePreviewState } from './../../composables/preview-state';
-import { getCommonServices } from '../../helpers/service-accessors';
-
-const { enabled } = usePreviewState();
->>>>>>> 6d5e954d
 
 interface IProps {
   ctrlKey: ControlKey,
@@ -44,36 +26,27 @@
 
 const verticalNavCollapsed = ref(true);
 
-const { status } = useAuth();
 const { enabled } = usePreviewState();
 
 const logger = getCommonServices().getLogger().addContextProps({ component: 'NavBar' });
 const route = useRoute();
 const { locale, t } = useI18n();
 const navLinkBuilder = useNavLinkBuilder();
-<<<<<<< HEAD
 const isErrorPage = useError();
 
 const userAccountStore = useUserAccountStore();
-userAccountStore.getUserAccount(); // start auth session refreshing in background
-
-const vNavAvatarUrl = ref<string | undefined>(undefined);
-const vNavAvatarLabel = ref<string | undefined>(undefined);
+const vNavAvatarUrl = computed(() =>
+  (userAccountStore.avatar && userAccountStore.avatar !== LOADING_STATE) ?   
+      formatImageEntityUrl(userAccountStore.avatar, ImageCategory.UserAvatar, 1) : undefined
+);
+const vNavAvatarLabel = computed(() =>
+  (userAccountStore.name && userAccountStore.name !== LOADING_STATE) ?   
+    formatAvatarLabel(
+      userAccountStore.name.firstName ?? undefined, 
+      userAccountStore.name.lastName ?? undefined
+    ) : undefined
+);
 const navButtonsVisible = ref(false);
-=======
-const userAccountStore = useUserAccountStore();
-
-const collapsed = ref(true);
-const toggling = ref(false);
-
-async function getBookingOfferKind (bookingId: EntityId): Promise<OfferKind> {
-  logger.verbose('obtaining booking offer kind', { ctrlKey, bookingId });
-  const userAccountStore = useUserAccountStore();
-  const offerInfo = await userAccountStore.getBookingOfferInfo(bookingId);
-  logger.verbose('booking offer kind obtained', { ctrlKey, bookingId, offerInfo });
-  return offerInfo.offerKind;
-}
->>>>>>> 6d5e954d
 
 const onWindowResize = () => setTimeout(throttle(function () {
   if(!verticalNavCollapsed.value) {
@@ -93,13 +66,6 @@
 onMounted(async () => {
   window.addEventListener('resize', onWindowResize);
   navButtonsVisible.value = true;
-
-  const userAccount = await userAccountStore.getUserAccount();
-  watch(userAccount, () => {
-    vNavAvatarUrl.value = userAccount.avatar ?   
-        formatImageEntityUrl(userAccount.avatar, ImageCategory.UserAvatar, 1) : undefined;
-    vNavAvatarLabel.value = formatAvatarLabel(userAccount.firstName, userAccount.lastName);
-  }, { immediate: true });
 });
 
 onUnmounted(() => {
@@ -155,7 +121,7 @@
 }
 
 const horizontalNavLinks = computed(() => {
-  const authStatus = status?.value === undefined ? false : (status.value === 'authenticated' ? true : false);
+  const authStatus = userAccountStore.isAuthenticated && navButtonsVisible.value;
   return getNavMenuLinksInfo(true).map(navGroup => navGroup
     .filter(li => 
       ((li.authStatus !== true && !authStatus) || ((li.authStatus === undefined || li.authStatus) && authStatus)) &&
@@ -189,7 +155,7 @@
 });
 
 const verticalNavLinks = computed(() => {
-  const authStatus = status?.value === undefined ? false : (status.value === 'authenticated' ? true : false);
+  const authStatus = userAccountStore.isAuthenticated && navButtonsVisible.value;
   const navMenuLinks = getNavMenuLinksInfo(false).map(navGroup => 
     orderBy(
       navGroup
@@ -292,7 +258,6 @@
 </script>
 
 <template>
-<<<<<<< HEAD
   <!-- class selectors for horizontal layout: 
     1. remove ring highlight from logo link
     2. hide hamburger toggler for >= large layouts
@@ -342,7 +307,7 @@
       <ClientOnly v-else-if="link.kind === 'site-search'">
         <SiteSearchTool ref="site-search" :class="`${navButtonsVisible ? 'visible' : 'invisible'}`" />
       </ClientOnly>
-      <NavUser v-else-if="link.kind === 'nav-user' && navButtonsVisible" :ctrl-key="[...ctrlKey, 'NavUser']" @vertical-nav-toggled="toggleVerticalNav"/>
+      <LazyNavUser v-else-if="link.kind === 'nav-user' && navButtonsVisible" :ctrl-key="[...ctrlKey, 'NavUser']" @vertical-nav-toggled="toggleVerticalNav"/>
       <span v-else :class="`text-sm sm:text-base text-nowrap z-10 ${link.kind === 'signup' ? 'auth-link bg-black text-white hover:bg-white-100/80 dark:bg-white dark:text-black dark:hover:bg-gray-100/80 rounded-lg px-3.5 py-2 sm:py-3.5 font-semibold' : (link.kind === 'login' ? 'auth-link' : (link.kind === 'favourites' ? 'favourites-link' : 'search-page-link'))}`" >{{ link.label }}</span>
     </template>
   </UHorizontalNavigation>
@@ -350,63 +315,6 @@
     <div v-if="verticalNavCollapsed" class="absolute w-full max-w-[inherit] top-0 bottom-0 bg-primary-300 dark:bg-gray-800" />
     <div :class="!verticalNavCollapsed ? `absolute z-[-1] hidden` : 'contents'">
       <slot />
-=======
-  <nav id="nav-main" :aria-label="$t(getI18nResName2('ariaLabels', 'navMain'))" :class="cssClass">
-    <NavSearchPageLinks
-      :ctrl-key="[...ctrlKey, 'SearchPageLinks']"
-      :mode="mode"
-      :collapsed="collapsed"
-      :toggling="toggling"
-      :active-page-link="activePageLink"
-      :hard-links="hardLinks"
-      @toggled="onPageLinksToggled"
-      @link-clicked="onLinkClicked"
-    />
-    <NavLogo :ctrl-key="[...ctrlKey, 'NavLink', 'NavLogo']" :mode="mode" :hard-link="hardLinks"/>
-    <div class="nav-toggler-div mt-xs-2 mt-l-0">
-      <button class="nav-toggler ml-xs-1 mb-xs-2 brdr-1" type="button" role="switch" :aria-checked="collapsed" @click="togglePageLinksMenu">
-&nbsp;
-      </button>
-    </div>
-    <div class="nav-controlbox mt-xs-2 mt-s-0">
-      <div v-if="!isErrorPage" class="nav-page-settings">
-        <ClientOnly>
-          <div v-if="userAccountStore.isAuthenticated" class="nav-user-favourites-div">
-            <NavLink
-              :ctrl-key="[...ctrlKey, 'NavLink', 'Favourites']"
-              link-class="nav-user-favourites mr-l-3"
-              :to="navLinkBuilder.buildPageLink(AppPage.Favourites, locale as Locale)"
-              :text-res-name="getI18nResName3('nav', 'userBox', 'favourites')"
-              :is-active="activePageLink === AppPage.Favourites"
-              :hard-link="hardLinks"
-              icon="favourite"
-            />
-          </div>
-        </ClientOnly>
-        <LocaleSwitcher :ctrl-key="[...ctrlKey, 'Toggler', 'Locale']" />
-        <ThemeSwitcher :ctrl-key="[...ctrlKey, 'Toggler', 'Theme']" />
-        <ClientOnly>
-          <LazyNavUser v-if="userAccountStore.isAuthenticated" :ctrl-key="[...ctrlKey, 'NavUser']" />
-          <div v-else class="nav-login">
-            <NavLink
-              :id="`${toShortForm(ctrlKey)}-login-link`"
-              :ctrl-key="[...ctrlKey, 'NavLink', 'Login']"
-              link-class="ml-l-2"
-              :hard-link="hardLinks"
-              :to="navLinkBuilder.buildPageLink(AppPage.Login, locale as Locale, { originPath: formatAuthCallbackUrl(withQuery(route.path, route.query), enabled)})"
-              :text-res-name="getI18nResName2('nav', 'login')"
-            />
-            <NavLink
-              link-class="btn nav-signup-btn"
-              :ctrl-key="[...ctrlKey, 'NavLink', 'SignUp']"
-              :hard-link="hardLinks"
-              :to="navLinkBuilder.buildPageLink(AppPage.Signup, locale as Locale)"
-              :text-res-name="getI18nResName2('nav', 'signUp')"
-            />
-          </div>
-        </ClientOnly>
-      </div>
->>>>>>> 6d5e954d
     </div>
     <UVerticalNavigation v-if="!verticalNavCollapsed" id="nav-main-v" :links="verticalNavLinks" class="mt-2 relative z-[1]" :aria-label="$t(getI18nResName2('ariaLabels', 'navMain'))"/>   
   </UContainer>
