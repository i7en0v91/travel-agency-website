--- conflicted
+++ resolved
@@ -7,12 +7,7 @@
 import { basename, extname } from 'pathe';
 import StaticImage from './static-image.vue';
 import CroppingBox from './cropping-box.vue';
-<<<<<<< HEAD
 import ModalWaitingIndicator from '../forms/modal-waiting-indicator.vue';
-import { type ComponentInstance } from 'vue';
-=======
-import ModalWaitingIndicator from './../modal-waiting-indicator.vue';
->>>>>>> ee635197
 import { getCommonServices } from '../../helpers/service-accessors';
 import type { IStaticImageUiProps } from '../../types';
 import { useModalWaiter, type IModalWaiter } from '../../composables/modal-waiter';
@@ -45,56 +40,23 @@
   }
 }
 
-<<<<<<< HEAD
-const props = withDefaults(defineProps<IProps>(), {
-  btnIcon: undefined,
-  altResName: undefined,
-  altResParams: undefined,
-  btnResName: undefined,
-  showStub: true,
-  fillAlpha: true,
-  styling: undefined,
-  isHighPriority: false,
-  ui: undefined
-});
+const { 
+  ctrlKey, 
+  category, 
+  ui,
+  fillAlpha = true, 
+  showStub = true, 
+  isHighPriority = false 
+} = defineProps<IProps>();
 
 const { status } = useAuth();
 
 const open = ref(false);
 
-const fileInputEl = shallowRef<HTMLInputElement>();
+const fileInput = useTemplateRef<HTMLInputElement>('file-input');
 const selectedFile = ref<FileList | null>(null);
-const staticImageComponent = shallowRef<ComponentInstance<typeof StaticImage>>();
-const modalWaiterRef = shallowRef<ComponentInstance<typeof ModalWaitingIndicator>>() as Ref<ComponentInstance<typeof ModalWaitingIndicator>>;
+const modalWaiterRef = useTemplateRef('modal-waiter');
 const modalWaiterOpen = ref<boolean>(false);
-=======
-const { ctrlKey, category, fillAlpha = true, showStub = true, isHighPriority = false } = defineProps<IProps>();
-
-const { status } = useAuth();
-
-const { open } = useModal({
-  component: CroppingBox,
-  attrs: {
-    ctrlKey: `${ctrlKey}-croppingBox`,
-    category,
-    fillAlpha,
-    clickToClose: false,
-    escToClose: true,
-    onClosed () {
-      uploadCroppedImage();
-    }
-  }
-});
-
-const modalWaitingIndicator = useModal({
-  component: ModalWaitingIndicator,
-  attrs: {
-    ctrlKey: `${ctrlKey}-modalWaitingIndicator`,
-    labelResName: getI18nResName2('editableImage', 'uploading')
-  }
-});
-const fileInput = useTemplateRef<HTMLInputElement>('file-input');
->>>>>>> ee635197
 
 const userNotificationStore = useUserNotificationStore();
 const logger = getCommonServices().getLogger();
@@ -104,7 +66,7 @@
 const $emit = defineEmits(['update:entitySrc']);
 
 function onClosed () {
-  logger.debug(`(editable-image) cropper window closed, ctrlKey=${props.ctrlKey}`);
+  logger.debug(`(editable-image) cropper window closed, ctrlKey=${ctrlKey}`);
   open.value = false;
   uploadCroppedImageIfSpecified();
 }
@@ -124,19 +86,19 @@
     let modalWaiter: IModalWaiter | undefined;
     try {
       const imageBytes = Buffer.from(imageDataBase64, 'base64');
-      logger.info(`(editable-image) starting to upload image data, ctrlKey=${props.ctrlKey}, size=${imageBytes.length}, fileName=${uploadingFileName}`);
-
-      modalWaiter = useModalWaiter(modalWaiterRef, modalWaiterOpen);
+      logger.info(`(editable-image) starting to upload image data, ctrlKey=${ctrlKey}, size=${imageBytes.length}, fileName=${uploadingFileName}`);
+
+      modalWaiter = useModalWaiter(modalWaiterRef as any, modalWaiterOpen);
       modalWaiter.show(true);
 
       const query = uploadingFileName.length > 0 ? { fileName: uploadingFileName, category } : undefined;
       const uploadedImageInfo = await post<any, IImageUploadResultDto>(`/${ApiEndpointUserImageUpload}`, query, imageBytes, undefined, true, undefined, 'default');
       if (uploadedImageInfo) {
-        logger.info(`(editable-image) image uploaded, ctrlKey=${props.ctrlKey}, size=${imageBytes.length}, fileName=${uploadingFileName}`);
+        logger.info(`(editable-image) image uploaded, ctrlKey=${ctrlKey}, size=${imageBytes.length}, fileName=${uploadingFileName}`);
         $emit('update:entitySrc', uploadedImageInfo);
       }
     } catch (err: any) {
-      logger.warn(`(editable-image) failed to upload image data, ctrlKey=${props.ctrlKey}, size=${imageDataBase64.length}, fileName=${uploadingFileName}`, err);
+      logger.warn(`(editable-image) failed to upload image data, ctrlKey=${ctrlKey}, size=${imageDataBase64.length}, fileName=${uploadingFileName}`, err);
       throw err;
     } finally {
       resetCurrentImageData();
@@ -154,13 +116,7 @@
 
 function resetCurrentImageData () {
   setCurrentImageData(null);
-<<<<<<< HEAD
   selectedFile.value = null;
-=======
-  if (fileInput.value) {
-    fileInput.value.value = '';
-  }
->>>>>>> ee635197
 }
 
 function setCurrentImageData (data: string | null) {
@@ -173,7 +129,7 @@
 
     reader.onload = (event) => {
       if (!event.target?.result) {
-        logger.warn(`(editable-image) failed to load image - empty file, ctrlKey=${props.ctrlKey}`);
+        logger.warn(`(editable-image) failed to load image - empty file, ctrlKey=${ctrlKey}`);
         userNotificationStore.show({
           level: UserNotificationLevel.ERROR,
           resName: getI18nResName3('editableImage', 'issues', 'imageLoadFailed')
@@ -226,7 +182,7 @@
 function onFileSelected (e: Event) {
   const htmlInputElement = (e.target as HTMLInputElement);
   const files = htmlInputElement.files;
-  logger.verbose(`(editable-image) selected files changed handler, ctrlKey=${props.ctrlKey}, count=${files?.length}`);
+  logger.verbose(`(editable-image) selected files changed handler, ctrlKey=${ctrlKey}, count=${files?.length}`);
   if ((files?.length ?? 0) === 0) {
     logger.info('(editable-image) no files were selected');
     resetCurrentImageData();
@@ -250,7 +206,7 @@
   }
 
   if (!file.type.includes('image/')) {
-    logger.info(`(editable-image) file is not an image, ctrlKey=${props.ctrlKey}, type = ${file.type}`);
+    logger.info(`(editable-image) file is not an image, ctrlKey=${ctrlKey}, type = ${file.type}`);
     resetCurrentImageData();
     userNotificationStore.show({
       level: UserNotificationLevel.WARN,
@@ -260,7 +216,7 @@
   }
 
   setImageForEdit(file);
-  logger.debug(`(editable-image) selected files changed handler completed, ctrlKey=${props.ctrlKey}, count=${files?.length}`);
+  logger.debug(`(editable-image) selected files changed handler completed, ctrlKey=${ctrlKey}, count=${files?.length}`);
 }
 
 function setImage (image: IImageEntitySrc) {
@@ -268,17 +224,13 @@
 }
 
 function openFileDialog () {
-<<<<<<< HEAD
-  const inputEl = fileInputEl.value;
+  const inputEl = fileInput.value;
   if(!inputEl) {
-    logger.warn(`(editable-image) file dialog not button not found, ctrlKey=${props.ctrlKey}`);
+    logger.warn(`(editable-image) file dialog not button not found, ctrlKey=${ctrlKey}`);
     return;
   }
   inputEl.value = inputEl.innerText = '';
   inputEl.click();
-=======
-  fileInput.value?.click();
->>>>>>> ee635197
 }
 
 const fileInputHtmlId = useId();
@@ -287,11 +239,11 @@
   setImage
 });
 
-const uiStyling = props.ui?.btn ? { 
-  base: props.ui.btn.base,
-  rounded: props.ui.btn.rounded,
+const uiStyling = ui?.btn ? { 
+  base: ui.btn.base,
+  rounded: ui.btn.rounded,
   icon: { 
-    base: props.ui.btn.icon?.base
+    base: ui.btn.icon?.base
   }
 } : undefined;
 
@@ -304,7 +256,7 @@
 </script>
 
 <template>
-  <div :class="`${props.ui?.wrapper ?? ''}`" role="img">
+  <div :class="`${ui?.wrapper ?? ''}`" role="img">
     <StaticImage
       ref="static-image"
       :ctrl-key="`editableImage-${ctrlKey}`"
@@ -316,11 +268,10 @@
       :is-high-priority="isHighPriority"
       :alt-res-name="altResName"
     />
-<<<<<<< HEAD
-    <div :class="`relative ${props.ui?.btn?.wrapper ?? ''}`">
+    <div :class="`relative ${ui?.btn?.wrapper ?? ''}`">
       <input
         :id="fileInputHtmlId"
-        ref="fileInputEl"
+        ref="file-input"
         class="hidden"
         type="file"
         name="image"
@@ -339,25 +290,13 @@
           height: 'h-auto' 
         }">
         <CroppingBox 
-          :ctrl-key="`${props.ctrlKey}-croppingBox`"
-          :category="props.category"
-          :fill-alpha="props.fillAlpha"
+          :ctrl-key="`${ctrlKey}-croppingBox`"
+          :category="category"
+          :fill-alpha="fillAlpha"
           @close="onClosed"/>
       </UModal>
 
-      <ModalWaitingIndicator ref="modalWaiterRef" v-model:open="modalWaiterOpen" :ctrl-key="`${ctrlKey}-Waiter`" />
+      <ModalWaitingIndicator ref="modal-waiter" v-model:open="modalWaiterOpen" :ctrl-key="`${ctrlKey}-Waiter`" />
     </div>
-=======
-    <label :for="fileInputHtmlId" :class="`tabbable btn ${styling?.btnClass} py-xs-3 px-xs-2 ${styling?.btnIcon ? `btn-icon icon-${styling?.btnIcon}` : ''}`" @keyup.enter="openFileDialog" @keyup.space="openFileDialog">{{ btnResName ? $t(btnResName) : '&nbsp;' }}</label>
-    <input
-      :id="fileInputHtmlId"
-      ref="file-input"
-      :style=" { display: 'none' } "
-      type="file"
-      name="image"
-      accept="image/*"
-      @change="onFileSelected"
-    >
->>>>>>> ee635197
   </div>
 </template>