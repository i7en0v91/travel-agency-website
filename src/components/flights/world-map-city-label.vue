--- conflicted
+++ resolved
@@ -43,19 +43,13 @@
       :src="{ slug: imgSrc.slug, timestamp: imgSrc.timestamp }"
       :category="ImageCategory.CityCard"
       sizes="xs:30vw sm:20vw md:10vw lg:10vw xl:10vw"
-<<<<<<< HEAD
       :ui="{ 
         wrapper: 'aspect-square rounded size-[40px] min-w-[40px] min-h-[40px] lg:size-[50px] lg:min-w-[50px] lg:min-h-[50px]',
         stub: 'rounded',
         img: 'rounded object-cover'
       }"
-      :alt-res-name="getI18nResName3('flightsPage', 'worldMap', 'cityImgAlt')"
-      :show-stub="true"
-=======
-      class="world-map-city-label-img brdr-2"
       :alt="{ resName: getI18nResName3('flightsPage', 'worldMap', 'cityImgAlt') }"
       stub="default"
->>>>>>> a8c39b6a
     />
     <div class="w-full h-auto">
       <ULink :external="false" :replace="true" :to="cityUrl" class="text-gray-400 dark:text-gray-500 font-semibold" :aria-label="$t(getI18nResName3('flightsPage', 'worldMap', 'cityTravelInfoAria'))">
