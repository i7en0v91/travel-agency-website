--- conflicted
+++ resolved
@@ -1,10 +1,6 @@
 <script setup lang="ts">
-<<<<<<< HEAD
+import type { ArbitraryControlElementMarker, ControlKey } from './../../helpers/components';
 import { type Locale, AppPage, getI18nResName2 } from '@golobe-demo/shared';
-=======
-import type { ArbitraryControlElementMarker, ControlKey } from './../../helpers/components';
-import { type Locale, AppPage, AppConfig, getI18nResName2, getI18nResName3 } from '@golobe-demo/shared';
->>>>>>> a8c39b6a
 import SubscribeBox from './subscribe-box.vue';
 import AppFooterNav from './app-footer-nav.vue';
 import { useNavLinkBuilder } from './../../composables/nav-link-builder';
@@ -32,95 +28,15 @@
 
 </script>
 <template>
-<<<<<<< HEAD
   <footer class="relative w-full bg-primary-300 dark:bg-gray-800 pb-[100px]">
     <div class="mt-[151px] w-full h-auto px-[14px] sm:px-[20px] md:px-[40px] xl:px-[104px]">
       <div class="-translate-y-[91px] block w-full h-auto">
-        <SubscribeBox ctrl-key="subscribeBox" />
+        <SubscribeBox :ctrl-key="[...ctrlKey, 'SubscribeBox']" />
       </div>
-=======
-  <footer class="app-footer">
-    <div class="app-footer-div">
-      <SubscribeBox :ctrl-key="[...ctrlKey, 'SubscribeBox']" />
-      <section class="app-footer-content">
-        <section class="footer-section footer-section-main mb-xs-4">
-          <NuxtLink class="footer-app-logo tabbable tabbable-group-footer-main-section brdr-1" :to="navLinkBuilder.buildPageLink(AppPage.Index, locale as Locale)" :aria-label="$t(getI18nResName2('ariaLabels', 'imgLinkMainPage'))" :external="hardLinks"/>
-          <ol class="footer-social-links-list mt-xs-3 mt-m-4">
-            <AppFooterSocialLink :ctrl-key="[...ctrlKey, 'SocialLink', 'Twitter']" icon="twitter" url="https://x.com" :aria-label-res-name="getI18nResName2('ariaLabels', 'footerSocialLinkTwitter')" />
-            <AppFooterSocialLink :ctrl-key="[...ctrlKey, 'SocialLink', 'YouTube']" icon="youtube" url="https://www.youtube.com" :aria-label-res-name="getI18nResName2('ariaLabels', 'footerSocialLinkYoutube')" />
-          </ol>
-        </section>
-        <nav id="nav-footer" :aria-label="t(getI18nResName2('ariaLabels', 'navFooter'))" class="app-footer-grid">
-          <section class="footer-section footer-section-destination">
-            <ol>
-              <li>
-                <h3 class="footer-section-header">
-                  {{ t(getI18nResName3('footer', 'destinations', 'title')) }}
-                </h3>
-              </li>
-              <AppFooterItem :ctrl-key="[...ctrlKey, 'DestinationLink', 'Canada' as ArbitraryControlElementMarker]" section-key="footerDestinations" :label-res-name="getI18nResName3('footer', 'destinations', 'canada')" />
-              <AppFooterItem :ctrl-key="[...ctrlKey, 'DestinationLink', 'Alaska' as ArbitraryControlElementMarker]" section-key="footerDestinations" :label-res-name="getI18nResName3('footer', 'destinations', 'alaska')" />
-              <AppFooterItem :ctrl-key="[...ctrlKey, 'DestinationLink', 'France' as ArbitraryControlElementMarker]" section-key="footerDestinations" :label-res-name="getI18nResName3('footer', 'destinations', 'france')" />
-              <AppFooterItem :ctrl-key="[...ctrlKey, 'DestinationLink', 'Iceland' as ArbitraryControlElementMarker]" section-key="footerDestinations" :label-res-name="getI18nResName3('footer', 'destinations', 'iceland')" />
-            </ol>
-          </section>
-          <section class="footer-section footer-section-activities">
-            <ol>
-              <li>
-                <h3 class="footer-section-header">
-                  {{ t(getI18nResName3('footer', 'activities', 'title')) }}
-                </h3>
-              </li>
-              <AppFooterItem :ctrl-key="[...ctrlKey, 'ActivitiesLink', 'NorthernLights' as ArbitraryControlElementMarker]" section-key="footerActivities" :label-res-name="getI18nResName3('footer', 'activities', 'northernLights')" />
-              <AppFooterItem :ctrl-key="[...ctrlKey, 'ActivitiesLink', 'CruisingSailing' as ArbitraryControlElementMarker]" section-key="footerActivities" :label-res-name="getI18nResName3('footer', 'activities', 'cruisingSailing')" />
-              <AppFooterItem :ctrl-key="[...ctrlKey, 'ActivitiesLink', 'ActivitiesMulti' as ArbitraryControlElementMarker]" section-key="footerActivities" :label-res-name="getI18nResName3('footer', 'activities', 'multiactivities')" />
-              <AppFooterItem :ctrl-key="[...ctrlKey, 'ActivitiesLink', 'ActivitiesKayaking' as ArbitraryControlElementMarker]" section-key="footerActivities" :label-res-name="getI18nResName3('footer', 'activities', 'kayaking')" />
-            </ol>
-          </section>
-          <section class="footer-section footer-section-blogs">
-            <ol>
-              <li>
-                <h3 class="footer-section-header">
-                  {{ t(getI18nResName3('footer', 'travelBlogs', 'title')) }}
-                </h3>
-              </li>
-              <AppFooterItem :ctrl-key="[...ctrlKey, 'TravelBlogs', 'Bali' as ArbitraryControlElementMarker]" section-key="footerTravelBlogs" :label-res-name="getI18nResName3('footer', 'travelBlogs', 'bali')" />
-              <AppFooterItem :ctrl-key="[...ctrlKey, 'TravelBlogs', 'SriLanka' as ArbitraryControlElementMarker]" section-key="footerTravelBlogs" :label-res-name="getI18nResName3('footer', 'travelBlogs', 'sriLanka')" />
-              <AppFooterItem :ctrl-key="[...ctrlKey, 'TravelBlogs', 'Peru' as ArbitraryControlElementMarker]" section-key="footerTravelBlogs" :label-res-name="getI18nResName3('footer', 'travelBlogs', 'peru')" />
-            </ol>
-          </section>
-          <section class="footer-section footer-section-about">
-            <ol>
-              <li>
-                <h3 class="footer-section-header">
-                  {{ t(getI18nResName3('footer', 'aboutUs', 'title')) }}
-                </h3>
-              </li>
-              <AppFooterItem :ctrl-key="[...ctrlKey, 'About', 'OurStory' as ArbitraryControlElementMarker]" section-key="footerAbout" :label-res-name="getI18nResName3('footer', 'aboutUs', 'ourStory')" />
-              <AppFooterItem :ctrl-key="[...ctrlKey, 'About', 'WorkWithUs' as ArbitraryControlElementMarker]" section-key="footerAbout" :label-res-name="getI18nResName3('footer', 'aboutUs', 'workWithUs')" />
-            </ol>
-          </section>
-          <section class="footer-section footer-section-contact">
-            <ol>
-              <li>
-                <h3 class="footer-section-header">
-                  {{ t(getI18nResName3('footer', 'contactUs', 'title')) }}
-                </h3>
-              </li>
-              <li class="footer-item">
-                <NuxtLink :class="`footer-item-ctrl tabbable tabbable-group-footer-contact brdr-1`" :to="`mailto:${AppConfig.contactEmail}`">
-                  {{ t(getI18nResName3('footer', 'contactUs', 'email')) }}
-                </NuxtLink>
-              </li>
-            </ol>
-          </section>
-        </nav>
-      </section>
->>>>>>> a8c39b6a
     </div>
     <section class="flex flex-col sm:flex-row flex-nowrap items-center sm:items-start gap-4 px-[14px] sm:px-[20px] md:px-[40px] xl:px-[104px]">
       <section class="min-w-[200px] flex-initial mb-4 sm:mb-0">
-        <ULink class="w-min block mx-auto sm:mx-0 focus-visible:outline-primary-500 dark:focus-visible:outline-primary-400" :to="navLinkBuilder.buildPageLink(AppPage.Index, locale as Locale)">
+        <ULink class="w-min block mx-auto sm:mx-0 focus-visible:outline-primary-500 dark:focus-visible:outline-primary-400" :to="navLinkBuilder.buildPageLink(AppPage.Index, locale as Locale)" :external="hardLinks">
           <NavLogoFooter class="!w-32 !h-auto block dark:hidden" filled />
           <NavLogoLight class="!w-32 !h-auto hidden dark:block" filled />
         </ULink>
@@ -132,7 +48,7 @@
           </div>          
         </div>
       </section>
-      <AppFooterNav ctrl-key="NavFooter"/>      
+      <AppFooterNav :ctrl-key="[...ctrlKey, 'NavFooter']"/>      
     </section>
   </footer>
 </template>