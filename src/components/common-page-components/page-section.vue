<script setup lang="ts">
<<<<<<< HEAD
import { getI18nResName1, type Locale } from '@golobe-demo/shared';
=======
import type { ControlKey } from './../../helpers/components';
import { type I18nResName, getI18nResName1, type Locale } from '@golobe-demo/shared';
import type { Tooltip } from 'floating-vue';
>>>>>>> a8c39b6a
import { TooltipHideTimeout } from './../../helpers/constants';
import { useNavLinkBuilder } from './../../composables/nav-link-builder';

interface IProps {
<<<<<<< HEAD
  ctrlKey: string,
  btnLabel?: string,
=======
  ctrlKey: ControlKey,
  headerResName: I18nResName,
  subtextResName?: I18nResName,
>>>>>>> a8c39b6a
  linkUrl?: string,
  padded?: boolean,
  spaced?: boolean,
  centered?: boolean
};
const { 
  padded = true, 
  spaced = true
} = defineProps<IProps>();

const tooltipShown = ref(false);

const { locale } = useI18n();
const navLinkBuilder = useNavLinkBuilder();
const isError = ref(false);

function scheduleTooltipAutoHide () {
  setTimeout(() => { tooltipShown.value = false; }, TooltipHideTimeout);
}

</script>

<template>
  <section :class="`relative block ${spaced ? 'mt-10 sm:mt-20' : ''}`">
    <div class="w-full flex flex-col sm:flex-row flex-wrap justify-between gap-4 px-[14px] sm:px-[20px] md:px-[40px] xl:px-[104px]">
      <div class="flex-1 break-words text-gray-500 dark:text-gray-400">
        <slot name="header"/>
        <slot name="subtext"/>
      </div>
<<<<<<< HEAD
      <UButton v-if="linkUrl && btnLabel" size="lg" class="flex-initial self-end ml-auto" variant="outline" color="primary" :to="navLinkBuilder.buildLink(linkUrl, locale as Locale)" :external="false">
        <span class="text-gray-500 dark:text-gray-400">{{ btnLabel }}</span>
      </UButton>
      <UPopover v-else-if="btnLabel" v-model:open="tooltipShown" :popper="{ placement: 'bottom' }" class="flex-initial self-end ml-auto">
        <UButton size="lg" variant="outline" color="primary" @click="scheduleTooltipAutoHide">
          <span class="text-gray-500 dark:text-gray-400">{{ btnLabel }}</span>
        </UButton>
        <template #panel="{ close }">
          <span class="p-2 block" @click="close">{{ $t(getI18nResName1('notAvailableInDemo')) }}</span>
=======
      <NuxtLink v-if="linkUrl && btnTextResName" class="page-section-button btn btn-support brdr-1 tabbable" :to="navLinkBuilder.buildLink(linkUrl, locale as Locale)">
        {{ $t(btnTextResName) }}
      </NuxtLink>
      <VTooltip
        v-else-if="btnTextResName"
        ref="tooltip"
        :aria-id="tooltipId"
        class="page-section-button-tooltip"
        :distance="6"
        :triggers="['click']"
        placement="bottom"
        :flip="false"
        theme="default-tooltip"
        :auto-hide="true"
        no-auto-focus
        @apply-show="scheduleTooltipAutoHide"
      >
        <SimpleButton :ctrl-key="[...ctrlKey, 'Btn']" :label-res-name="btnTextResName" kind="support" class="page-section-button" />
        <template #popper>
          <div>
            {{ $t(getI18nResName1('notAvailableInDemo')) }}
          </div>
>>>>>>> a8c39b6a
        </template>
      </UPopover>  
    </div>
    <div :class="`mt-6 sm:mt-10 ${padded ? 'px-[14px] sm:px-[20px] md:px-[40px] xl:px-[104px]' : ''}`">
      <ErrorHelm v-model:is-error="isError">
        <slot />
      </ErrorHelm>
    </div>
  </section>
</template><|MERGE_RESOLUTION|>--- conflicted
+++ resolved
@@ -1,23 +1,12 @@
 <script setup lang="ts">
-<<<<<<< HEAD
+import type { ControlKey } from './../../helpers/components';
 import { getI18nResName1, type Locale } from '@golobe-demo/shared';
-=======
-import type { ControlKey } from './../../helpers/components';
-import { type I18nResName, getI18nResName1, type Locale } from '@golobe-demo/shared';
-import type { Tooltip } from 'floating-vue';
->>>>>>> a8c39b6a
 import { TooltipHideTimeout } from './../../helpers/constants';
 import { useNavLinkBuilder } from './../../composables/nav-link-builder';
 
 interface IProps {
-<<<<<<< HEAD
-  ctrlKey: string,
+  ctrlKey: ControlKey,
   btnLabel?: string,
-=======
-  ctrlKey: ControlKey,
-  headerResName: I18nResName,
-  subtextResName?: I18nResName,
->>>>>>> a8c39b6a
   linkUrl?: string,
   padded?: boolean,
   spaced?: boolean,
@@ -47,7 +36,6 @@
         <slot name="header"/>
         <slot name="subtext"/>
       </div>
-<<<<<<< HEAD
       <UButton v-if="linkUrl && btnLabel" size="lg" class="flex-initial self-end ml-auto" variant="outline" color="primary" :to="navLinkBuilder.buildLink(linkUrl, locale as Locale)" :external="false">
         <span class="text-gray-500 dark:text-gray-400">{{ btnLabel }}</span>
       </UButton>
@@ -57,30 +45,6 @@
         </UButton>
         <template #panel="{ close }">
           <span class="p-2 block" @click="close">{{ $t(getI18nResName1('notAvailableInDemo')) }}</span>
-=======
-      <NuxtLink v-if="linkUrl && btnTextResName" class="page-section-button btn btn-support brdr-1 tabbable" :to="navLinkBuilder.buildLink(linkUrl, locale as Locale)">
-        {{ $t(btnTextResName) }}
-      </NuxtLink>
-      <VTooltip
-        v-else-if="btnTextResName"
-        ref="tooltip"
-        :aria-id="tooltipId"
-        class="page-section-button-tooltip"
-        :distance="6"
-        :triggers="['click']"
-        placement="bottom"
-        :flip="false"
-        theme="default-tooltip"
-        :auto-hide="true"
-        no-auto-focus
-        @apply-show="scheduleTooltipAutoHide"
-      >
-        <SimpleButton :ctrl-key="[...ctrlKey, 'Btn']" :label-res-name="btnTextResName" kind="support" class="page-section-button" />
-        <template #popper>
-          <div>
-            {{ $t(getI18nResName1('notAvailableInDemo')) }}
-          </div>
->>>>>>> a8c39b6a
         </template>
       </UPopover>  
     </div>
