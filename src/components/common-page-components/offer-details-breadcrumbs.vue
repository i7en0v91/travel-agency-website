--- conflicted
+++ resolved
@@ -1,12 +1,8 @@
 <script setup lang="ts">
 import type { ControlKey } from './../../helpers/components';
-<<<<<<< HEAD
+import { getCommonServices } from './../../helpers/service-accessors';
 import { AppPage, type Locale, getLocalizeableValue, type EntityDataAttrsOnly, type ICity, type ILocalizableValue, type OfferKind } from '@golobe-demo/shared';
-=======
-import { getCommonServices } from './../../helpers/service-accessors';
-import { AppPage, type Locale, getLocalizeableValue, getI18nResName2, type EntityDataAttrsOnly, type ICity, type ILocalizableValue, type OfferKind } from '@golobe-demo/shared';
 import type { ISearchFlightOffersMainParams, ISearchStayOffersMainParams } from './../../types';
->>>>>>> 1fa37093
 import { useNavLinkBuilder } from './../../composables/nav-link-builder';
 
 interface IProps {
@@ -15,17 +11,12 @@
   city?: EntityDataAttrsOnly<ICity>,
   placeName?: ILocalizableValue
 };
-<<<<<<< HEAD
-const { city, offerKind, placeName } = defineProps<IProps>();
-=======
-const { ctrlKey, offerKind = undefined, city = undefined } = defineProps<IProps>();
->>>>>>> 1fa37093
+const { ctrlKey, offerKind = undefined, city = undefined, placeName = undefined } = defineProps<IProps>();
 
 const logger = getCommonServices().getLogger().addContextProps({ component: 'OfferDetailsBreadcrumbs' });
 const { locale } = useI18n();
 const navLinkBuilder = useNavLinkBuilder();
 
-<<<<<<< HEAD
 const links = computed(() => [{
   label: city ? getLocalizeableValue(city.country.name, locale.value as Locale) : '',
   to: city ? (offerKind === 'flights' ? navLinkBuilder.buildPageLink(AppPage.Flights, locale.value as Locale) : navLinkBuilder.buildPageLink(AppPage.Stays, locale.value as Locale)) : undefined,
@@ -33,11 +24,12 @@
 }, {
   label: city ? getLocalizeableValue(city.name, locale.value as Locale) : '',
   to: city ? (offerKind === 'flights' ? navLinkBuilder.buildPageLink(AppPage.FindFlights, locale.value as Locale, { fromCitySlug: city.slug }) : navLinkBuilder.buildPageLink(AppPage.FindStays, locale.value as Locale, { citySlug: city.slug })) : undefined,
-  external: false
+  external: false,
+  click: onSearchBtnClick
 }, {
   label: placeName ? getLocalizeableValue(placeName, locale.value as Locale) : '',
 }]);
-=======
+
 async function onSearchBtnClick(): Promise<void> {
   logger.debug('search btn click', { ctrlKey, offerKind, slug: city?.slug });
   const citySlug = city?.slug;
@@ -56,39 +48,13 @@
     await searchOffersStore.load(offerKind, { overrideParams: mainParams });
   }
 }
->>>>>>> 1fa37093
 
 </script>
 
 <template>
-<<<<<<< HEAD
   <UBreadcrumb :links="links">
     <template v-if="links.some(l => !l.label?.length)" #default>
       <USkeleton class="w-[10lvw] h-3" />
     </template>
   </UBreadcrumb>
-=======
-  <nav id="nav-offer-breadcrumbs" :aria-label="$t(getI18nResName2('ariaLabels', 'navOfferBreadcrumbs'))" class="offer-details-breadcrumbs-nav">
-    <ol class="offer-details-breadcrumbs">
-      <li class="offer-details-breadcrumb">
-        <NuxtLink v-if="city" class="brdr-1 tabbable" :to="offerKind === 'flights' ? navLinkBuilder.buildPageLink(AppPage.Flights, locale as Locale) : navLinkBuilder.buildPageLink(AppPage.Stays, locale as Locale)">
-          {{ getLocalizeableValue(city.country.name, locale as Locale) }}
-        </NuxtLink>
-        <div v-else class="data-loading-stub text-data-loading" />
-      </li>
-      <li class="offer-details-breadcrumb">
-        <NuxtLink v-if="city" class="brdr-1 tabbable" :to="offerKind === 'flights' ? navLinkBuilder.buildPageLink(AppPage.FindFlights, locale as Locale, { fromCitySlug: city.slug }) : navLinkBuilder.buildPageLink(AppPage.FindStays, locale as Locale, { citySlug: city.slug })" @click="onSearchBtnClick">
-          {{ getLocalizeableValue(city.name, locale as Locale) }}
-        </NuxtLink>
-        <div v-else class="data-loading-stub text-data-loading" />
-      </li>
-      <li class="offer-details-breadcrumb">
-        <div v-if="placeName">
-          {{ getLocalizeableValue(placeName, locale as Locale) }}
-        </div>
-        <div v-else class="data-loading-stub text-data-loading" />
-      </li>
-    </ol>
-  </nav>
->>>>>>> 1fa37093
 </template>