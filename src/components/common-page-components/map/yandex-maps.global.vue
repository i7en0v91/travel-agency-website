<script setup lang="ts">
import { getI18nResName3, AppException, AppExceptionCodeEnum } from '@golobe-demo/shared';
import type { IMapControlProps } from './../../../types';
import { toShortForm } from './../../../helpers/components';
import type { YMap } from '@yandex/ymaps3-types';
import { YandexMapHint, YandexMapControlButton, VueYandexMaps, YandexMapControls, YandexMapZoomControl, YandexMap, YandexMapDefaultMarker, YandexMapDefaultSchemeLayer, YandexMapDefaultFeaturesLayer } from 'vue-yandex-maps';
import isString from 'lodash-es/isString';
import ComponentWaitingIndicator from '../../forms/component-waiting-indicator.vue';
import { getCommonServices } from '../../../helpers/service-accessors';

const DefaultZoomLevel = 14;

const { ctrlKey, origin } = defineProps<IMapControlProps>();

const { t } = useI18n();

const theme = useThemeSettings();
const logger = getCommonServices().getLogger().addContextProps({ component: 'YandexMaps' });

const map = shallowRef<YMap>();

const isFullscreen = ref(false);

const toggleFullscreen = () => {
  logger.verbose('toggling fullscreen, current fullscreen', { mode: isFullscreen.value, ctrlKey });
  try {
    if (isFullscreen.value) {
      document.exitFullscreen();
    } else {
      map.value!.container.requestFullscreen();
    }
    logger.verbose('fullscreen toggled, current fullscreen', { mode: isFullscreen.value, ctrlKey });
  } catch (err: any) {
    logger.warn('failed to toggle fullscreen', err, { mode: isFullscreen.value, ctrlKey });
    throw new AppException(AppExceptionCodeEnum.UNKNOWN, 'failed to toggle fullscreen mode', 'error-stub');
  }
};

function onMapStatusChanged () {
  try {
    const isLoaded = VueYandexMaps.isLoaded.value;
    const loadError = VueYandexMaps.loadError.value;
    const loadStatus = VueYandexMaps.loadStatus.value;
    logger.verbose('map status changed', { ctrlKey, isLoaded, loadStatus, hasException: !!loadError });
    if (loadStatus === 'error' || loadError) {
      const errMsg = isString(loadError) ? loadError : ((loadError as any)?.message ?? '');
      const err = !isString(loadError) ? loadError : undefined;
      logger.warn('exception occured', err, { mode: isFullscreen.value, ctrlKey, isLoaded, loadStatus, errMsg });
      $emit('onerror', loadError);
    }
  } catch (err: any) {
    logger.warn('exception occured while processing map status chage', err, { mode: isFullscreen.value, ctrlKey });
    $emit('onerror', err);
  }
}

function formatWebUrl (): string {
  return `https://yandex.ru/maps/?ll=${origin.lon.toFixed(6)}%2C${origin.lat.toFixed(6)}&theme=${theme.currentTheme.value}&z=${DefaultZoomLevel}`;
}

 
const $emit = defineEmits<{
  (event: 'update:webUrl', value: string): void,
  (event: 'onerror', err: any): void
}>();

$emit('update:webUrl', formatWebUrl());

onMounted(() => {
  const handleFullscreenChange = () => {
    isFullscreen.value = !!document.fullscreenElement;
  };

  document.addEventListener('fullscreenchange', handleFullscreenChange);
  onBeforeUnmount(() => {
    document.removeEventListener('fullscreenchange', handleFullscreenChange);
  });

  watch([VueYandexMaps.isLoaded, VueYandexMaps.loadError, VueYandexMaps.loadStatus], () => {
    onMapStatusChanged();
  });
});

</script>

<template>
  <div class="yandex-maps" :style="{width: '100%', height: 'auto'}">
    <div v-if="!map">
<<<<<<< HEAD
      <ComponentWaitingIndicator ctrl-key="YandexMap-InitializationWaiter" />
=======
      <ComponentWaitingIndicator :ctrl-key="['YandexMap', 'Waiter']" class="interactive-map-waiting-indicator" />
>>>>>>> a8c39b6a
    </div>
    <div :style="map ? {width: '100%', height: 'auto'} : {width: '100%', height: 0, maxHeight: 0, overflowY: 'hidden'}">
      <YandexMap v-model="map" :settings="{ location: { center: [origin.lon, origin.lat], zoom: DefaultZoomLevel }, showScaleInCopyrights: true, theme: theme.currentTheme.value, className: styleClass }">
        <YandexMapDefaultFeaturesLayer />
        <YandexMapDefaultSchemeLayer :settings="{ theme: theme.currentTheme.value }" />

        <YandexMapControls :settings="{ position: 'right' }">
          <YandexMapZoomControl />
        </YandexMapControls>

        <YandexMapControls :settings="{ position: 'top right', orientation: 'vertical' }">
          <YandexMapControlButton :settings="{ onClick: toggleFullscreen }">
            <div class="fullscreen" :class="{ 'exit-fullscreen': isFullscreen }" />
          </YandexMapControlButton>
        </YandexMapControls>

        <YandexMapDefaultMarker :settings="{ coordinates: [origin.lon, origin.lat], id: `${toShortForm(ctrlKey)}-origin`, properties: { hint: t(getI18nResName3('stayDetailsPage', 'location', 'demoMarker')) }, color: theme.currentTheme.value === 'light' ? 'red' : '#A259FF', draggable: false }" />
        <YandexMapHint hint-property="hint">
          <template #default="{ content }">
            <div class="bg-white dark:bg-gray-900 p-2 text-sm w-fit h-auto" :style="{ position: 'absolute', borderRadius: '4px', width: '250px', maxWidth: '250px', transform: 'translate(7px, -100%)' }">
              <span class="text-gray-600 dark:text-gray-300 whitespace-normal" :style="{ display: 'block', borderRadius: '4px', width: 'auto', maxWidth: 'inherit', whiteSpace: 'normal', wordBreak: 'break-word' }">{{ content }}</span>
            </div>
          </template>
        </YandexMapHint>
      </YandexMap>
    </div>
  </div>
</template>

<style scoped>
.fullscreen {
  width: 26px;
  height: 26px;

  background-image: url("data:image/svg+xml,%3Csvg xmlns='http://www.w3.org/2000/svg' width='26' height='26'%3E%3Cg fill='%236B6B6B'%3E%3Cpath d='M16.14 7.86L14.27 6H20v5.7l-1.83-1.82L15.04 13 13 10.98l3.13-3.13zm0 0M9.86 18.14L11.73 20H6v-5.7l1.83 1.82L10.96 13 13 15.02l-3.13 3.13zm0 0'/%3E%3C/g%3E%3C/svg%3E");
}

.exit-fullscreen {
  background-image: url("data:image/svg+xml,%3Csvg xmlns='http://www.w3.org/2000/svg' width='26' height='26'%3E%3Cg fill='%236B6B6B'%3E%3Cpath d='M8.14 15.86L6.27 14H12v5.7l-1.83-1.83-3.13 3.14L5 18.98l3.13-3.13zm0 0M17.86 10.14L19.73 12H14V6.3l1.83 1.83 3.13-3.14L21 7.02l-3.13 3.13zm0 0'/%3E%3C/g%3E%3C/svg%3E");
}
</style><|MERGE_RESOLUTION|>--- conflicted
+++ resolved
@@ -86,11 +86,7 @@
 <template>
   <div class="yandex-maps" :style="{width: '100%', height: 'auto'}">
     <div v-if="!map">
-<<<<<<< HEAD
-      <ComponentWaitingIndicator ctrl-key="YandexMap-InitializationWaiter" />
-=======
-      <ComponentWaitingIndicator :ctrl-key="['YandexMap', 'Waiter']" class="interactive-map-waiting-indicator" />
->>>>>>> a8c39b6a
+      <ComponentWaitingIndicator :ctrl-key="['YandexMap', 'Waiter']" />
     </div>
     <div :style="map ? {width: '100%', height: 'auto'} : {width: '100%', height: 0, maxHeight: 0, overflowY: 'hidden'}">
       <YandexMap v-model="map" :settings="{ location: { center: [origin.lon, origin.lat], zoom: DefaultZoomLevel }, showScaleInCopyrights: true, theme: theme.currentTheme.value, className: styleClass }">
