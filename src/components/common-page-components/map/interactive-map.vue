<script setup lang="ts">
import type { ControlKey } from './../../../helpers/components';
import { AppConfig, type GeoPoint, type EntityDataAttrsOnly, type ICity, getI18nResName2, type Locale, getLocalizeableValue } from '@golobe-demo/shared';
import ComponentWaitingIndicator from '../../forms/component-waiting-indicator.vue';
import { getCommonServices } from '../../../helpers/service-accessors';

interface IProps {
  ctrlKey: ControlKey,
  origin: GeoPoint,
  styleClass?: string,
  webUrl?: string,
  city?: EntityDataAttrsOnly<ICity>
}

const { ctrlKey, origin } = defineProps<IProps>();

const { locale } = useI18n();
const logger = getCommonServices().getLogger().addContextProps({ component: 'InteractiveMap' });
const isError = ref(false);

const $emit = defineEmits(['update:webUrl']);

function onWebUrlChange (value: string) {
  logger.verbose('web url changed', { ctrlKey, value });
  $emit('update:webUrl', value);
}

function onMapError (err: any) {
  logger.warn('got exception from map component', err, ctrlKey);
  isError.value = true;
}

const MapComponent = AppConfig.maps ? resolveComponent(AppConfig.maps.mapControlComponentName) : undefined;

</script>

<template>
  <div>
    <ClientOnly v-if="!!AppConfig.maps">
      <ErrorHelm v-model:is-error="isError">
        <div class="rounded-2xl overflow-hidden">
          <component
            :is="MapComponent"
            :style-class="styleClass"
            :origin="origin"
            :ctrl-key="[...ctrlKey, 'InteractiveMap']"
            @update:web-url="onWebUrlChange"
            @onerror="onMapError"
          />
        </div>
      </ErrorHelm>
      <div class="w-full h-auto mt-2 flex flex-row flex-nowrap gap-2 items-center">
        <UIcon name="i-material-symbols-location-on-rounded" class="w-4 h-4 inline-block opacity-70"/>
        <span v-if="city" class="text-xs text-gray-600 dark:text-gray-300 whitespace-normal">
          {{ getLocalizeableValue(city.country.name, locale as Locale) }}, {{ getLocalizeableValue(city.name, locale as Locale) }}
        </span>
        <USkeleton v-else class="w-10 h-3" />
      </div>
      <template #fallback>
<<<<<<< HEAD
        <ComponentWaitingIndicator :ctrl-key="`${ctrlKey}-MapWaiterFallback`" class="mt-8" />
=======
        <ComponentWaitingIndicator :ctrl-key="[...ctrlKey, 'InteractiveMap', 'ClientFallback']" class="interactive-map-waiting-indicator my-xs-5" />
>>>>>>> a8c39b6a
      </template>
    </ClientOnly>
    <div v-else class="w-full h-auto whitespace-normal text-gray-600 dark:text-gray-300">
      {{ $t(getI18nResName2('maps', 'disabled')) }}
    </div>
  </div>
</template><|MERGE_RESOLUTION|>--- conflicted
+++ resolved
@@ -57,11 +57,7 @@
         <USkeleton v-else class="w-10 h-3" />
       </div>
       <template #fallback>
-<<<<<<< HEAD
-        <ComponentWaitingIndicator :ctrl-key="`${ctrlKey}-MapWaiterFallback`" class="mt-8" />
-=======
-        <ComponentWaitingIndicator :ctrl-key="[...ctrlKey, 'InteractiveMap', 'ClientFallback']" class="interactive-map-waiting-indicator my-xs-5" />
->>>>>>> a8c39b6a
+        <ComponentWaitingIndicator :ctrl-key="[...ctrlKey, 'InteractiveMap', 'ClientFallback']" class="mt-8" />
       </template>
     </ClientOnly>
     <div v-else class="w-full h-auto whitespace-normal text-gray-600 dark:text-gray-300">
