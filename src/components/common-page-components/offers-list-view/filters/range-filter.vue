--- conflicted
+++ resolved
@@ -1,18 +1,11 @@
 <script setup lang="ts">
 import { computeNarrowedRange, type ControlKey } from './../../../../helpers/components';
 import { getI18nResName3, convertTimeOfDay } from '@golobe-demo/shared';
-<<<<<<< HEAD
-import type { ISearchOffersRangeFilterProps } from './../../../../types';
-=======
 import type { ISearchOffersRangeFilterProps, SearchOffersFilterRange } from './../../../../types';
-import Slider from '@vueform/slider';
->>>>>>> 1fa37093
 import dayjs from 'dayjs';
 import isNumber from 'lodash-es/isNumber';
 import isString from 'lodash-es/isString';
-import isArray from 'lodash-es/isArray';
 import { getCommonServices } from '../../../../helpers/service-accessors';
-import type { URange } from './../../../../.nuxt/components';
 
 interface IProps {
   ctrlKey: ControlKey,
@@ -20,53 +13,27 @@
 }
 
 const { ctrlKey, filterParams } = defineProps<IProps>();
-<<<<<<< HEAD
-const modelValue = defineModel<{ min: number, max: number }>('value', { required: true });  
-
-const editValue = ref<number>(modelValue.value.min);
-const rangeRef = useTemplateRef('range');
-const logger = getCommonServices().getLogger().addContextProps({ component: 'RangeFilter' });
-
-const { d } = useI18n();
-
-function fireValueChangeEvent (value: number) {
-  logger.debug('firing value change event', { ctrlKey, value });
-  modelValue.value = { min: value, max: filterParams.valueRange.max };
-  editValue.value = value;
-=======
 
 const DiffValuesEpsilon = 0.01;
 
 const logger = getCommonServices().getLogger().addContextProps({ component: 'RangeFilter', filterId: filterParams.filterId });
 const controlValuesStore = useControlValuesStore();
 
-const modelValue = defineModel<{ min: number, max: number } | undefined>('modelValue');
-const editValue = ref([
-  modelValue.value?.min ?? filterParams.valueRange.min, 
-  modelValue.value?.max  ?? filterParams.valueRange.max
-]);
+const modelValue = defineModel<{ min: number, max: number } | undefined>('value');  
 
-const leftHandlePos = ref<number>(0.0);
-const rightHandlePos = ref<number>(1.0);
+const editValue = ref<number>(modelValue.value?.min ?? filterParams.valueRange.min);
+const rangeRef = useTemplateRef('range');
 
-const { d, t } = useI18n();
+const { d } = useI18n();
 
-function updateModelValue (value: { min: number, max: number }) {
+function updateModelValue (value: number) {
   logger.debug('updating model value', { ctrlKey, value });
-  modelValue.value = value;
-}
-
-function onSliderValueChanged (value: number[]) {
-  logger.debug('slider value changed', ctrlKey);
-  if (value?.length === 2) {
-    updateModelValue({ min: value[0], max: value[1] });
-  }
->>>>>>> 1fa37093
+  modelValue.value = { min: value, max: filterParams.valueRange.max };
 }
 
 function onMeterValueChanged (value: number) {
   logger.debug('range value changed', ctrlKey);
-  fireValueChangeEvent(isNumber(value) ? value : parseInt(value));
+  updateModelValue(isNumber(value) ? value : parseInt(value));
 }
 
 function getValueForTimeOfDayFormatting (timeOfDayMinutes: number): Date {
@@ -98,26 +65,13 @@
   }
 }
 
-<<<<<<< HEAD
-onMounted(() => {
-  watch(modelValue, () => {
-    logger.debug('model value update callback', { ctrlKey, newValue: modelValue.value, editValue: editValue.value });
-    if(modelValue.value.min !== editValue.value) {
-      editValue.value = modelValue.value.min;
-=======
-function areRangesEqual(
-  range1: SearchOffersFilterRange | number[], 
-  range2: SearchOffersFilterRange | number[]
-): boolean {
-  return Math.abs((isArray(range1) ? range1[0] : range1.min) - (isArray(range2) ? range2[0] : range2.min)) < DiffValuesEpsilon 
-    && Math.abs((isArray(range1) ? range1[1] : range1.max) - (isArray(range2) ? range2[1] : range2.max)) < DiffValuesEpsilon;
+function areValuesEqual(value1: number, value2: number): boolean {
+  return Math.abs(value1 - value2) < DiffValuesEpsilon;
 }
 
 onMounted(() => {
   logger.debug('acquiring store value ref', { ctrlKey });
   const { valueRef: storeValueRef } = controlValuesStore.acquireValueRef<SearchOffersFilterRange | undefined>(ctrlKey, {
-    initialOverwrite: undefined,
-    defaultValue: undefined,
     persistent: false
   });
 
@@ -125,7 +79,7 @@
     logger.debug('store value watcher', { ctrlKey, modelValue: modelValue.value, storeValue: storeValueRef.value });
     const newValue = (storeValueRef.value as SearchOffersFilterRange) ?? undefined;
     const changed = (!!storeValueRef.value !== !!modelValue.value) || 
-      (storeValueRef.value && !areRangesEqual(storeValueRef.value, modelValue.value!));
+      (storeValueRef.value && !areValuesEqual(storeValueRef.value.min, modelValue.value!.min));
     if(changed) {
       logger.verbose('updating model value by store value change', { ctrlKey, modelValue: modelValue.value, storeValue: storeValueRef.value, editValue: editValue.value });
       modelValue.value = newValue;  
@@ -139,19 +93,17 @@
     if(!value) {
       logger.verbose('updating store value by model value change (to empty)', { ctrlKey, modelValue: modelValue.value, storeValue: storeValueRef.value, editValue: editValue.value });
       storeValueRef.value = undefined;
-      editValue.value[0] = filterParams.valueRange.min;
-      editValue.value[1] = filterParams.valueRange.max;
+      editValue.value = filterParams.valueRange.min;
       return;
     }
 
-    if (!areRangesEqual(value, editValue.value)) {
+    if (!areValuesEqual(value.min, editValue.value)) {
       logger.verbose('updating edit values by model value change', { ctrlKey, modelValue: modelValue.value, storeValue: storeValueRef.value, editValue: editValue.value });
-      editValue.value[0] = value.min;
-      editValue.value[1] = value.max;
+      editValue.value = value.min;
     }
 
     const changed = (!!storeValueRef.value !== !!modelValue.value) || 
-      (modelValue.value && !areRangesEqual(modelValue.value, storeValueRef.value!));
+      (modelValue.value && !areValuesEqual(modelValue.value.min, storeValueRef.value!.min));
     if(changed) {
       logger.verbose('updating store value by model value change', { ctrlKey, modelValue: modelValue.value, storeValue: storeValueRef.value, editValue: editValue.value });
       storeValueRef.value = modelValue.value;
@@ -162,19 +114,14 @@
     logger.debug('filter params watcher', { ctrlKey, modelValue: modelValue.value, filterParams });
     if(modelValue.value) {
       const narrowedValue = computeNarrowedRange(modelValue.value, filterParams.valueRange, filterParams.valueRange);
-      if(!areRangesEqual(narrowedValue, modelValue.value)) {
+      if(!areValuesEqual(narrowedValue.min, modelValue.value.min)) {
         logger.verbose('model value adjusted by filter limits', { ctrlKey, currentValue: modelValue.value, filterParams, narrowedValue });
         modelValue.value = narrowedValue;
       }
->>>>>>> 1fa37093
     }
   }, { immediate: false });
 });
 
-<<<<<<< HEAD
-
-=======
->>>>>>> 1fa37093
 </script>
 
 <template>
