<script setup lang="ts">
import { getI18nResName3, convertTimeOfDay } from '@golobe-demo/shared';
<<<<<<< HEAD
import { type ISearchOffersRangeFilterProps } from './../../../../types';
=======
import type { ISearchOffersRangeFilterProps } from './../../../../types';
import Slider from '@vueform/slider';
>>>>>>> ee635197
import dayjs from 'dayjs';
import isNumber from 'lodash-es/isNumber';
import isString from 'lodash-es/isString';
import { getCommonServices } from '../../../../helpers/service-accessors';
import { type ComponentInstance } from 'vue';
import type { URange } from './../../../../.nuxt/components';

interface IProps {
  ctrlKey: string,
  filterParams: ISearchOffersRangeFilterProps
}

<<<<<<< HEAD
const props = defineProps<IProps>();
const modelValue = defineModel<{ min: number, max: number }>('value', { required: true });  
=======
const { ctrlKey, filterParams, value } = defineProps<IProps>();
>>>>>>> ee635197

const editValue = ref<number>(modelValue.value.min);
const rangeRef = shallowRef<ComponentInstance<typeof URange> | undefined>();
const logger = getCommonServices().getLogger();
<<<<<<< HEAD

const { d } = useI18n();

function fireValueChangeEvent (value: number) {
  logger.debug(`(RangeFilter) firing value change event, ctrlKey=${props.ctrlKey}, value=${value}`);
  modelValue.value = { min: value, max: props.filterParams.valueRange.max };
  editValue.value = value;
}

function onMeterValueChanged (value: number) {
  logger.debug(`(RangeFilter) range value changed, ctrlKey=${props.ctrlKey}`);
  fireValueChangeEvent(isNumber(value) ? value : parseInt(value));
=======
const editValue = ref([value.min, value.max]);
watch(() => value, () => {
  logger.debug(`(RangeFilter) received value update, ctrlKey=${ctrlKey}, new value min=${value.min}, new value max=${value.max}, current value min=${editValue.value[0]}, current value max=${editValue.value[1]}`);
  if (Math.abs(value.min - editValue.value[0]) > 0.01 || Math.abs(value.max - editValue.value[1]) > 0.01) {
    editValue.value[0] = value.min;
    editValue.value[1] = value.max;
  }
});

const leftHandlePos = ref<number>(0.0);
const rightHandlePos = ref<number>(1.0);

const { d, t } = useI18n();

const $emit = defineEmits<{(event: 'update:value', value: { min: number, max: number }): void}>();

function fireValueChangeEvent (value: { min: number, max: number }) {
  logger.verbose(`(RangeFilter) firing value change event, ctrlKey=${ctrlKey}, value min=${value.min}, value max=${value.max}`);
  $emit('update:value', value);
}

function onSliderValueChanged (value: number[]) {
  logger.debug(`(RangeFilter) slider value changed, ctrlKey=${ctrlKey}`);
  if (value?.length === 2) {
    fireValueChangeEvent({ min: value[0], max: value[1] });
  }
}

function onSliderValueUpdated (value: number[]) {
  logger.debug(`(RangeFilter) slider value updated, ctrlKey=${ctrlKey}`);
  if (value && (value.length ?? 0) === 2) {
    updateHandleTooltipPositions(value[0], value[1]);
  } else {
    updateHandleTooltipPositions(filterParams.valueRange.min, filterParams.valueRange.max);
  }
}

function updateHandleTooltipPositions (fromValue: number, toValue: number) {
  logger.debug(`(RangeFilter) updating handle tooltip positions, ctrlKey=${ctrlKey}, from=${fromValue}, to=${toValue}`);
  const minValue = filterParams.valueRange.min;
  const maxValue = filterParams.valueRange.max;

  if (Math.abs(maxValue - minValue) < 0.1) {
    leftHandlePos.value = 0.0;
    rightHandlePos.value = 1.0;
    return;
  }

  leftHandlePos.value = Math.min(1.0, Math.max(0.0, (fromValue - minValue) / (maxValue - minValue)));
  rightHandlePos.value = Math.min(1.0, Math.max(0.0, (toValue - minValue) / (maxValue - minValue)));
}

function onHandleSlide (value: number[]) {
  if (value && (value.length ?? 0) === 2) {
    updateHandleTooltipPositions(value[0], value[1]);
  } else {
    updateHandleTooltipPositions(filterParams.valueRange.min, filterParams.valueRange.max);
  }
>>>>>>> ee635197
}

function getValueForTimeOfDayFormatting (timeOfDayMinutes: number): Date {
  const timeOfDay = convertTimeOfDay(timeOfDayMinutes);
  return dayjs().local().set('hour', timeOfDay.hour24).set('minute', timeOfDay.minutes).toDate();
}

function indicatorTextFormatter (value: any): string {
  if (value === null || value === undefined) {
    return '';
  }

  let numericValue: number | undefined;
  if (isNumber(value)) {
    numericValue = value as number;
  } else if (isString(value)) {
    numericValue = parseInt(value as string);
  }
  if (numericValue === null || numericValue === undefined) {
    return value;
  }

  if (filterParams.limitLabelFormatter === 'price') {
    return `$${(Math.floor(numericValue!))}`;
  } else if (filterParams.limitLabelFormatter === 'daytime') {
    return d(getValueForTimeOfDayFormatting(numericValue), 'daytime');
  } else {
    return value.toString();
  }
}

onMounted(() => {
  watch(modelValue, () => {
    logger.debug(`(RangeFilter) model value update callback, ctrlKey=${props.ctrlKey}, new model value=${JSON.stringify(modelValue.value)}, edit value=${editValue.value}`);
    if(modelValue.value.min !== editValue.value) {
      editValue.value = modelValue.value.min;
    }
  }, { immediate: false });
});


</script>

<template>
  <div class="w-full h-auto px-3">
    <div 
      v-if="rangeRef" 
      class="mb-2"
      :style="{ 
        marginLeft: rangeRef.progressStyle.width
      }">
      <UBadge 
        :ui="{ 
          base: 'text-center',
          rounded: 'rounded-lg' 
        }"
        :style="{ 
          transform: `translateX(-${rangeRef.progressStyle.width})` 
        }"
        size="xs"
      >
        <span class="text-nowrap">{{ $t(getI18nResName3('searchOffers', 'filters', 'from')) }} {{ indicatorTextFormatter(editValue) }}</span>
      </UBadge>
    </div>
    
    <URange 
      ref="rangeRef"
      v-model:modelValue="editValue"
      :min="filterParams.valueRange.min"
      :max="filterParams.valueRange.max"
      @change="onMeterValueChanged"/>

    <div class="w-full h-auto flex flex-row flex-nowrap justify-between mt-2">
      <div v-if="filterParams.limitLabelFormatter === 'price'" class="contents *:text-nowrap">
        <span>{{ $n(Math.floor(filterParams.valueRange.min), 'currency') }}</span>
        <span class="justify-self-end">{{ $n(Math.floor(filterParams.valueRange.max), 'currency') }}</span>
      </div>
      <div v-else-if="filterParams.limitLabelFormatter === 'daytime'" class="contents *:text-nowrap">
        <span>{{ $d(getValueForTimeOfDayFormatting(filterParams.valueRange.min), 'daytime') }}</span>
        <span class="justify-self-end">{{ $d(getValueForTimeOfDayFormatting(filterParams.valueRange.max), 'daytime') }}</span>
      </div>
    </div>
  </div>
</template><|MERGE_RESOLUTION|>--- conflicted
+++ resolved
@@ -1,16 +1,10 @@
 <script setup lang="ts">
 import { getI18nResName3, convertTimeOfDay } from '@golobe-demo/shared';
-<<<<<<< HEAD
-import { type ISearchOffersRangeFilterProps } from './../../../../types';
-=======
 import type { ISearchOffersRangeFilterProps } from './../../../../types';
-import Slider from '@vueform/slider';
->>>>>>> ee635197
 import dayjs from 'dayjs';
 import isNumber from 'lodash-es/isNumber';
 import isString from 'lodash-es/isString';
 import { getCommonServices } from '../../../../helpers/service-accessors';
-import { type ComponentInstance } from 'vue';
 import type { URange } from './../../../../.nuxt/components';
 
 interface IProps {
@@ -18,89 +12,24 @@
   filterParams: ISearchOffersRangeFilterProps
 }
 
-<<<<<<< HEAD
-const props = defineProps<IProps>();
+const { ctrlKey, filterParams } = defineProps<IProps>();
 const modelValue = defineModel<{ min: number, max: number }>('value', { required: true });  
-=======
-const { ctrlKey, filterParams, value } = defineProps<IProps>();
->>>>>>> ee635197
 
 const editValue = ref<number>(modelValue.value.min);
-const rangeRef = shallowRef<ComponentInstance<typeof URange> | undefined>();
+const rangeRef = useTemplateRef('range');
 const logger = getCommonServices().getLogger();
-<<<<<<< HEAD
 
 const { d } = useI18n();
 
 function fireValueChangeEvent (value: number) {
-  logger.debug(`(RangeFilter) firing value change event, ctrlKey=${props.ctrlKey}, value=${value}`);
-  modelValue.value = { min: value, max: props.filterParams.valueRange.max };
+  logger.debug(`(RangeFilter) firing value change event, ctrlKey=${ctrlKey}, value=${value}`);
+  modelValue.value = { min: value, max: filterParams.valueRange.max };
   editValue.value = value;
 }
 
 function onMeterValueChanged (value: number) {
-  logger.debug(`(RangeFilter) range value changed, ctrlKey=${props.ctrlKey}`);
+  logger.debug(`(RangeFilter) range value changed, ctrlKey=${ctrlKey}`);
   fireValueChangeEvent(isNumber(value) ? value : parseInt(value));
-=======
-const editValue = ref([value.min, value.max]);
-watch(() => value, () => {
-  logger.debug(`(RangeFilter) received value update, ctrlKey=${ctrlKey}, new value min=${value.min}, new value max=${value.max}, current value min=${editValue.value[0]}, current value max=${editValue.value[1]}`);
-  if (Math.abs(value.min - editValue.value[0]) > 0.01 || Math.abs(value.max - editValue.value[1]) > 0.01) {
-    editValue.value[0] = value.min;
-    editValue.value[1] = value.max;
-  }
-});
-
-const leftHandlePos = ref<number>(0.0);
-const rightHandlePos = ref<number>(1.0);
-
-const { d, t } = useI18n();
-
-const $emit = defineEmits<{(event: 'update:value', value: { min: number, max: number }): void}>();
-
-function fireValueChangeEvent (value: { min: number, max: number }) {
-  logger.verbose(`(RangeFilter) firing value change event, ctrlKey=${ctrlKey}, value min=${value.min}, value max=${value.max}`);
-  $emit('update:value', value);
-}
-
-function onSliderValueChanged (value: number[]) {
-  logger.debug(`(RangeFilter) slider value changed, ctrlKey=${ctrlKey}`);
-  if (value?.length === 2) {
-    fireValueChangeEvent({ min: value[0], max: value[1] });
-  }
-}
-
-function onSliderValueUpdated (value: number[]) {
-  logger.debug(`(RangeFilter) slider value updated, ctrlKey=${ctrlKey}`);
-  if (value && (value.length ?? 0) === 2) {
-    updateHandleTooltipPositions(value[0], value[1]);
-  } else {
-    updateHandleTooltipPositions(filterParams.valueRange.min, filterParams.valueRange.max);
-  }
-}
-
-function updateHandleTooltipPositions (fromValue: number, toValue: number) {
-  logger.debug(`(RangeFilter) updating handle tooltip positions, ctrlKey=${ctrlKey}, from=${fromValue}, to=${toValue}`);
-  const minValue = filterParams.valueRange.min;
-  const maxValue = filterParams.valueRange.max;
-
-  if (Math.abs(maxValue - minValue) < 0.1) {
-    leftHandlePos.value = 0.0;
-    rightHandlePos.value = 1.0;
-    return;
-  }
-
-  leftHandlePos.value = Math.min(1.0, Math.max(0.0, (fromValue - minValue) / (maxValue - minValue)));
-  rightHandlePos.value = Math.min(1.0, Math.max(0.0, (toValue - minValue) / (maxValue - minValue)));
-}
-
-function onHandleSlide (value: number[]) {
-  if (value && (value.length ?? 0) === 2) {
-    updateHandleTooltipPositions(value[0], value[1]);
-  } else {
-    updateHandleTooltipPositions(filterParams.valueRange.min, filterParams.valueRange.max);
-  }
->>>>>>> ee635197
 }
 
 function getValueForTimeOfDayFormatting (timeOfDayMinutes: number): Date {
@@ -134,7 +63,7 @@
 
 onMounted(() => {
   watch(modelValue, () => {
-    logger.debug(`(RangeFilter) model value update callback, ctrlKey=${props.ctrlKey}, new model value=${JSON.stringify(modelValue.value)}, edit value=${editValue.value}`);
+    logger.debug(`(RangeFilter) model value update callback, ctrlKey=${ctrlKey}, new model value=${JSON.stringify(modelValue.value)}, edit value=${editValue.value}`);
     if(modelValue.value.min !== editValue.value) {
       editValue.value = modelValue.value.min;
     }
@@ -150,7 +79,7 @@
       v-if="rangeRef" 
       class="mb-2"
       :style="{ 
-        marginLeft: rangeRef.progressStyle.width
+        marginLeft: rangeRef?.progressStyle.width ?? 0
       }">
       <UBadge 
         :ui="{ 
@@ -158,7 +87,7 @@
           rounded: 'rounded-lg' 
         }"
         :style="{ 
-          transform: `translateX(-${rangeRef.progressStyle.width})` 
+          transform: !!rangeRef ? `translateX(-${rangeRef!.progressStyle.width})` : undefined
         }"
         size="xs"
       >
@@ -167,8 +96,8 @@
     </div>
     
     <URange 
-      ref="rangeRef"
-      v-model:modelValue="editValue"
+      ref="range"
+      v-model:model-value="editValue"
       :min="filterParams.valueRange.min"
       :max="filterParams.valueRange.max"
       @change="onMeterValueChanged"/>
