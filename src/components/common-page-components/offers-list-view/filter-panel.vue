--- conflicted
+++ resolved
@@ -1,15 +1,8 @@
 <script setup lang="ts">
-import { toShortForm, type ArbitraryControlElementMarker, type ControlKey, getFunctionalElementKey } from './../../../helpers/components';
+import { toShortForm, type ControlKey, getFunctionalElementKey } from './../../../helpers/components';
 import { getI18nResName3, type OfferKind } from '@golobe-demo/shared';
-<<<<<<< HEAD
-import type { IAccordionItemProps, ISearchOffersChecklistFilterProps, ISearchOffersChoiceFilterProps, ISearchOffersRangeFilterProps } from './../../../types';
-import orderBy from 'lodash-es/orderBy';
-import isEqual from 'lodash-es/isEqual';
-=======
-import { LOADING_STATE, SearchOffersFilterTabGroupId } from './../../../helpers/constants';
-import { PerfectScrollbar } from 'vue3-perfect-scrollbar';
-import CollapsableSection from './../../collapsable-section.vue';
->>>>>>> 1fa37093
+import type { IAccordionItemProps } from './../../../types';
+import { LOADING_STATE } from './../../../helpers/constants';
 import RangeFilter from './filters/range-filter.vue';
 import ChecklistFilter from './filters/checklist-filter.vue';
 import ChoiceFilter from './filters/choice-filter.vue';
@@ -22,132 +15,13 @@
   offersKind: OfferKind
 }
 const { ctrlKey, offersKind } = defineProps<IProps>();
+
+const logger = getCommonServices().getLogger().addContextProps({ component: 'FilterPanel' });
 const themeSettings = useThemeSettings();
-
 const searchOffersStore = useSearchOffersStore();
-const logger = getCommonServices().getLogger().addContextProps({ component: 'FilterPanel' });
 
 const isError = ref(false);
 
-<<<<<<< HEAD
-const filters = reactive([] as {
-  params: ISearchOffersChecklistFilterProps | ISearchOffersRangeFilterProps | ISearchOffersChoiceFilterProps,
-  availableValues: any
-}[]);
-const editValues: Ref<any>[] = [];
-
-const searchResultsEmpty = computed(() => (searchOffersStore?.viewState.displayOptions.totalCount ?? 0) === 0);
-
-const accordionItems = computed(() => {
-  return filters.map((filter) => {
-    const item: IAccordionItemProps = {
-      labelResName: filter.params.captionResName,
-      slotName: filter.params.filterId
-    };
-    return item;
-  });
-});
-
-function refreshFilterParams () {
-  logger.debug('refershing filter params', { ctrlKey, type: offersKind });
-  if (!searchOffersStore || !searchOffersStore.viewState.currentSearchParams.filters) {
-    logger.debug('filter params wont refresh, not initialized', { ctrlKey, type: offersKind });
-    return;
-  }
-
-  const filtersOrdered = orderBy(searchOffersStore.viewState.currentSearchParams.filters, ['displayOrder'], ['asc']);
-  if (filters.length === 0) {
-    logger.verbose('initializing filters list', { ctrlKey, type: offersKind, count: filtersOrdered.length });
-    for (let i = 0; i < filtersOrdered.length; i++) {
-      const filterParams = filtersOrdered[i];
-      if (filterParams.type === 'checklist' || filterParams.type === 'choice') {
-        filters.push({
-          params: filterParams,
-          availableValues: []
-        });
-        editValues.push(ref(filterParams.type === 'checklist' ? [] : undefined));
-      } else if (filterParams.type === 'range') {
-        filters.push({
-          params: filterParams,
-          availableValues: {
-            min: (filterParams as ISearchOffersRangeFilterProps).valueRange.min,
-            max: (filterParams as ISearchOffersRangeFilterProps).valueRange.max
-          }
-        });
-        editValues.push(ref(filters[i].availableValues));
-      } else {
-        throw new Error('unknown filter');
-      }
-    }
-    logger.verbose('filters list initialized', { ctrlKey, type: offersKind, count: filtersOrdered.length });
-  } else {
-    for (let i = 0; i < filtersOrdered.length; i++) {
-      filters[i].params = filtersOrdered[i];
-      const filterType = filters[i].params.type;
-      editValues[i].value = 
-        filterType === 'range' ? filters[i].availableValues : (
-          filterType === 'checklist' ? [] : undefined);
-    }
-  }
-  logger.debug('filter params refreshed', { ctrlKey, type: offersKind });
-}
-if (import.meta.server) {
-  refreshFilterParams();
-}
-
-onMounted(() => {
-  logger.verbose('mounted', { ctrlKey, type: offersKind });
-  watch(() => searchOffersStore?.viewState.currentSearchParams.filters, () => {
-    refreshFilterParams();
-  }, { immediate: true });
-
-  watch(() => searchOffersStore.resultState.status, () => {
-    refetchIfNotLatestFilterValues();
-  });
-});
-
-function refetchIfNotLatestFilterValues () {
-  logger.debug('checking for refetch if not latest filter values were used', { ctrlKey, type: offersKind });
-  if (searchOffersStore.resultState.status !== 'fetched' && searchOffersStore.resultState.status !== 'error') {
-    logger.debug('checking for refetch skipped, as fetch is in progress', { ctrlKey, type: offersKind });
-    return;
-  }
-
-  let filtersChanged = false;
-  for (let i = 0; i < filters.length; i++) {
-    const filterId = filters[i].params.filterId;
-    const fetchUsedValue = searchOffersStore.resultState.usedSearchParams!.filters!.find(f => f.filterId === filterId)!.currentValue;
-    const lastUserValue = searchOffersStore.viewState.currentSearchParams.filters!.find(f => f.filterId === filterId)!.currentValue;
-    if (!isEqual(fetchUsedValue, lastUserValue)) {
-      logger.verbose('filter values have been changed by user during fetch', { ctrlKey, type: offersKind, filterId, fetchValue: fetchUsedValue, lastUserValue });
-      filtersChanged = true;
-    }
-  }
-
-  if (!filtersChanged) {
-    logger.debug('checked for refetch - not needed', { ctrlKey, type: offersKind });
-    return;
-  }
-  setTimeout(() => searchOffersStore.fetchData('filter-refetch'), 0);
-}
-
-function applyFiltersAndRefetchData () {
-  logger.debug('applying filters', { ctrlKey, type: offersKind });
-  for (let i = 0; i < filters.length; i++) {
-    const filterId = filters[i].params.filterId;
-    const inputValue = editValues[i].value;
-    const storeState = searchOffersStore.viewState.currentSearchParams.filters!.find(f => f.filterId === filterId)!;
-    logger.debug('setting filter value in store', { ctrlKey, filterId, value: inputValue });
-    storeState.currentValue = inputValue;
-  }
-  if (searchOffersStore.resultState.status !== 'fetched' && searchOffersStore.resultState.status !== 'error') {
-    logger.debug('fetching data was postponed as fetch is in progress', { ctrlKey, type: offersKind });
-    return;
-  }
-  logger.debug('fetching data with applied filters', { ctrlKey, type: offersKind });
-  setTimeout(() => searchOffersStore.fetchData('filter-refetch'), 0);
-}
-=======
 const searchResultsEmpty = computed(() => {
   return searchOffersStore.items[offersKind] !== LOADING_STATE && 
         searchOffersStore.items[offersKind].length === 0;
@@ -157,7 +31,16 @@
   return searchOffersStore.filterInfo[offersKind] !== LOADING_STATE ? 
     (searchOffersStore.filterInfo[offersKind]) : [];
 });
->>>>>>> 1fa37093
+
+const accordionItems = computed(() => {
+  return filters.value.map((filter) => {
+    const item: IAccordionItemProps = {
+      labelResName: filter.captionResName,
+      slotName: filter.filterId
+    };
+    return item;
+  });
+});
 
 function onApplyBtnClick () {
   logger.debug('apply btn click', { ctrlKey, type: offersKind });
@@ -166,33 +49,7 @@
 
 function onResetBtnClick () {
   logger.debug('reset btn click', { ctrlKey, type: offersKind });
-<<<<<<< HEAD
-  for (let i = 0; i < filters.length; i++) {
-    const filter = searchOffersStore.viewState.currentSearchParams.filters!.find(f => f.filterId === filters[i].params.filterId)!;
-    if (filter.type === 'range') {
-      const rangeFilter = filter as ISearchOffersRangeFilterProps;
-      logger.debug('resetting range filter value in store', { ctrlKey, filterId: filter.filterId, value: rangeFilter.valueRange });
-      rangeFilter.currentValue = rangeFilter.valueRange;
-    } else if (filter.type === 'checklist') {
-      const checklistFilter = filter as ISearchOffersChecklistFilterProps;
-      logger.debug('resetting checklist filter value in store', { ctrlKey, filterId: filter.filterId });
-      checklistFilter.currentValue = [];
-    } else if (filter.type === 'choice') {
-      const choiceFilter = filter as ISearchOffersChoiceFilterProps;
-      logger.debug('resetting choice filter value in store', { ctrlKey, filterId: filter.filterId });
-      choiceFilter.currentValue = undefined;
-    } else {
-      throw new Error('unknown filter');
-    }
-    
-    const idx = filters.findIndex(f => f.params.filterId === filter.filterId)!;
-    logger.debug('resetting range filter edit value', { ctrlKey, filterId: filter.filterId, currentValue: editValues[idx].value, resetValue: filter.currentValue });
-    editValues[idx].value = filter.currentValue;
-  }
-  setTimeout(() => searchOffersStore.fetchData('filter-refetch'), 0);
-=======
   searchOffersStore.resetFilters(offersKind);
->>>>>>> 1fa37093
 }
 
 const uiCommonStyling = computed(() => { 
@@ -208,10 +65,14 @@
   }
 };
 
+onMounted(() => {
+  logger.verbose('mounted', { ctrlKey, type: offersKind });
+});
+
+
 </script>
 
 <template>
-<<<<<<< HEAD
   <section class="flex flex-row flex-nowrap pt-2 md:pt-8 md:pr-2 md:mb-0 md:min-h-[256px]">
     <div class="flex-1 md:mr-2">
       <ErrorHelm v-model:is-error="isError" :ui="{ stub: 'max-h-[50vh]' }">
@@ -229,14 +90,14 @@
             <template #filterSection>
               <MyAccordion :ctrl-key="[...ctrlKey, 'FilterSection']" :items="accordionItems" v-bind="uiCommonStyling" persistent>
                 <template
-                  v-for="(filter, idx) in filters"
-                  #[filter.params.filterId]
+                  v-for="filter in filters"
+                  #[filter.filterId]
                   :key="`${toShortForm(ctrlKey)}FilterSection${filter.params.filterId}`"
                 >
                   <div v-if="!searchResultsEmpty">
-                    <RangeFilter v-if="filter.params.type === 'range'" v-model:value="editValues[idx].value" :ctrl-key="[...ctrlKey, 'Filter', filter.params.filterId as ArbitraryControlElementMarker]" :filter-params="filter.params" />
-                    <ChecklistFilter v-else-if="filter.params.type === 'checklist'" v-model:value="editValues[idx].value" :ctrl-key="[...ctrlKey, 'Filter', filter.params.filterId as ArbitraryControlElementMarker]" :filter-params="filter.params" :max-collapsed-list-items-count="((filter.params.variants?.length ?? 0) > 5) ? 4 : undefined" />
-                    <ChoiceFilter v-else v-model:value="editValues[idx].value" :ctrl-key="[...ctrlKey, 'Filter', filter.params.filterId as ArbitraryControlElementMarker]" :filter-params="filter.params" />
+                    <RangeFilter v-if="filter.type === 'range'" :ctrl-key="getFunctionalElementKey({ filterId: filter.filterId })" :filter-params="filter" />
+                    <ChecklistFilter v-else-if="filter.type === 'checklist'" :ctrl-key="getFunctionalElementKey({ filterId: filter.filterId })" :filter-params="filter" :max-collapsed-list-items-count="((filter.variants?.length ?? 0) > 5) ? 4 : undefined" />
+                    <ChoiceFilter v-else-if="filter.type === 'choice'" :ctrl-key="getFunctionalElementKey({ filterId: filter.filterId })" :filter-params="filter" />
                   </div>
                   <div v-else class="w-full text-center mt-2">
                     {{ $t(getI18nResName3('searchOffers', 'filters', 'noResultsStub')) }}
@@ -251,49 +112,6 @@
                   variant="solid"
                   :ui="{ base: 'w-full justify-center mt-2 sm:mt-4' }"
                   icon="i-heroicons-magnifying-glass-solid"
-=======
-  <section :class="`filter-panel pt-xs-2 pt-m-5 pr-m-2 mb-xs-5 mb-m-0 tabbable-group-${SearchOffersFilterTabGroupId}`">
-    <ErrorHelm v-model:is-error="isError">
-      <ClientOnly>
-        <CollapsableSection v-model:collapsed="isCollapsed" :ctrl-key="[...ctrlKey, 'CollapsableSection']" collapseable persistent :tabbable-group-id="SearchOffersFilterTabGroupId">
-          <template #head>
-            <h2 class="filter-panel-header">
-              {{ $t(getI18nResName3('searchOffers', 'filters', 'panelHeader')) }}
-            </h2>
-          </template>
-          <template #content>
-            <div class="filter-panel-div">
-              <PerfectScrollbar
-                :options="{
-                  suppressScrollX: true,
-                  wheelPropagation: true
-                }"
-                :watch-options="false"
-                tag="div"
-                class="filter-panel-scrollcontainer"
-              >
-                <div class="filter-panel-content mx-xs-2 mx-m-0">
-                  <FilterSection
-                    v-for="(filter) in filters"
-                    :key="`${toShortForm(ctrlKey)}FilterSection${filter.filterId}`"
-                    :ctrl-key="[...ctrlKey, filter.filterId as ArbitraryControlElementMarker]"
-                    :caption-res-name="filter.captionResName"
-                    :show-no-results-stub="searchResultsEmpty"
-                  >
-                    <RangeFilter v-if="filter.type === 'range'" :ctrl-key="getFunctionalElementKey({ filterId: filter.filterId })" :filter-params="filter" />
-                    <ChecklistFilter v-else-if="filter.type === 'checklist'" :ctrl-key="getFunctionalElementKey({ filterId: filter.filterId })" :filter-params="filter" :max-collapsed-list-items-count="(filter.display === 'list' && (filter.variants?.length ?? 0) > 5) ? 4 : undefined" />
-                  </FilterSection>
-                </div>
-              </PerfectScrollbar>
-              <div class="filter-panel-buttons-div">
-                <SimpleButton
-                  kind="accent"
-                  class="apply-filter-btn mt-xs-2 mt-s-3"
-                  :ctrl-key="[...ctrlKey, 'Btn', 'Apply']"
-                  :tabbable-group-id="SearchOffersFilterTabGroupId"
-                  icon="magnifier"
-                  :label-res-name="getI18nResName3('searchFlights', 'filters', 'applyBtn')"
->>>>>>> 1fa37093
                   @click="onApplyBtnClick"
                 >
                   {{  $t(getI18nResName3('searchFlights', 'filters', 'applyBtn')) }}
