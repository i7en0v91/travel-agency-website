--- conflicted
+++ resolved
@@ -84,12 +84,7 @@
           filterType === 'checklist' ? [] : undefined);
     }
   }
-<<<<<<< HEAD
-  logger.debug(`(FilterPanel) filter params refreshed, ctrlKey=${ctrlKey}, type=${offersKind}`);
-=======
-  setTimeout(() => updateTabIndices(), TabIndicesUpdateDefaultTimeout);
   logger.debug('filter params refreshed', { ctrlKey, type: offersKind });
->>>>>>> a8c39b6a
 }
 if (import.meta.server) {
   refreshFilterParams();
@@ -134,18 +129,11 @@
 function applyFiltersAndRefetchData () {
   logger.debug('applying filters', { ctrlKey, type: offersKind });
   for (let i = 0; i < filters.length; i++) {
-<<<<<<< HEAD
     const filterId = filters[i].params.filterId;
     const inputValue = editValues[i].value;
     const storeState = searchOffersStore.viewState.currentSearchParams.filters!.find(f => f.filterId === filterId)!;
-    logger.debug(`(FilterPanel) setting filter value in store, ctrlKey=${ctrlKey}, filterId=${filterId}, value=${JSON.stringify(inputValue)}`);
+    logger.debug('setting filter value in store', { ctrlKey, filterId, value: inputValue });
     storeState.currentValue = inputValue;
-=======
-    const inputState = filters[i];
-    const storeState = searchOffersStore.viewState.currentSearchParams.filters!.find(f => f.filterId === inputState.params.filterId)!;
-    logger.debug('setting filter value in store', { ctrlKey, filterId: inputState.params.filterId, value: inputState.value });
-    storeState.currentValue = inputState.value;
->>>>>>> a8c39b6a
   }
   if (searchOffersStore.resultState.status !== 'fetched' && searchOffersStore.resultState.status !== 'error') {
     logger.debug('fetching data was postponed as fetch is in progress', { ctrlKey, type: offersKind });
@@ -174,14 +162,14 @@
       checklistFilter.currentValue = [];
     } else if (filter.type === 'choice') {
       const choiceFilter = filter as ISearchOffersChoiceFilterProps;
-      logger.debug(`(FilterPanel) resetting choice filter value in store, ctrlKey=${ctrlKey}, filterId=${filter.filterId}`);
+      logger.debug('resetting choice filter value in store', { ctrlKey, filterId: filter.filterId });
       choiceFilter.currentValue = undefined;
     } else {
       throw new Error('unknown filter');
     }
     
     const idx = filters.findIndex(f => f.params.filterId === filter.filterId)!;
-    logger.debug(`(FilterPanel) resetting range filter edit value, ctrlKey=${ctrlKey}, filterId=${filter.filterId}, currentValue=${JSON.stringify(editValues[idx].value)}, resetValue=${JSON.stringify(filter.currentValue)}`);
+    logger.debug('resetting range filter edit value', { ctrlKey, filterId: filter.filterId, currentValue: editValues[idx].value, resetValue: filter.currentValue });
     editValues[idx].value = filter.currentValue;
   }
   setTimeout(() => searchOffersStore.fetchData('filter-refetch'), 0);
@@ -203,13 +191,12 @@
 </script>
 
 <template>
-<<<<<<< HEAD
   <section class="flex flex-row flex-nowrap pt-2 md:pt-8 md:pr-2 md:mb-0 md:min-h-[256px]">
     <div class="flex-1 md:mr-2">
       <ErrorHelm v-model:is-error="isError" :ui="{ stub: 'max-h-[50vh]' }">
         <ClientOnly>
           <MyAccordion
-            :ctrl-key="`${ctrlKey}-FilterPanelSection`"
+            :ctrl-key="ctrlKey"
             :items="[{
               labelResName: getI18nResName3('searchOffers', 'filters', 'panelHeader'),
               slotName: 'filterSection'
@@ -219,16 +206,16 @@
             persistent
           >
             <template #filterSection>
-              <MyAccordion :ctrl-key="`${ctrlKey}-FiltersList`" :items="accordionItems" v-bind="uiCommonStyling" persistent>
+              <MyAccordion :ctrl-key="[...ctrlKey, 'FilterSection']" :items="accordionItems" v-bind="uiCommonStyling" persistent>
                 <template
                   v-for="(filter, idx) in filters"
                   #[filter.params.filterId]
-                  :key="`${ctrlKey}-FilterSection-${filter.params.filterId}`"
+                  :key="`${toShortForm(ctrlKey)}FilterSection${filter.params.filterId}`"
                 >
                   <div v-if="!searchResultsEmpty">
-                    <RangeFilter v-if="filter.params.type === 'range'" v-model:value="editValues[idx].value" :ctrl-key="`${ctrlKey}-${filter.params.filterId}`" :filter-params="filter.params" />
-                    <ChecklistFilter v-else-if="filter.params.type === 'checklist'" v-model:value="editValues[idx].value" :ctrl-key="`${ctrlKey}-${filter.params.filterId}`" :filter-params="filter.params" :max-collapsed-list-items-count="((filter.params.variants?.length ?? 0) > 5) ? 4 : undefined" />
-                    <ChoiceFilter v-else v-model:value="editValues[idx].value" :ctrl-key="`${ctrlKey}-${filter.params.filterId}`" :filter-params="filter.params" />
+                    <RangeFilter v-if="filter.params.type === 'range'" v-model:value="editValues[idx].value" :ctrl-key="[...ctrlKey, 'Filter', filter.params.filterId as ArbitraryControlElementMarker]" :filter-params="filter.params" />
+                    <ChecklistFilter v-else-if="filter.params.type === 'checklist'" v-model:value="editValues[idx].value" :ctrl-key="[...ctrlKey, 'Filter', filter.params.filterId as ArbitraryControlElementMarker]" :filter-params="filter.params" :max-collapsed-list-items-count="((filter.params.variants?.length ?? 0) > 5) ? 4 : undefined" />
+                    <ChoiceFilter v-else v-model:value="editValues[idx].value" :ctrl-key="[...ctrlKey, 'Filter', filter.params.filterId as ArbitraryControlElementMarker]" :filter-params="filter.params" />
                   </div>
                   <div v-else class="w-full text-center mt-2">
                     {{ $t(getI18nResName3('searchOffers', 'filters', 'noResultsStub')) }}
@@ -254,59 +241,6 @@
                   variant="outline"
                   :ui="{ base: 'w-full justify-center mt-2 sm:mt-4' }"
                   icon="i-mdi-close"
-=======
-  <section :class="`filter-panel pt-xs-2 pt-m-5 pr-m-2 mb-xs-5 mb-m-0 tabbable-group-${SearchOffersFilterTabGroupId}`">
-    <ErrorHelm v-model:is-error="isError">
-      <ClientOnly>
-        <!-- TODO: found SSR-aware UI components & remove ClientOnly -->
-        <CollapsableSection v-model:collapsed="isCollapsed" :ctrl-key="[...ctrlKey, 'CollapsableSection']" collapseable persistent :tabbable-group-id="SearchOffersFilterTabGroupId">
-          <template #head>
-            <h2 class="filter-panel-header">
-              {{ $t(getI18nResName3('searchOffers', 'filters', 'panelHeader')) }}
-            </h2>
-          </template>
-          <template #content>
-            <div class="filter-panel-div">
-              <PerfectScrollbar
-                :options="{
-                  suppressScrollX: true,
-                  wheelPropagation: true
-                }"
-                :watch-options="false"
-                tag="div"
-                class="filter-panel-scrollcontainer"
-              >
-                <div class="filter-panel-content mx-xs-2 mx-m-0">
-                  <FilterSection
-                    v-for="(filter) in filters"
-                    :key="`${toShortForm(ctrlKey)}FilterSection${filter.params.filterId}`"
-                    :ctrl-key="[...ctrlKey, filter.params.filterId as ArbitraryControlElementMarker]"
-                    :caption-res-name="filter.params.captionResName"
-                    :show-no-results-stub="searchResultsEmpty"
-                  >
-                    <RangeFilter v-if="filter.params.type === 'range'" v-model:value="filter.value" :ctrl-key="[...ctrlKey, 'Filter', filter.params.filterId as ArbitraryControlElementMarker]" :filter-params="filter.params" />
-                    <ChecklistFilter v-else-if="filter.params.type === 'checklist'" v-model:value="filter.value" :ctrl-key="[...ctrlKey, 'Filter', filter.params.filterId as ArbitraryControlElementMarker]" :filter-params="filter.params" :max-collapsed-list-items-count="(filter.params.display === 'list' && (filter.params.variants?.length ?? 0) > 5) ? 4 : undefined" />
-                  </FilterSection>
-                </div>
-              </PerfectScrollbar>
-              <div class="filter-panel-buttons-div">
-                <SimpleButton
-                  kind="accent"
-                  class="apply-filter-btn mt-xs-2 mt-s-3"
-                  :ctrl-key="[...ctrlKey, 'Btn', 'Apply']"
-                  :tabbable-group-id="SearchOffersFilterTabGroupId"
-                  icon="magnifier"
-                  :label-res-name="getI18nResName3('searchFlights', 'filters', 'applyBtn')"
-                  @click="onApplyBtnClick"
-                />
-                <SimpleButton
-                  kind="default"
-                  class="reset-filter-btn mt-xs-2 mt-s-3 px-xs-2"
-                  :ctrl-key="[...ctrlKey, 'Btn', 'Reset']"
-                  :tabbable-group-id="SearchOffersFilterTabGroupId"
-                  icon="cross"
-                  :label-res-name="getI18nResName3('searchFlights', 'filters', 'resetBtn')"
->>>>>>> a8c39b6a
                   @click="onResetBtnClick"
                 >
                   {{  $t(getI18nResName3('searchFlights', 'filters', 'resetBtn')) }}
@@ -316,21 +250,12 @@
           </MyAccordion>
 
           <template #fallback>
-            <ComponentWaitingIndicator :ctrl-key="`${ctrlKey}-FilterPanelClientFallback`" class="my-2 md:my-8" />
+            <ComponentWaitingIndicator :ctrl-key="[...ctrlKey, 'ClientFallback']" class="my-2 md:my-8" />
           </template>
-<<<<<<< HEAD
         </ClientOnly>
       </ErrorHelm>
     </div>
     
     <UDivider color="gray" orientation="vertical" class="flex-initial hidden h-full md:inline" size="sm"/>
-=======
-        </CollapsableSection>
-        <template #fallback>
-          <ComponentWaitingIndicator :ctrl-key="[...ctrlKey, 'ClientFallback']" class="mb-xs-2 mb-m-5" />
-        </template>
-      </ClientOnly>
-    </ErrorHelm>
->>>>>>> a8c39b6a
   </section>
 </template>