--- conflicted
+++ resolved
@@ -1,13 +1,6 @@
 <script setup lang="ts">
 import { getI18nResName3, type OfferKind } from '@golobe-demo/shared';
-<<<<<<< HEAD
-import { type IAccordionItemProps, type ISearchOffersChecklistFilterProps, type ISearchOffersChoiceFilterProps, type ISearchOffersRangeFilterProps } from './../../../types';
-=======
-import type { ISearchOffersChecklistFilterProps, ISearchOffersRangeFilterProps } from './../../../types';
-import { TabIndicesUpdateDefaultTimeout, updateTabIndices } from './../../../helpers/dom';
-import { SearchOffersFilterTabGroupId } from './../../../helpers/constants';
-import { PerfectScrollbar } from 'vue3-perfect-scrollbar';
->>>>>>> ee635197
+import type { IAccordionItemProps, ISearchOffersChecklistFilterProps, ISearchOffersChoiceFilterProps, ISearchOffersRangeFilterProps } from './../../../types';
 import orderBy from 'lodash-es/orderBy';
 import isEqual from 'lodash-es/isEqual';
 import RangeFilter from './filters/range-filter.vue';
@@ -22,7 +15,6 @@
   offersKind: OfferKind
 }
 const { ctrlKey, offersKind } = defineProps<IProps>();
-
 const themeSettings = useThemeSettings();
 
 const searchOffersStoreAccessor = useSearchOffersStore();
@@ -91,12 +83,7 @@
           filterType === 'checklist' ? [] : undefined);
     }
   }
-<<<<<<< HEAD
-  logger.debug(`(FilterPanel) filter params refreshed, ctrlKey=${props.ctrlKey}, type=${props.offersKind}`);
-=======
-  setTimeout(() => updateTabIndices(), TabIndicesUpdateDefaultTimeout);
   logger.debug(`(FilterPanel) filter params refreshed, ctrlKey=${ctrlKey}, type=${offersKind}`);
->>>>>>> ee635197
 }
 if (import.meta.server) {
   refreshFilterParams();
@@ -141,18 +128,11 @@
 function applyFiltersAndRefetchData () {
   logger.debug(`(FilterPanel) applying filters, ctrlKey=${ctrlKey}, type=${offersKind}`);
   for (let i = 0; i < filters.length; i++) {
-<<<<<<< HEAD
     const filterId = filters[i].params.filterId;
     const inputValue = editValues[i].value;
     const storeState = searchOffersStore.viewState.currentSearchParams.filters!.find(f => f.filterId === filterId)!;
-    logger.debug(`(FilterPanel) setting filter value in store, ctrlKey=${props.ctrlKey}, filterId=${filterId}, value=${JSON.stringify(inputValue)}`);
+    logger.debug(`(FilterPanel) setting filter value in store, ctrlKey=${ctrlKey}, filterId=${filterId}, value=${JSON.stringify(inputValue)}`);
     storeState.currentValue = inputValue;
-=======
-    const inputState = filters[i];
-    const storeState = searchOffersStore.viewState.currentSearchParams.filters!.find(f => f.filterId === inputState.params.filterId)!;
-    logger.debug(`(FilterPanel) setting filter value in store, ctrlKey=${ctrlKey}, filterId=${inputState.params.filterId}, value=${JSON.stringify(inputState.value)}`);
-    storeState.currentValue = inputState.value;
->>>>>>> ee635197
   }
   if (searchOffersStore.resultState.status !== 'fetched' && searchOffersStore.resultState.status !== 'error') {
     logger.debug(`(FilterPanel) fetching data was postponed as fetch is in progress, ctrlKey=${ctrlKey}, type=${offersKind}`);
@@ -181,14 +161,14 @@
       checklistFilter.currentValue = [];
     } else if (filter.type === 'choice') {
       const choiceFilter = filter as ISearchOffersChoiceFilterProps;
-      logger.debug(`(FilterPanel) resetting choice filter value in store, ctrlKey=${props.ctrlKey}, filterId=${filter.filterId}`);
+      logger.debug(`(FilterPanel) resetting choice filter value in store, ctrlKey=${ctrlKey}, filterId=${filter.filterId}`);
       choiceFilter.currentValue = undefined;
     } else {
       throw new Error('unknown filter');
     }
     
     const idx = filters.findIndex(f => f.params.filterId === filter.filterId)!;
-    logger.debug(`(FilterPanel) resetting range filter edit value, ctrlKey=${props.ctrlKey}, filterId=${filter.filterId}, currentValue=${JSON.stringify(editValues[idx].value)}, resetValue=${JSON.stringify(filter.currentValue)}`);
+    logger.debug(`(FilterPanel) resetting range filter edit value, ctrlKey=${ctrlKey}, filterId=${filter.filterId}, currentValue=${JSON.stringify(editValues[idx].value)}, resetValue=${JSON.stringify(filter.currentValue)}`);
     editValues[idx].value = filter.currentValue;
   }
   setTimeout(() => searchOffersStore.fetchData('filter-refetch'), 0);
@@ -210,13 +190,12 @@
 </script>
 
 <template>
-<<<<<<< HEAD
   <section class="flex flex-row flex-nowrap pt-2 md:pt-8 md:pr-2 md:mb-0 md:min-h-[256px]">
     <div class="flex-1 md:mr-2">
       <ErrorHelm v-model:is-error="isError" :ui="{ stub: 'max-h-[50vh]' }">
         <ClientOnly>
           <MyAccordion
-            :ctrl-key="`${$props.ctrlKey}-FilterPanelSection`"
+            :ctrl-key="`${ctrlKey}-FilterPanelSection`"
             :items="[{
               labelResName: getI18nResName3('searchOffers', 'filters', 'panelHeader'),
               slotName: 'filterSection'
@@ -226,16 +205,16 @@
             persistent
           >
             <template #filterSection>
-              <MyAccordion :ctrl-key="`${$props.ctrlKey}-FiltersList`" :items="accordionItems" v-bind="uiCommonStyling" persistent>
+              <MyAccordion :ctrl-key="`${ctrlKey}-FiltersList`" :items="accordionItems" v-bind="uiCommonStyling" persistent>
                 <template
                   v-for="(filter, idx) in filters"
                   #[filter.params.filterId]
-                  :key="`${props.ctrlKey}-FilterSection-${filter.params.filterId}`"
+                  :key="`${ctrlKey}-FilterSection-${filter.params.filterId}`"
                 >
                   <div v-if="!searchResultsEmpty">
-                    <RangeFilter v-if="filter.params.type === 'range'" v-model:value="editValues[idx].value" :ctrl-key="`${props.ctrlKey}-${filter.params.filterId}`" :filter-params="filter.params" />
-                    <ChecklistFilter v-else-if="filter.params.type === 'checklist'" v-model:value="editValues[idx].value" :ctrl-key="`${props.ctrlKey}-${filter.params.filterId}`" :filter-params="filter.params" :max-collapsed-list-items-count="((filter.params.variants?.length ?? 0) > 5) ? 4 : undefined" />
-                    <ChoiceFilter v-else v-model:value="editValues[idx].value" :ctrl-key="`${props.ctrlKey}-${filter.params.filterId}`" :filter-params="filter.params" />
+                    <RangeFilter v-if="filter.params.type === 'range'" v-model:value="editValues[idx].value" :ctrl-key="`${ctrlKey}-${filter.params.filterId}`" :filter-params="filter.params" />
+                    <ChecklistFilter v-else-if="filter.params.type === 'checklist'" v-model:value="editValues[idx].value" :ctrl-key="`${ctrlKey}-${filter.params.filterId}`" :filter-params="filter.params" :max-collapsed-list-items-count="((filter.params.variants?.length ?? 0) > 5) ? 4 : undefined" />
+                    <ChoiceFilter v-else v-model:value="editValues[idx].value" :ctrl-key="`${ctrlKey}-${filter.params.filterId}`" :filter-params="filter.params" />
                   </div>
                   <div v-else class="w-full text-center mt-2">
                     {{ $t(getI18nResName3('searchOffers', 'filters', 'noResultsStub')) }}
@@ -250,50 +229,6 @@
                   variant="solid"
                   :ui="{ base: 'w-full justify-center mt-2 sm:mt-4' }"
                   icon="i-heroicons-magnifying-glass-solid"
-=======
-  <section :class="`filter-panel pt-xs-2 pt-m-5 pr-m-2 mb-xs-5 mb-m-0 tabbable-group-${SearchOffersFilterTabGroupId}`">
-    <ErrorHelm v-model:is-error="isError">
-      <ClientOnly>
-        <!-- TODO: found SSR-aware UI components & remove ClientOnly -->
-        <CollapsableSection v-model:collapsed="isCollapsed" :ctrl-key="`${ctrlKey}-FilterPanelSection`" :collapse-enabled="true" :tabbable-group-id="SearchOffersFilterTabGroupId">
-          <template #head>
-            <h2 class="filter-panel-header">
-              {{ $t(getI18nResName3('searchOffers', 'filters', 'panelHeader')) }}
-            </h2>
-          </template>
-          <template #content>
-            <div class="filter-panel-div">
-              <PerfectScrollbar
-                :options="{
-                  suppressScrollX: true,
-                  wheelPropagation: true
-                }"
-                :watch-options="false"
-                tag="div"
-                class="filter-panel-scrollcontainer"
-              >
-                <div class="filter-panel-content mx-xs-2 mx-m-0">
-                  <FilterSection
-                    v-for="(filter) in filters"
-                    :key="`${ctrlKey}-FilterSection-${filter.params.filterId}`"
-                    :ctrl-key="`${ctrlKey}-FilterSection-${filter.params.filterId}`"
-                    :caption-res-name="filter.params.captionResName"
-                    :show-no-results-stub="searchResultsEmpty"
-                  >
-                    <RangeFilter v-if="filter.params.type === 'range'" v-model:value="filter.value" :ctrl-key="`${ctrlKey}-${filter.params.filterId}`" :filter-params="filter.params" />
-                    <ChecklistFilter v-else-if="filter.params.type === 'checklist'" v-model:value="filter.value" :ctrl-key="`${ctrlKey}-${filter.params.filterId}`" :filter-params="filter.params" :max-collapsed-list-items-count="(filter.params.display === 'list' && (filter.params.variants?.length ?? 0) > 5) ? 4 : undefined" />
-                  </FilterSection>
-                </div>
-              </PerfectScrollbar>
-              <div class="filter-panel-buttons-div">
-                <SimpleButton
-                  kind="accent"
-                  class="apply-filter-btn mt-xs-2 mt-s-3"
-                  :ctrl-key="`${ctrlKey}-applyFilterBtn`"
-                  :tabbable-group-id="SearchOffersFilterTabGroupId"
-                  icon="magnifier"
-                  :label-res-name="getI18nResName3('searchFlights', 'filters', 'applyBtn')"
->>>>>>> ee635197
                   @click="onApplyBtnClick"
                 >
                   {{  $t(getI18nResName3('searchFlights', 'filters', 'applyBtn')) }}
