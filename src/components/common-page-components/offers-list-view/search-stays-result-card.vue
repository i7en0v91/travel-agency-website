--- conflicted
+++ resolved
@@ -6,19 +6,14 @@
 import { useNavLinkBuilder } from './../../../composables/nav-link-builder';
 import { usePreviewState } from './../../../composables/preview-state';
 import { getCommonServices } from '../../../helpers/service-accessors';
+import { IconSvgCustomizers } from './../../../helpers/components';
 
 interface IProps {
   ctrlKey: string,
   offer: EntityDataAttrsOnly<IStayOffer>,
   variant?: 'landscape-xl' | 'landscape-lg'
 }
-<<<<<<< HEAD
-const props = withDefaults(defineProps<IProps>(), {
-  variant: 'landscape-xl'
-});
-=======
-const { ctrlKey, offer } = defineProps<IProps>();
->>>>>>> ee635197
+const { ctrlKey, offer, variant = 'landscape-xl' } = defineProps<IProps>();
 
 const { status } = useAuth();
 const { locale, t } = useI18n();
@@ -54,7 +49,7 @@
 }
 
 const uiStyling = {
-  base: `w-full overflow-hidden h-full grid gap-x-6 grid-rows-searchstaysportrait xl:grid-rows-searchstayslandscape grid-cols-searchstaysportrait xl:grid-cols-searchstayslandscape ${props.variant === 'landscape-lg' ? 'lg:grid-rows-searchstayslandscape lg:grid-cols-searchstayslandscape' : ''}`,
+  base: `w-full overflow-hidden h-full grid gap-x-6 grid-rows-searchstaysportrait xl:grid-rows-searchstayslandscape grid-cols-searchstaysportrait xl:grid-cols-searchstayslandscape ${variant === 'landscape-lg' ? 'lg:grid-rows-searchstayslandscape lg:grid-cols-searchstayslandscape' : ''}`,
   background: 'bg-transparent dark:bg-transparent',
   shadow: 'shadow-none',
   rounded: 'rounded-none',
@@ -68,7 +63,7 @@
   footer: {
     base: 'contents'
   }
-};
+};      
 
 </script>
 
@@ -77,7 +72,7 @@
     <div class="w-full h-auto ring-1 ring-gray-200 dark:ring-gray-800 shadow-lg shadow-gray-200 dark:shadow-gray-700 rounded-xl">
       <UCard as="article" :ui="uiStyling">
         <template #header>
-          <div :class="`w-full h-auto text-gray-600 dark:text-gray-300 font-semibold text-xl row-start-2 row-end-3 col-start-1 col-end-2 xl:row-start-1 xl:row-end-2 xl:col-start-2 xl:col-end-3 pt-4 pl-4 xl:pl-0 ${props.variant === 'landscape-lg' ? 'lg:row-start-1 lg:row-end-2 lg:col-start-2 lg:col-end-3 lg:pl-0' : ''}`">
+          <div :class="`w-full h-auto text-gray-600 dark:text-gray-300 font-semibold text-xl row-start-2 row-end-3 col-start-1 col-end-2 xl:row-start-1 xl:row-end-2 xl:col-start-2 xl:col-end-3 pt-4 pl-4 xl:pl-0 ${variant === 'landscape-lg' ? 'lg:row-start-1 lg:row-end-2 lg:col-start-2 lg:col-end-3 lg:pl-0' : ''}`">
             {{ getLocalizeableValue(offer.stay.name, locale as Locale) }}
           </div>
         </template>
@@ -97,7 +92,6 @@
             :alt-res-name="getI18nResName2('searchStays', 'hotelPhotoAlt')"
           />
         </div>
-<<<<<<< HEAD
                       
         <div :class="`w-full truncate h-auto row-start-2 row-end-4 col-start-2 col-end-3 xl:row-start-1 xl:row-end-3 xl:col-start-3 xl:col-end-4 mb-4 sm:mb-0 pt-4 pr-4 flex flex-col flex-nowrap items-end ml-auto ${ variant === 'landscape-lg' ? 'lg:row-start-1 lg:row-end-3 lg:col-start-3 lg:col-end-4' : '' }`">
           <div class="w-fit h-auto text-xs leading-none text-gray-500 dark:text-gray-400">
@@ -112,103 +106,41 @@
         </div>
 
         <div :class="`w-full h-auto row-start-3 row-end-4 col-start-1 col-end-3 xl:row-start-2 xl:row-end-3 xl:col-start-2 xl:col-end-3 pl-4 xl:pl-0 ${ variant === 'landscape-lg' ? 'lg:row-start-2 lg:row-end-3 lg:col-start-2 lg:col-end-3 pl-4 lg:pl-0' : '' }`">
-          <div class="w-full mt-2">
-            <UIcon name="i-material-symbols-location-on-rounded" class="w-5 h-5 inline-block opacity-70 mr-2"/>
+          <div class="w-full flex flex-row flex-nowrap items-center mt-2">
+            <UIcon 
+              name="i-material-symbols-location-on-rounded" 
+              mode="svg" 
+              class="w-5 h-5 inline-block mr-2"
+              :customize="IconSvgCustomizers.opacity(0.7)"
+              />
             <div class="w-fit truncate inline-block text-xs text-gray-500 dark:text-gray-400">
               {{ getLocalizeableValue(offer.stay.city.country.name, locale as Locale) }}, {{ getLocalizeableValue(offer.stay.city.name, locale as Locale) }}
             </div>
           </div>
           <div class="w-full flex flex-row flex-wrap items-center gap-2 mt-2">
             <div class="flex-initial flex flex-row flex-nowrap items-center gap-[2px]">
-              <ClientOnly>
-                <UIcon v-for="i in range(0, 5)" :key="`${props.ctrlKey}-HotelStar-${i}`" name="i-material-symbols-star" class="w-5 h-5 bg-red-400 inline-block" />
-              </ClientOnly>
+              <UIcon 
+                v-for="i in range(0, 5)" 
+                :key="`${ctrlKey}-HotelStar-${i}`" 
+                name="i-material-symbols-star" 
+                mode="svg" 
+                class="w-5 h-5 inline-block" 
+                :customize="IconSvgCustomizers.fill('#f87171')"
+              />
             </div>
             <div class="flex-initial flex-shrink-0 basis-auto truncate text-xs text-gray-600 dark:text-gray-300 mr-2">
               {{ $t(getI18nResName2('searchStays', 'stayRatingCaption')) }}
             </div>
             <div class="flex-initial flex flex-row flex-nowrap items-center gap-1 self-end">
-              <UIcon name="i-ri-cup-fill" class="w-5 h-5 inline-block opacity-90 mr-2" />
+              <UIcon 
+                name="i-ri-cup-fill" 
+                mode="svg"
+                class="w-5 h-5 inline-block mr-2"
+                :customize="IconSvgCustomizers.opacity(0.9)"
+              />
               <div class="text-xs text-gray-600 dark:text-gray-300">20+</div>
               <div class="w-full truncate text-xs text-gray-600 dark:text-gray-300">
                 {{ $t(getI18nResName3('searchStays', 'filters', 'amenities')) }}
-=======
-        <div class="search-stays-card-main-div">
-          <PerfectScrollbar
-            :options="{
-              suppressScrollY: true,
-              wheelPropagation: true
-            }"
-            :watch-options="false"
-            tag="div"
-            class="search-stays-card-main-scroll"
-          >
-            <div class="search-stays-card-main-grid p-xs-3">
-              <div class="search-stays-card-stay-name">
-                {{ getLocalizeableValue(offer.stay.name, locale as Locale) }}
-              </div>
-              <div class="search-stays-card-pricing-div mb-xs-3 mb-s-0">
-                <div class="search-stays-card-price-caption">
-                  {{ $t(getI18nResName2('searchOffers', 'startingPrice')) }}
-                </div>
-                <div class="search-stays-card-price">
-                  <span>{{ $n(Math.floor(offer.totalPrice.toNumber()), 'currency') }}<wbr>&#47;<span class="stays-price-night">{{ $t(getI18nResName2('searchStays', 'night')) }}</span></span>
-                </div>
-                <div class="search-stays-card-tax">
-                  <span>{{ $t(getI18nResName2('searchStays', 'excludingTax')) }}</span>
-                </div>
-              </div>
-              <div class="search-stays-card-main">
-                <div class="search-stays-card-main-div">
-                  <div class="search-stays-card-info">
-                    <div class="search-stays-card-location mt-xs-3">
-                      <span class="search-stays-card-icon search-stays-location-icon mr-xs-2" />
-                      <span class="search-stays-card-location-text">
-                        {{ getLocalizeableValue(offer.stay.city.country.name, locale as Locale) }}, {{ getLocalizeableValue(offer.stay.city.name, locale as Locale) }}
-                      </span>
-                    </div>
-                    <div class="search-stays-card-features mt-xs-2">
-                      <div class="search-stays-card-stars mt-xs-1 mr-xs-2">
-                        <div v-for="i in range(0, 5)" :key="`${ctrlKey}-HotelStar-${i}`" class="stay-card-star" />
-                      </div>
-                      <div class="search-stays-card-rating-caption mt-xs-1 mr-xs-2">
-                        {{ $t(getI18nResName2('searchStays', 'stayRatingCaption')) }}
-                      </div>
-                      <div class="search-stays-card-amenities mt-xs-1">
-                        <span class="search-stays-card-icon search-stays-card-amenity-icon mr-xs-2" />
-                        <span class="search-stays-card-amenity-count">20+</span>
-                        <span class="search-stays-card-amenity-label">
-                          {{ $t(getI18nResName3('searchStays', 'filters', 'amenities')) }}
-                        </span>
-                      </div>
-                    </div>
-                  </div>
-                  <div class="search-stays-card-stats mb-xs-3 mb-s-0 mt-xs-3">
-                    <div class="search-stays-card-score p-xs-2 brdr-1">
-                      {{ offer.stay.reviewSummary!.score.toFixed(1) }}
-                    </div>
-                    <div class="search-stays-card-score-class">
-                      {{ $t(scoreClassResName) }}
-                    </div>
-                    <div class="search-stays-card-reviews">
-                      {{ reviewsCountText }}
-                    </div>
-                  </div>
-                </div>
-              </div>
-              <div class="search-stays-card-buttons mt-xs-3 pt-xs-3">
-                <SimpleButton
-                  v-if="status === 'authenticated'"
-                  class="search-stays-card-btn-like"
-                  :ctrl-key="`${ctrlKey}-LikeBtn`"
-                  :icon="`${favouriteStatusWatcher.isFavourite ? 'heart' : 'like'}`"
-                  kind="support"
-                  @click="favouriteBtnClick"
-                />
-                <NuxtLink class="btn btn-primary brdr-1 search-stays-card-btn-details" :to="navLinkBuilder.buildLink(`/${getPagePath(AppPage.StayDetails)}/${offer.id}`, locale as Locale)" :target="isElectronBuild() ? '_blank' : undefined">
-                  {{ $t(getI18nResName2('searchStays', 'viewPlace')) }}
-                </NuxtLink>
->>>>>>> ee635197
               </div>
             </div>
           </div>
@@ -245,7 +177,7 @@
                 @click="favouriteBtnClick"
               />
 
-              <UButton size="lg" class="w-full flex-1" :ui="{ base: 'justify-center text-center' }" variant="solid" color="primary" :to="navLinkBuilder.buildLink(`/${getPagePath(AppPage.StayDetails)}/${props.offer.id}`, locale as Locale)" :external="false" :target="isElectronBuild() ? '_blank' : undefined">
+              <UButton size="lg" class="w-full flex-1" :ui="{ base: 'justify-center text-center' }" variant="solid" color="primary" :to="navLinkBuilder.buildLink(`/${getPagePath(AppPage.StayDetails)}/${offer.id}`, locale as Locale)" :external="false" :target="isElectronBuild() ? '_blank' : undefined">
                 {{ $t(getI18nResName2('searchStays', 'viewPlace')) }}
               </UButton>
             </div>
