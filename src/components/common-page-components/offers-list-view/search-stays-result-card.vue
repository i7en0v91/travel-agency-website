--- conflicted
+++ resolved
@@ -10,14 +10,9 @@
 import { IconSvgCustomizers } from './../../../helpers/components';
 
 interface IProps {
-<<<<<<< HEAD
-  ctrlKey: string,
+  ctrlKey: ControlKey,
   offer: EntityDataAttrsOnly<IStayOffer>,
   variant?: 'landscape-xl' | 'landscape-lg'
-=======
-  ctrlKey: ControlKey,
-  offer: EntityDataAttrsOnly<IStayOffer>
->>>>>>> a8c39b6a
 }
 const { ctrlKey, offer, variant = 'landscape-xl' } = defineProps<IProps>();
 
@@ -90,14 +85,13 @@
             :src="offer.stay.photo"
             :category="ImageCategory.Hotel"
             sizes="xs:85vw sm:85vw md:85vw lg:75vw xl:30vw"
-<<<<<<< HEAD
             :ui="{ 
               wrapper: `w-full h-full rounded-t-xl xl:rounded-t-none xl:rounded-l-xl ${variant === 'landscape-lg' ? 'lg:rounded-t-none lg:rounded-l-xl' : '' }`, 
               stub: `rounded-t-xl xl:rounded-t-none xl:rounded-l-xl ${ variant === 'landscape-lg' ? 'lg:rounded-t-none lg:rounded-l-xl' : '' } `,
               img: `aspect-square object-cover rounded-t-xl xl:rounded-l-xl xl:rounded-tr-none ${ variant === 'landscape-lg'  ? 'lg:rounded-l-xl lg:rounded-tr-none' : ''}` 
             }"
-            :show-stub="true"
-            :alt-res-name="getI18nResName2('searchStays', 'hotelPhotoAlt')"
+            stub="default"
+            :alt="{ resName: getI18nResName2('searchStays', 'hotelPhotoAlt') }"
           />
         </div>
                       
@@ -129,7 +123,7 @@
             <div class="flex-initial flex flex-row flex-nowrap items-center gap-[2px]">
               <UIcon 
                 v-for="i in range(0, 5)" 
-                :key="`${ctrlKey}-HotelStar-${i}`" 
+                :key="`${toShortForm(ctrlKey)}-HotelStar-${i}`" 
                 name="i-material-symbols-star" 
                 mode="svg" 
                 class="w-5 h-5 inline-block" 
@@ -149,89 +143,6 @@
               <div class="text-xs text-gray-600 dark:text-gray-300">20+</div>
               <div class="w-full truncate text-xs text-gray-600 dark:text-gray-300">
                 {{ $t(getI18nResName3('searchStays', 'filters', 'amenities')) }}
-=======
-            class="stay-photo"
-            :ui="{ img: 'stay-photo-img' }"
-            stub="default"
-            :alt="{ resName: getI18nResName2('searchStays', 'hotelPhotoAlt') }"
-          />
-        </div>
-        <div class="search-stays-card-main-div">
-          <PerfectScrollbar
-            :options="{
-              suppressScrollY: true,
-              wheelPropagation: true
-            }"
-            :watch-options="false"
-            tag="div"
-            class="search-stays-card-main-scroll"
-          >
-            <div class="search-stays-card-main-grid p-xs-3">
-              <div class="search-stays-card-stay-name">
-                {{ getLocalizeableValue(offer.stay.name, locale as Locale) }}
-              </div>
-              <div class="search-stays-card-pricing-div mb-xs-3 mb-s-0">
-                <div class="search-stays-card-price-caption">
-                  {{ $t(getI18nResName2('searchOffers', 'startingPrice')) }}
-                </div>
-                <div class="search-stays-card-price">
-                  <span>{{ $n(Math.floor(offer.totalPrice.toNumber()), 'currency') }}<wbr>&#47;<span class="stays-price-night">{{ $t(getI18nResName2('searchStays', 'night')) }}</span></span>
-                </div>
-                <div class="search-stays-card-tax">
-                  <span>{{ $t(getI18nResName2('searchStays', 'excludingTax')) }}</span>
-                </div>
-              </div>
-              <div class="search-stays-card-main">
-                <div class="search-stays-card-main-div">
-                  <div class="search-stays-card-info">
-                    <div class="search-stays-card-location mt-xs-3">
-                      <span class="search-stays-card-icon search-stays-location-icon mr-xs-2" />
-                      <span class="search-stays-card-location-text">
-                        {{ getLocalizeableValue(offer.stay.city.country.name, locale as Locale) }}, {{ getLocalizeableValue(offer.stay.city.name, locale as Locale) }}
-                      </span>
-                    </div>
-                    <div class="search-stays-card-features mt-xs-2">
-                      <div class="search-stays-card-stars mt-xs-1 mr-xs-2">
-                        <div v-for="i in range(0, 5)" :key="`${toShortForm(ctrlKey)}-HotelStar-${i}`" class="stay-card-star" />
-                      </div>
-                      <div class="search-stays-card-rating-caption mt-xs-1 mr-xs-2">
-                        {{ $t(getI18nResName2('searchStays', 'stayRatingCaption')) }}
-                      </div>
-                      <div class="search-stays-card-amenities mt-xs-1">
-                        <span class="search-stays-card-icon search-stays-card-amenity-icon mr-xs-2" />
-                        <span class="search-stays-card-amenity-count">20+</span>
-                        <span class="search-stays-card-amenity-label">
-                          {{ $t(getI18nResName3('searchStays', 'filters', 'amenities')) }}
-                        </span>
-                      </div>
-                    </div>
-                  </div>
-                  <div class="search-stays-card-stats mb-xs-3 mb-s-0 mt-xs-3">
-                    <div class="search-stays-card-score p-xs-2 brdr-1">
-                      {{ offer.stay.reviewSummary!.score.toFixed(1) }}
-                    </div>
-                    <div class="search-stays-card-score-class">
-                      {{ $t(scoreClassResName) }}
-                    </div>
-                    <div class="search-stays-card-reviews">
-                      {{ reviewsCountText }}
-                    </div>
-                  </div>
-                </div>
-              </div>
-              <div class="search-stays-card-buttons mt-xs-3 pt-xs-3">
-                <SimpleButton
-                  v-if="status === 'authenticated'"
-                  class="search-stays-card-btn-like"
-                  :ctrl-key="[...ctrlKey, 'Btn', 'Like']"
-                  :icon="`${favouriteStatusWatcher.isFavourite ? 'heart' : 'like'}`"
-                  kind="support"
-                  @click="favouriteBtnClick"
-                />
-                <NuxtLink class="btn btn-primary brdr-1 search-stays-card-btn-details" :to="navLinkBuilder.buildLink(`/${getPagePath(AppPage.StayDetails)}/${offer.id}`, locale as Locale)" :target="isElectronBuild() ? '_blank' : undefined">
-                  {{ $t(getI18nResName2('searchStays', 'viewPlace')) }}
-                </NuxtLink>
->>>>>>> a8c39b6a
               </div>
             </div>
           </div>
