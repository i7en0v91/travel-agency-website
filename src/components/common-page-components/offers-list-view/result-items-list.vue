<script setup lang="ts" generic="TItem extends EntityDataAttrsOnly<IFlightOffer> | EntityDataAttrsOnly<IStayOffer>">
<<<<<<< HEAD
import { StayOffersSortFactorEnum, DefaultStayOffersSorting, type StayOffersSortFactor, type FlightOffersSortFactor, convertTimeOfDay, getI18nResName3, DefaultFlightOffersSorting, type EntityDataAttrsOnly, type IFlightOffer, type IStayOffer, type OfferKind, type I18nResName } from '@golobe-demo/shared';
import ComponentWaitingIndicator from '../../forms/component-waiting-indicator.vue';
import ListSortInfo from './list-sort-info.vue';
=======
import { toShortForm, type ControlKey } from './../../../helpers/components';
import type { EntityDataAttrsOnly, IFlightOffer, IStayOffer, OfferKind } from '@golobe-demo/shared';
import ComponentWaitingIndicator from './../../component-waiting-indicator.vue';
>>>>>>> a8c39b6a
import FlightsListItemCard from './search-flights-result-card.vue';
import StaysListItemCard from './search-stays-result-card.vue';
import { getCommonServices } from '../../../helpers/service-accessors';
import { useDeviceSize } from '../../../composables/device-size';
import type { FlightOffersDisplayOptionType, ISearchStayOffersParams, ISearchFlightOffersParams, DropdownListValue, IDropdownListItemProps, ITabGroupMenuProps, ISearchFlightOffersDisplayOption, ISearchFlightOffersDisplayOptions, ISearchStayOffersDisplayOptions, ITabProps, TabGroupOtherOptions } from '../../../types';
import { DeviceSizeEnum } from './../../../helpers/constants';

type OptionName = FlightOffersDisplayOptionType | 'hotels' | 'motels' | 'resorts';

interface IDisplayOptionTabProps extends ITabProps {
  optionName: OptionName,
  summary: {
    labelResName: I18nResName,
    icon: string,
    subtext: {
      resName: I18nResName,
      resArgs: any
    }
  }
}

interface IOtherDisplayOptionsTabProps extends TabGroupOtherOptions {
  optionName: OptionName
}

const SearchStaysOptionNames: OptionName[] = ['hotels', 'motels', 'resorts'];
const TabIcons: ReadonlyMap<OptionName, string> = new Map<OptionName, string>([
  ['hotels', 'i-material-symbols-bed'], 
  ['motels', 'i-material-symbols-bed'],
  ['resorts', 'i-material-symbols-bed'],
  ['price', 'material-symbols:attach-money-rounded'],
  ['score', 'i-material-symbols-star'],
  ['duration', 'material-symbols:clock-loader-20']
]);

type WaitingStubMode = 'full' | 'list-only' | 'hide';

interface IProps {
  ctrlKey: ControlKey,
  offersKind: OfferKind,
  items: TItem[]
}
const { ctrlKey, offersKind } = defineProps<IProps>();
const logger = getCommonServices().getLogger();

const { current: deviceSize } = useDeviceSize();
const { t } = useI18n();

const searchOffersStoreAccessor = useSearchOffersStore();
const searchOffersStore = await searchOffersStoreAccessor.getInstance(offersKind, true, true);

<<<<<<< HEAD
=======
const logger = getCommonServices().getLogger().addContextProps({ component: 'ResultItemsList' });

>>>>>>> a8c39b6a
const isError = ref(false);

const activeTabKey = ref<string | undefined>(getInitialActiveTabKey());

function getOptionCtrlKey (optionName: OptionName): string {
  return `${ctrlKey}-${offersKind}-${optionName}`;
}

function getInitialActiveTabKey () : string {
  if (searchOffersStore.offersKind === 'flights') {
    return getOptionCtrlKey((searchOffersStore.viewState.displayOptions as ISearchFlightOffersDisplayOptions)?.primaryOptions.find(x => x.isActive)?.type ?? DefaultFlightOffersSorting);
  } else {
    return getOptionCtrlKey(SearchStaysOptionNames[0]);
  }
}

function getOptionResName (optionName: OptionName): I18nResName {
  if (optionName === 'price') {
    return getI18nResName3('searchOffers', 'displayOptions', 'cheapest');
  } else if (optionName === 'score') {
    return getI18nResName3('searchOffers', 'displayOptions', 'best');
  } else if (optionName === 'rating') {
    return getI18nResName3('searchOffers', 'displayOptions', 'rating');
  }

  if (offersKind === 'flights') {
    if (optionName === 'timetodeparture') {
      return getI18nResName3('searchFlights', 'displayOptions', 'timeToDeparture');
    } else if (optionName === 'duration') {
      return getI18nResName3('searchFlights', 'displayOptions', 'quickest');
    }
  }

  if (offersKind === 'stays') {
    if(optionName === 'hotels') {
      return getI18nResName3('searchStays', 'displayOptions', 'hotels');
    } else if (optionName === 'motels') {
      return getI18nResName3('searchStays', 'displayOptions', 'motels');
    } else if (optionName === 'resorts') {
      return getI18nResName3('searchStays', 'displayOptions', 'resorts');
    }
  }

  throw new Error('unexpected sort option');
}

function buildSearchStayOffersTabProps (displayOptions: ISearchStayOffersDisplayOptions): IDisplayOptionTabProps[] {
  logger.debug(`(ResultItemsList) building search stay offers tab props, ctrlKey=${ctrlKey}, displayOptions=${JSON.stringify(displayOptions)}`);

  let result: IDisplayOptionTabProps[] = [];
  for (let i = 0; i < SearchStaysOptionNames.length; i++) {
    const optionName = SearchStaysOptionNames[i];
    result.push({
      ctrlKey: getOptionCtrlKey(optionName),
      enabled: true,
      isActive: activeTabKey.value === getOptionCtrlKey(optionName),
      tabName: getOptionCtrlKey(optionName),
      label: {
        slotName: optionName
      },
      optionName,
      summary: {
        labelResName: getI18nResName3('searchStays', 'displayOptions', optionName as any),
        subtext: {
          resName: getI18nResName3('searchStays', 'displayOptions', 'btnSubtext'),
          resArgs: displayOptions.totalCount
        },
        icon: TabIcons.get(optionName)!
      }
    });
  }

  const defaultSortOptionIdx = result.findIndex(r => r.optionName === DefaultStayOffersSorting);
  if(defaultSortOptionIdx > 0) {
    result = [...result.splice(defaultSortOptionIdx, 1), ...result];
  }

  logger.debug(`(ResultItemsList) search stays offers tabs props built, ctrlKey=${ctrlKey}`);
  return result;
}

function buildFlightsDisplayOptionSummaryResArgs (displayOption: ISearchFlightOffersDisplayOption): { price: string, hours: string, minutes: string } | undefined {
  if (displayOption.price === undefined || displayOption.duration === undefined) {
    return undefined;
  }

  const duration = convertTimeOfDay(displayOption.duration!);
  return {
    price: displayOption.price!.toFixed(0),
    hours: duration.hour24.toFixed(0),
    minutes: duration.minutes.toFixed(0)
  };
}

function buildSearchFlightOffersTabProps (displayOptions: ISearchFlightOffersDisplayOptions): IDisplayOptionTabProps[] {
  logger.debug(`(ResultItemsList) building search flight offers tabs props, ctrlKey=${ctrlKey}, displayOptions=${JSON.stringify(displayOptions)}`);

  let result: IDisplayOptionTabProps[] = [];
  for (let i = 0; i < displayOptions.primaryOptions.length; i++) {
    const option = displayOptions.primaryOptions[i];

    const summaryShortResArgs = buildFlightsDisplayOptionSummaryResArgs(option);
    result.push({
      ctrlKey: getOptionCtrlKey(option.type),
      enabled: true,
      isActive: activeTabKey.value === getOptionCtrlKey(option.type),
      optionName: option.type,
      label: {
        slotName: option.type
      },
      tabName: getOptionCtrlKey(option.type),
      summary: {
        labelResName: getOptionResName(option.type),
        subtext: {
          resName: getI18nResName3('searchFlights', 'displayOptions', 'shortSummary'),
          resArgs: summaryShortResArgs
        },
        icon: TabIcons.get(option.type)!
      }
    });
  }

  const defaultSortOptionIdx = result.findIndex(r => r.optionName === DefaultFlightOffersSorting);
  if(defaultSortOptionIdx > 0) {
    result = [...result.splice(defaultSortOptionIdx, 1), ...result];
  }

  logger.debug(`(ResultItemsList) search flight offers tabs props built, ctrlKey=${ctrlKey}`);
  return result;
}

function spliceTabsIntoOtherSortDropdown (tabProps: IDisplayOptionTabProps[], count: number): ITabGroupMenuProps | undefined {
  logger.debug(`(ResultItemsList) splicing tabs into other sort dropdown, ctrlKey=${ctrlKey}, numTabs=${tabProps.length}, count=${count}`);
  if (count < 0 || count >= tabProps.length) {
    logger.warn(`(ResultItemsList) out of range when splicing tabs into other sort dropdown, ctrlKey=${ctrlKey}, numTabs=${tabProps.length}, count=${count}`);
    count = count < 0 ? 0 : 1;
  }
  let result: ITabGroupMenuProps | undefined;
  if (count > 0) {
    const spliced = tabProps.splice(tabProps.length - count, count);
    const otherSortOptionsProps = spliced.map((o) => {
      return {
        ctrlKey: o.ctrlKey,
        enabled: true,
        label: {
          resName: getOptionResName(o.optionName),
        },
        isActive: activeTabKey.value === o.ctrlKey,
        optionName: o.optionName
      };
    });
    result = {
      defaultResName: offersKind === 'flights' ? getI18nResName3('searchFlights', 'displayOptions', 'other') : getI18nResName3('searchStays', 'displayOptions', 'other'),
      enabled: true,
      selectedResName: getI18nResName3('searchOffers', 'displayOptions', 'otherSelected'),
      variants: otherSortOptionsProps,
    };
  }

  logger.debug(`(ResultItemsList) completed splicing tabs into other sort dropdown, ctrlKey=${ctrlKey}, numTabs=${tabProps.length}, result count=${result?.variants.length ?? 0}`);
  return result;
}

const optionTabsProps = ref<IDisplayOptionTabProps[]>([]);
const otherSortDropdownProps = ref<ITabGroupMenuProps | undefined>();
const numTabs = ref<number>(offersKind === 'flights' ? 2 : 3);
const secondarySortDropdownItemsProps = ref<IDropdownListItemProps[]>([]);
const secondarySort = ref<FlightOffersSortFactor | StayOffersSortFactor>();

const getWaitingStubMode = (): WaitingStubMode => !searchOffersStore ? 'hide' : (searchOffersStore.resultState.status === 'sort-refetch' ? 'list-only' : ((searchOffersStore.resultState.status === 'full-refetch' || searchOffersStore.resultState.status === 'filter-refetch') ? 'full' : 'hide'));
const waitingStubMode = ref<WaitingStubMode>(getWaitingStubMode());
const updateWaitingStubMode = () => {
  waitingStubMode.value = getWaitingStubMode();
};

<<<<<<< HEAD
function onActiveSecondaryOptionChanged (value?: DropdownListValue) {
  logger.verbose(`(ResultItemsList) entered active secondary option change handler, ctrlKey=${ctrlKey}, option=${value}`);

  if (value) {
    let userSortingChanged = false;

    if (searchOffersStore.offersKind === 'flights') {
      const storeDisplayOptions = (searchOffersStore.viewState.displayOptions as ISearchFlightOffersDisplayOptions);
      for (let i = 0; i < storeDisplayOptions.primaryOptions.length; i++) {
        const storeDisplayOption = storeDisplayOptions.primaryOptions[i];
        if (storeDisplayOption.isActive) {
          if (storeDisplayOption.type !== value) {
            userSortingChanged = true;
            break;
          }
        }
      }
    } else {
      const storeDisplayOptions = (searchOffersStore.viewState.displayOptions as ISearchStayOffersDisplayOptions);
      userSortingChanged = storeDisplayOptions.sorting !== value;
    }

    if (userSortingChanged) {
      logger.verbose(`(ResultItemsList) active secondary option change triggered sort refetch, ctrlKey=${ctrlKey}, option=${value}`);
      if (searchOffersStore.offersKind === 'flights') {
        activeTabKey.value = getOptionCtrlKey(value as OptionName); // KB: in current implementation keep in sync both sort modes
      }
      setTimeout(refreshResultListAsIfSortChanged, 0);
    }
  }

  logger.debug(`(ResultItemsList) active secondary option change handler completed, ctrlKey=${ctrlKey}, option=${value}`);
}

function onPrimaryActiveTabChanged (tabKey: string) {
  logger.verbose(`(ResultItemsList) entered active primary option change handler, ctrlKey=${ctrlKey}, tab=${tabKey}`);

  setTimeout(() => {
    refreshResultListAsIfSortChanged();
    if (searchOffersStore.offersKind === 'flights') {
      const storeDisplayOptions = (searchOffersStore.viewState.displayOptions as ISearchFlightOffersDisplayOptions);
      secondarySort.value = storeDisplayOptions.primaryOptions.find(o => o.isActive)!.type;
    } else {
      refreshDisplayedOptionTabs();
    }
  }, 0);

  logger.debug(`(ResultItemsList) active primary option change handler completed, ctrlKey=${ctrlKey}, tab=${tabKey}`);
}

function refreshResultListAsIfSortChanged () {
  logger.verbose(`(ResultItemsList) refreshing result list (as if sorting changed), ctrlKey=${ctrlKey}, activePrimaryOptionCtrl=${activeTabKey.value}`);

  if (!searchOffersStore) {
    logger.debug(`(ResultItemsList) won't refresh result list (as if sorting changed), store is not initialized, ctrlKey=${ctrlKey}`);
    return;
  }

  if (searchOffersStore.resultState.status !== 'error' && searchOffersStore.resultState.status !== 'fetched') {
    logger.verbose(`(ResultItemsList) won't refresh result list (as if sorting changed), fetch currently in progress, ctrlKey=${ctrlKey}, status=${searchOffersStore.resultState.status}`);
    return;
  }

  if (searchOffersStore.offersKind === 'flights') {
    let activatedPrimaryOptionType = (optionTabsProps.value.find(p => p.ctrlKey === activeTabKey.value)?.optionName ?? (otherSortDropdownProps.value?.variants.find(x => x.ctrlKey === activeTabKey.value) as IOtherDisplayOptionsTabProps)?.optionName);
    if (!activatedPrimaryOptionType) {
      logger.warn(`(ResultItemsList) cannot detect primary sort mode, ctrlKey=${ctrlKey}, activeTabKey=${activeTabKey.value}, optionTabKeys=[${optionTabsProps.value.map(v => v.ctrlKey).join(', ')}], otherSortTabKeys=[${otherSortDropdownProps.value?.variants.map(v => v.ctrlKey).join(', ')}]`);
      activatedPrimaryOptionType = DefaultFlightOffersSorting;
    }

    logger.verbose(`(ResultItemsList) updating store display options, ctrlKey=${ctrlKey}, selected sort: primary=${activatedPrimaryOptionType}`);
    const resultSortingType = (searchOffersStore as ISearchOffersStoreInstance<ISearchFlightOffersParams>).resultState.usedSearchParams?.displayOptions.primaryOptions.find(x => x.isActive)?.type;
    let userSortingChanged = resultSortingType !== undefined && resultSortingType !== activatedPrimaryOptionType;

    const storeDisplayOptions = (searchOffersStore.viewState.displayOptions as ISearchFlightOffersDisplayOptions);
    for (let i = 0; i < storeDisplayOptions.primaryOptions.length; i++) {
      const storeDisplayOption = storeDisplayOptions.primaryOptions[i];
      if (storeDisplayOption.isActive) {
        if (storeDisplayOption.type !== activatedPrimaryOptionType) {
          userSortingChanged = true;
          break;
        }
      }
    }

    if (!userSortingChanged) {
      logger.verbose(`(ResultItemsList) no need to refresh results (as if sorting changed) - sort mode hasn't changed, ctrlKey=${ctrlKey}, primarySort=${activatedPrimaryOptionType}`);
      return;
    }

    storeDisplayOptions.primaryOptions.forEach((o) => { o.isActive = (o.type === activatedPrimaryOptionType); });
    if (searchOffersStore.offersKind === 'flights') {
      storeDisplayOptions.additionalSorting = activatedPrimaryOptionType as FlightOffersSortFactor; // KB: in current implementation keep in sync both sort modes
    }
=======
watch(() => searchOffersStore.resultState.status, () => {
  if (searchOffersStore.resultState.status === 'error') {
    logger.warn('exception while fetching items', undefined, { ctrlKey, type: offersKind });
    isError.value = true;
>>>>>>> a8c39b6a
  } else {
    const resultSortingType = (searchOffersStore as ISearchOffersStoreInstance<ISearchStayOffersParams>).resultState.usedSearchParams?.displayOptions.sorting;
    const activatedSortType = secondarySort.value ?? DefaultStayOffersSorting;
    const userSortingChanged = resultSortingType !== undefined && resultSortingType !== activatedSortType;
    if (!userSortingChanged) {
      logger.verbose(`(ResultItemsList) no need to refresh results (as if sorting changed) - sort mode hasn't changed, ctrlKey=${ctrlKey}, sort=${activatedSortType}`);
      return;
    }

    const storeDisplayOptions = (searchOffersStore as ISearchOffersStoreInstance<ISearchStayOffersParams>).viewState.displayOptions;
    storeDisplayOptions.sorting = activatedSortType as StayOffersSortFactor;
  }

  setTimeout(() => searchOffersStore.fetchData('sort-refetch'), 0);
  logger.debug(`(ResultItemsList) result list refresh (as if sorting changed) executed, ctrlKey=${ctrlKey}`);
}

function refreshDisplayedOptionTabs () {
  logger.debug(`(ResultItemsList) refreshing tabs display options, ctrlKey=${ctrlKey}, status=${searchOffersStore.resultState.status}`);
  if (searchOffersStore.offersKind === 'flights') {
    const searchFlightsDisplayOptions = searchOffersStore.viewState.displayOptions as ISearchFlightOffersDisplayOptions;
    if (searchFlightsDisplayOptions) {
      logger.debug(`(ResultItemsList) using options from view state, ctrlKey=${ctrlKey}, primarySort=${searchFlightsDisplayOptions.primaryOptions.find(o => o.isActive)?.type}, secondarySort=${searchFlightsDisplayOptions.additionalSorting}`);
      const displayOptionsTabs = buildSearchFlightOffersTabProps(searchFlightsDisplayOptions);
      secondarySortDropdownItemsProps.value = displayOptionsTabs.map((o) => { return { value: o.optionName, resName: getOptionResName(o.optionName) }; });
      const numButtonsToSplice = Math.min(Math.max(0, displayOptionsTabs.length - numTabs.value), displayOptionsTabs.length - 1);
      const otherSortOptions = spliceTabsIntoOtherSortDropdown(displayOptionsTabs, numButtonsToSplice);
      optionTabsProps.value = displayOptionsTabs;
      otherSortDropdownProps.value = otherSortOptions;
      secondarySort.value = searchFlightsDisplayOptions.additionalSorting;
    } else {
      logger.debug(`(ResultItemsList) using default options, ctrlKey=${ctrlKey}`);
      optionTabsProps.value = [];
      otherSortDropdownProps.value = undefined;
      secondarySort.value = DefaultFlightOffersSorting;
      secondarySortDropdownItemsProps.value = [];
    }
  } else {
    const searchStayDisplayOptions = searchOffersStore.viewState.displayOptions as ISearchStayOffersDisplayOptions;
    if (searchStayDisplayOptions) {
      logger.debug(`(ResultItemsList) using options from view state, ctrlKey=${ctrlKey}, sort=${searchStayDisplayOptions.sorting}`);
      const displayOptionsButtons = buildSearchStayOffersTabProps(searchStayDisplayOptions);
      secondarySortDropdownItemsProps.value = Object.keys(StayOffersSortFactorEnum).map(x => x.toLowerCase()).map((b) => { return { value: b, resName: getOptionResName(b as OptionName) }; });
      const numButtonsToSplice = Math.min(Math.max(0, displayOptionsButtons.length - numTabs.value), displayOptionsButtons.length - 1);
      const otherSortOptions = spliceTabsIntoOtherSortDropdown(displayOptionsButtons, numButtonsToSplice);
      optionTabsProps.value = displayOptionsButtons;
      otherSortDropdownProps.value = otherSortOptions;
      secondarySort.value = searchStayDisplayOptions.sorting;
    } else {
      logger.debug(`(ResultItemsList) using default options, ctrlKey=${ctrlKey}`);
      optionTabsProps.value = [];
      otherSortDropdownProps.value = undefined;
      secondarySort.value = DefaultStayOffersSorting;
      secondarySortDropdownItemsProps.value = [];
    }
  }
  logger.debug(`(ResultItemsList) tabs display options refershed, ctrlKey=${ctrlKey}`);
}

async function updateTabButtonsCount (): Promise<void> {
  logger.debug(`(ResultItemsList) updating tab count, ctrlKey=${ctrlKey}, current=${numTabs.value}`);

  const size = deviceSize.value;
  let newTabCount = 1;
  switch(size) {
    case DeviceSizeEnum.LG:
      newTabCount = offersKind === 'flights' ? 2 : 3;
      break;
    case DeviceSizeEnum.XL:
    case DeviceSizeEnum.XXL:
      newTabCount = 3;
      break;
  };
  if (newTabCount !== numTabs.value) {
    logger.verbose(`(ResultItemsList) tab count changed, ctrlKey=${ctrlKey}, old=${numTabs.value}, new=${newTabCount}`);
    numTabs.value = newTabCount;
  }
}

refreshDisplayedOptionTabs();
onMounted(() => {
  logger.verbose(`(ResultItemsList) mounted, ctrlKey=${ctrlKey}, type=${offersKind}`);
  watch(deviceSize, updateTabButtonsCount, { immediate: true });

  watch(searchOffersStore.viewState.displayOptions, () => {
    setTimeout(refreshDisplayedOptionTabs, 0);
  }, { immediate: false });
  watch(numTabs, refreshDisplayedOptionTabs, { immediate: true });

  watch(() => searchOffersStore.resultState.status, () => {
    if (searchOffersStore.resultState.status === 'error') {
      logger.warn(`(ResultItemsList) exception while fetching items, ctrlKey=${ctrlKey}, type=${offersKind}`);
      isError.value = true;
    } else {
      isError.value = false;
    }
    updateWaitingStubMode();

    if (searchOffersStore.resultState.status === 'fetched' || searchOffersStore.resultState.status === 'error') {
      refreshResultListAsIfSortChanged();
    }
  });

  watch(activeTabKey, () => onPrimaryActiveTabChanged(activeTabKey.value!), { immediate: false });
  watch(secondarySort, () => onActiveSecondaryOptionChanged(secondarySort.value), { immediate: false });
});

</script>

<template>
<<<<<<< HEAD
  <section class="px-2">
    <TabsGroup
      v-if="waitingStubMode !== 'full'"
      v-model:active-tab-key="activeTabKey"
      :ctrl-key="`${ctrlKey}-TabControl`"
      :tabs="optionTabsProps"
      :menu="otherSortDropdownProps"
      variant="split"
      :ui="{
        list: {
          height: 'h-14 sm:h-20'
        }
      }"
    >
      <template v-for="(slotName) in ['hotels', 'motels', 'resorts', 'price', 'score', 'duration']" #[slotName]="{ tab }"  :key="`${ctrlKey}-SortInfo-${slotName}`">
        <ListSortInfo v-bind="tab.summary"/>
      </template>

      <div class="w-full h-auto flex flex-row justify-between flex-wrap gap-3.5 items-center mt-4 sm:mt-6">
        <i18n-t :keypath="getI18nResName3('searchOffers', 'displayOptions', 'showingTotal')" tag="div" class="w-fit flex flex-row flex-wrap items-center" scope="global">
          <template #count>
            {{ searchOffersStore.resultState.items.length }}
          </template>
          <template #total>
            <div class="font-semibold text-orange-500 dark:text-orange-400">
              &nbsp;{{ searchOffersStore.viewState.displayOptions.totalCount }} {{ offersKind === 'flights' ? t(getI18nResName3('searchFlights', 'displayOptions', 'flights'), searchOffersStore.viewState.displayOptions.totalCount) : t(getI18nResName3('searchStays', 'displayOptions', 'places'), searchOffersStore.viewState.displayOptions.totalCount) }}
            </div>
          </template>
        </i18n-t>
        <div class="flex flex-row flex-wrap items-baseline overflow-x-clip">
          <div class="whitespace-nowrap">
            {{ $t(getI18nResName3('searchOffers', 'displayOptions', 'sortBy')) }}
          </div>
          <DropdownList
            v-model:selected-value="secondarySort"
            :ctrl-key="`${ctrlKey}-SecondarySort`"
            variant="none"
            :persistent="false"
            :items="secondarySortDropdownItemsProps"
          />
        </div>
      </div>

      <div class="w-full h-auto mt-4">
        <ErrorHelm v-model:is-error="isError">
          <ol v-if="waitingStubMode === 'hide'" class="space-y-6 sm:space-y-8">
            <li
              v-for="(offer, idx) in (items)"
              :key="`${ctrlKey}-Offer-${offer.id}`"
            >
              <FlightsListItemCard v-if="offersKind === 'flights'" :ctrl-key="`${ctrlKey}-FlightsCard-${idx}`" :offer="(offer as EntityDataAttrsOnly<IFlightOffer>)" />
              <StaysListItemCard v-else :ctrl-key="`${ctrlKey}-StaysCard-${idx}`" :offer="(offer as EntityDataAttrsOnly<IStayOffer>)" />
            </li>
          </ol>
          <ComponentWaitingIndicator v-else :ctrl-key="`${ctrlKey}-ListWaiter`" />
        </ErrorHelm>
      </div>
    </TabsGroup>    
    <ComponentWaitingIndicator v-else :ctrl-key="`${ctrlKey}-ResultsWaiter`" class="mt-8" />
=======
  <section class="result-items-list">
    <ComponentWaitingIndicator v-if="waitingStubMode === 'shown' && !isError" :ctrl-key="[...ctrlKey, 'Waiter']" class="result-items-list-waiter mt-xs-5" />
    <ErrorHelm v-model:is-error="isError">
      <ol v-if="waitingStubMode === 'not-needed' && items.length > 0">
        <li
          v-for="(offer, idx) in (items)"
          :key="`${toShortForm(ctrlKey)}-Offer-${offer.id}`"
          class="result-list-item-div"
        >
          <FlightsListItemCard v-if="offersKind === 'flights'" :ctrl-key="[...ctrlKey, 'Card', 'Flights', idx]" :offer="(offer as EntityDataAttrsOnly<IFlightOffer>)" />
          <StaysListItemCard v-else :ctrl-key="[...ctrlKey, 'Card', 'Stays', idx]" :offer="(offer as EntityDataAttrsOnly<IStayOffer>)" />
        </li>
      </ol>
    </ErrorHelm>
>>>>>>> a8c39b6a
  </section>
</template><|MERGE_RESOLUTION|>--- conflicted
+++ resolved
@@ -1,19 +1,14 @@
 <script setup lang="ts" generic="TItem extends EntityDataAttrsOnly<IFlightOffer> | EntityDataAttrsOnly<IStayOffer>">
-<<<<<<< HEAD
+import { toShortForm, toKnownElement, type ControlKey, areCtrlKeysEqual } from './../../../helpers/components';
 import { StayOffersSortFactorEnum, DefaultStayOffersSorting, type StayOffersSortFactor, type FlightOffersSortFactor, convertTimeOfDay, getI18nResName3, DefaultFlightOffersSorting, type EntityDataAttrsOnly, type IFlightOffer, type IStayOffer, type OfferKind, type I18nResName } from '@golobe-demo/shared';
 import ComponentWaitingIndicator from '../../forms/component-waiting-indicator.vue';
 import ListSortInfo from './list-sort-info.vue';
-=======
-import { toShortForm, type ControlKey } from './../../../helpers/components';
-import type { EntityDataAttrsOnly, IFlightOffer, IStayOffer, OfferKind } from '@golobe-demo/shared';
-import ComponentWaitingIndicator from './../../component-waiting-indicator.vue';
->>>>>>> a8c39b6a
 import FlightsListItemCard from './search-flights-result-card.vue';
 import StaysListItemCard from './search-stays-result-card.vue';
 import { getCommonServices } from '../../../helpers/service-accessors';
 import { useDeviceSize } from '../../../composables/device-size';
 import type { FlightOffersDisplayOptionType, ISearchStayOffersParams, ISearchFlightOffersParams, DropdownListValue, IDropdownListItemProps, ITabGroupMenuProps, ISearchFlightOffersDisplayOption, ISearchFlightOffersDisplayOptions, ISearchStayOffersDisplayOptions, ITabProps, TabGroupOtherOptions } from '../../../types';
-import { DeviceSizeEnum } from './../../../helpers/constants';
+import { DeviceSizeEnum, SearchStaysOptionButtons } from './../../../helpers/constants';
 
 type OptionName = FlightOffersDisplayOptionType | 'hotels' | 'motels' | 'resorts';
 
@@ -33,7 +28,6 @@
   optionName: OptionName
 }
 
-const SearchStaysOptionNames: OptionName[] = ['hotels', 'motels', 'resorts'];
 const TabIcons: ReadonlyMap<OptionName, string> = new Map<OptionName, string>([
   ['hotels', 'i-material-symbols-bed'], 
   ['motels', 'i-material-symbols-bed'],
@@ -51,7 +45,7 @@
   items: TItem[]
 }
 const { ctrlKey, offersKind } = defineProps<IProps>();
-const logger = getCommonServices().getLogger();
+const logger = getCommonServices().getLogger().addContextProps({ component: 'ResultItemsList' });
 
 const { current: deviceSize } = useDeviceSize();
 const { t } = useI18n();
@@ -59,24 +53,22 @@
 const searchOffersStoreAccessor = useSearchOffersStore();
 const searchOffersStore = await searchOffersStoreAccessor.getInstance(offersKind, true, true);
 
-<<<<<<< HEAD
-=======
-const logger = getCommonServices().getLogger().addContextProps({ component: 'ResultItemsList' });
-
->>>>>>> a8c39b6a
 const isError = ref(false);
 
-const activeTabKey = ref<string | undefined>(getInitialActiveTabKey());
-
-function getOptionCtrlKey (optionName: OptionName): string {
-  return `${ctrlKey}-${offersKind}-${optionName}`;
-}
-
-function getInitialActiveTabKey () : string {
+const activeTabKey = ref<ControlKey | undefined>(getInitialActiveTabKey());
+
+type SortOptionType = OptionName;
+function getOptionCtrlKey (optionName: OptionName): ControlKey {
+  const optionType: SortOptionType = optionName;
+  return [...ctrlKey, toKnownElement(offersKind), toKnownElement(optionType)];
+}
+
+function getInitialActiveTabKey () : ControlKey {
   if (searchOffersStore.offersKind === 'flights') {
-    return getOptionCtrlKey((searchOffersStore.viewState.displayOptions as ISearchFlightOffersDisplayOptions)?.primaryOptions.find(x => x.isActive)?.type ?? DefaultFlightOffersSorting);
+    const optionType = (searchOffersStore.viewState.displayOptions as ISearchFlightOffersDisplayOptions)?.primaryOptions.find(x => x.isActive)?.type;
+    return getOptionCtrlKey(optionType ?? DefaultFlightOffersSorting);
   } else {
-    return getOptionCtrlKey(SearchStaysOptionNames[0]);
+    return getOptionCtrlKey(SearchStaysOptionButtons[0]);
   }
 }
 
@@ -111,15 +103,15 @@
 }
 
 function buildSearchStayOffersTabProps (displayOptions: ISearchStayOffersDisplayOptions): IDisplayOptionTabProps[] {
-  logger.debug(`(ResultItemsList) building search stay offers tab props, ctrlKey=${ctrlKey}, displayOptions=${JSON.stringify(displayOptions)}`);
+  logger.debug('building search stay offers tab props', { ctrlKey, displayOptions });
 
   let result: IDisplayOptionTabProps[] = [];
-  for (let i = 0; i < SearchStaysOptionNames.length; i++) {
-    const optionName = SearchStaysOptionNames[i];
+  for (let i = 0; i < SearchStaysOptionButtons.length; i++) {
+    const optionName = SearchStaysOptionButtons[i];
     result.push({
       ctrlKey: getOptionCtrlKey(optionName),
       enabled: true,
-      isActive: activeTabKey.value === getOptionCtrlKey(optionName),
+      isActive: !!activeTabKey.value && areCtrlKeysEqual(activeTabKey.value, getOptionCtrlKey(optionName)),
       tabName: getOptionCtrlKey(optionName),
       label: {
         slotName: optionName
@@ -141,7 +133,7 @@
     result = [...result.splice(defaultSortOptionIdx, 1), ...result];
   }
 
-  logger.debug(`(ResultItemsList) search stays offers tabs props built, ctrlKey=${ctrlKey}`);
+  logger.debug('search stays offers tabs props built', { ctrlKey, result });
   return result;
 }
 
@@ -159,7 +151,7 @@
 }
 
 function buildSearchFlightOffersTabProps (displayOptions: ISearchFlightOffersDisplayOptions): IDisplayOptionTabProps[] {
-  logger.debug(`(ResultItemsList) building search flight offers tabs props, ctrlKey=${ctrlKey}, displayOptions=${JSON.stringify(displayOptions)}`);
+  logger.debug('building search flight offers tabs props', { ctrlKey, displayOptions });
 
   let result: IDisplayOptionTabProps[] = [];
   for (let i = 0; i < displayOptions.primaryOptions.length; i++) {
@@ -169,7 +161,7 @@
     result.push({
       ctrlKey: getOptionCtrlKey(option.type),
       enabled: true,
-      isActive: activeTabKey.value === getOptionCtrlKey(option.type),
+      isActive: !!activeTabKey.value && areCtrlKeysEqual(activeTabKey.value, getOptionCtrlKey(option.type)),
       optionName: option.type,
       label: {
         slotName: option.type
@@ -191,14 +183,14 @@
     result = [...result.splice(defaultSortOptionIdx, 1), ...result];
   }
 
-  logger.debug(`(ResultItemsList) search flight offers tabs props built, ctrlKey=${ctrlKey}`);
+  logger.debug('search flight offers tabs props built', { ctrlKey, result });
   return result;
 }
 
 function spliceTabsIntoOtherSortDropdown (tabProps: IDisplayOptionTabProps[], count: number): ITabGroupMenuProps | undefined {
-  logger.debug(`(ResultItemsList) splicing tabs into other sort dropdown, ctrlKey=${ctrlKey}, numTabs=${tabProps.length}, count=${count}`);
+  logger.debug('splicing tabs into other sort dropdown', { ctrlKey, numTabs: tabProps.length, count });
   if (count < 0 || count >= tabProps.length) {
-    logger.warn(`(ResultItemsList) out of range when splicing tabs into other sort dropdown, ctrlKey=${ctrlKey}, numTabs=${tabProps.length}, count=${count}`);
+    logger.warn('out of range when splicing tabs into other sort dropdown', undefined, { ctrlKey, numTabs: tabProps.length, count });
     count = count < 0 ? 0 : 1;
   }
   let result: ITabGroupMenuProps | undefined;
@@ -211,7 +203,7 @@
         label: {
           resName: getOptionResName(o.optionName),
         },
-        isActive: activeTabKey.value === o.ctrlKey,
+        isActive: !!activeTabKey.value && areCtrlKeysEqual(activeTabKey.value, o.ctrlKey),
         optionName: o.optionName
       };
     });
@@ -223,7 +215,7 @@
     };
   }
 
-  logger.debug(`(ResultItemsList) completed splicing tabs into other sort dropdown, ctrlKey=${ctrlKey}, numTabs=${tabProps.length}, result count=${result?.variants.length ?? 0}`);
+  logger.debug('completed splicing tabs into other sort dropdown', { ctrlKey, numTabs: tabProps.length, count: result?.variants.length ?? 0 });
   return result;
 }
 
@@ -239,9 +231,8 @@
   waitingStubMode.value = getWaitingStubMode();
 };
 
-<<<<<<< HEAD
 function onActiveSecondaryOptionChanged (value?: DropdownListValue) {
-  logger.verbose(`(ResultItemsList) entered active secondary option change handler, ctrlKey=${ctrlKey}, option=${value}`);
+  logger.verbose('entered active secondary option change handler', { ctrlKey, option: value });
 
   if (value) {
     let userSortingChanged = false;
@@ -263,7 +254,7 @@
     }
 
     if (userSortingChanged) {
-      logger.verbose(`(ResultItemsList) active secondary option change triggered sort refetch, ctrlKey=${ctrlKey}, option=${value}`);
+      logger.verbose('active secondary option change triggered sort refetch', { ctrlKey, option: value });
       if (searchOffersStore.offersKind === 'flights') {
         activeTabKey.value = getOptionCtrlKey(value as OptionName); // KB: in current implementation keep in sync both sort modes
       }
@@ -271,11 +262,11 @@
     }
   }
 
-  logger.debug(`(ResultItemsList) active secondary option change handler completed, ctrlKey=${ctrlKey}, option=${value}`);
-}
-
-function onPrimaryActiveTabChanged (tabKey: string) {
-  logger.verbose(`(ResultItemsList) entered active primary option change handler, ctrlKey=${ctrlKey}, tab=${tabKey}`);
+  logger.debug('active secondary option change handler completed', { ctrlKey, option: value });
+}
+
+function onPrimaryActiveTabChanged (tabKey: ControlKey) {
+  logger.verbose('entered active primary option change handler', { ctrlKey, tab: tabKey });
 
   setTimeout(() => {
     refreshResultListAsIfSortChanged();
@@ -287,30 +278,35 @@
     }
   }, 0);
 
-  logger.debug(`(ResultItemsList) active primary option change handler completed, ctrlKey=${ctrlKey}, tab=${tabKey}`);
+  logger.debug('active primary option change handler completed', { ctrlKey, tab: tabKey });
 }
 
 function refreshResultListAsIfSortChanged () {
-  logger.verbose(`(ResultItemsList) refreshing result list (as if sorting changed), ctrlKey=${ctrlKey}, activePrimaryOptionCtrl=${activeTabKey.value}`);
+  logger.verbose('refreshing result list (as if sorting changed', { ctrlKey, activePrimaryOptionCtrl: activeTabKey.value });
 
   if (!searchOffersStore) {
-    logger.debug(`(ResultItemsList) won't refresh result list (as if sorting changed), store is not initialized, ctrlKey=${ctrlKey}`);
+    logger.debug('won', ctrlKey);
     return;
   }
 
   if (searchOffersStore.resultState.status !== 'error' && searchOffersStore.resultState.status !== 'fetched') {
-    logger.verbose(`(ResultItemsList) won't refresh result list (as if sorting changed), fetch currently in progress, ctrlKey=${ctrlKey}, status=${searchOffersStore.resultState.status}`);
+    logger.verbose('won', { ctrlKey, status: searchOffersStore.resultState.status });
     return;
   }
 
   if (searchOffersStore.offersKind === 'flights') {
-    let activatedPrimaryOptionType = (optionTabsProps.value.find(p => p.ctrlKey === activeTabKey.value)?.optionName ?? (otherSortDropdownProps.value?.variants.find(x => x.ctrlKey === activeTabKey.value) as IOtherDisplayOptionsTabProps)?.optionName);
+    let activatedPrimaryOptionType = (
+      optionTabsProps.value.find(p => areCtrlKeysEqual(p.ctrlKey, activeTabKey.value!))?.optionName ?? 
+      (otherSortDropdownProps.value?.variants.find(x => areCtrlKeysEqual(x.ctrlKey, activeTabKey.value!)) as IOtherDisplayOptionsTabProps)?.optionName
+    );
     if (!activatedPrimaryOptionType) {
-      logger.warn(`(ResultItemsList) cannot detect primary sort mode, ctrlKey=${ctrlKey}, activeTabKey=${activeTabKey.value}, optionTabKeys=[${optionTabsProps.value.map(v => v.ctrlKey).join(', ')}], otherSortTabKeys=[${otherSortDropdownProps.value?.variants.map(v => v.ctrlKey).join(', ')}]`);
+      const optionKeysLog = optionTabsProps.value.map(v => v.ctrlKey);
+      const otherOptionKeysLog = otherSortDropdownProps.value?.variants.map(v => v.ctrlKey);
+      logger.warn('cannot detect primary sort mode', undefined, { ctrlKey, activeTabKey: activeTabKey.value, optionTabKeys: optionKeysLog, otherSortTabKeys: otherOptionKeysLog });
       activatedPrimaryOptionType = DefaultFlightOffersSorting;
     }
 
-    logger.verbose(`(ResultItemsList) updating store display options, ctrlKey=${ctrlKey}, selected sort: primary=${activatedPrimaryOptionType}`);
+    logger.verbose('updating store display options', { ctrlKey, primary: activatedPrimaryOptionType });
     const resultSortingType = (searchOffersStore as ISearchOffersStoreInstance<ISearchFlightOffersParams>).resultState.usedSearchParams?.displayOptions.primaryOptions.find(x => x.isActive)?.type;
     let userSortingChanged = resultSortingType !== undefined && resultSortingType !== activatedPrimaryOptionType;
 
@@ -326,7 +322,7 @@
     }
 
     if (!userSortingChanged) {
-      logger.verbose(`(ResultItemsList) no need to refresh results (as if sorting changed) - sort mode hasn't changed, ctrlKey=${ctrlKey}, primarySort=${activatedPrimaryOptionType}`);
+      logger.verbose('no need to refresh results (as if sorting changed) - sort mode hasn', { ctrlKey, primarySort: activatedPrimaryOptionType });
       return;
     }
 
@@ -334,18 +330,12 @@
     if (searchOffersStore.offersKind === 'flights') {
       storeDisplayOptions.additionalSorting = activatedPrimaryOptionType as FlightOffersSortFactor; // KB: in current implementation keep in sync both sort modes
     }
-=======
-watch(() => searchOffersStore.resultState.status, () => {
-  if (searchOffersStore.resultState.status === 'error') {
-    logger.warn('exception while fetching items', undefined, { ctrlKey, type: offersKind });
-    isError.value = true;
->>>>>>> a8c39b6a
   } else {
     const resultSortingType = (searchOffersStore as ISearchOffersStoreInstance<ISearchStayOffersParams>).resultState.usedSearchParams?.displayOptions.sorting;
     const activatedSortType = secondarySort.value ?? DefaultStayOffersSorting;
     const userSortingChanged = resultSortingType !== undefined && resultSortingType !== activatedSortType;
     if (!userSortingChanged) {
-      logger.verbose(`(ResultItemsList) no need to refresh results (as if sorting changed) - sort mode hasn't changed, ctrlKey=${ctrlKey}, sort=${activatedSortType}`);
+      logger.verbose('no need to refresh results (as if sorting changed) - sort mode hasn', { ctrlKey, sort: activatedSortType });
       return;
     }
 
@@ -354,15 +344,15 @@
   }
 
   setTimeout(() => searchOffersStore.fetchData('sort-refetch'), 0);
-  logger.debug(`(ResultItemsList) result list refresh (as if sorting changed) executed, ctrlKey=${ctrlKey}`);
+  logger.debug('result list refresh (as if sorting changed) executed', ctrlKey);
 }
 
 function refreshDisplayedOptionTabs () {
-  logger.debug(`(ResultItemsList) refreshing tabs display options, ctrlKey=${ctrlKey}, status=${searchOffersStore.resultState.status}`);
+  logger.debug('refreshing tabs display options', { ctrlKey, status: searchOffersStore.resultState.status });
   if (searchOffersStore.offersKind === 'flights') {
     const searchFlightsDisplayOptions = searchOffersStore.viewState.displayOptions as ISearchFlightOffersDisplayOptions;
     if (searchFlightsDisplayOptions) {
-      logger.debug(`(ResultItemsList) using options from view state, ctrlKey=${ctrlKey}, primarySort=${searchFlightsDisplayOptions.primaryOptions.find(o => o.isActive)?.type}, secondarySort=${searchFlightsDisplayOptions.additionalSorting}`);
+      logger.debug('using options from view state', { ctrlKey, secondarySort: searchFlightsDisplayOptions.additionalSorting });
       const displayOptionsTabs = buildSearchFlightOffersTabProps(searchFlightsDisplayOptions);
       secondarySortDropdownItemsProps.value = displayOptionsTabs.map((o) => { return { value: o.optionName, resName: getOptionResName(o.optionName) }; });
       const numButtonsToSplice = Math.min(Math.max(0, displayOptionsTabs.length - numTabs.value), displayOptionsTabs.length - 1);
@@ -371,7 +361,7 @@
       otherSortDropdownProps.value = otherSortOptions;
       secondarySort.value = searchFlightsDisplayOptions.additionalSorting;
     } else {
-      logger.debug(`(ResultItemsList) using default options, ctrlKey=${ctrlKey}`);
+      logger.debug('using default flights options', ctrlKey);
       optionTabsProps.value = [];
       otherSortDropdownProps.value = undefined;
       secondarySort.value = DefaultFlightOffersSorting;
@@ -380,7 +370,7 @@
   } else {
     const searchStayDisplayOptions = searchOffersStore.viewState.displayOptions as ISearchStayOffersDisplayOptions;
     if (searchStayDisplayOptions) {
-      logger.debug(`(ResultItemsList) using options from view state, ctrlKey=${ctrlKey}, sort=${searchStayDisplayOptions.sorting}`);
+      logger.debug('using options from view state', { ctrlKey, sort: searchStayDisplayOptions.sorting });
       const displayOptionsButtons = buildSearchStayOffersTabProps(searchStayDisplayOptions);
       secondarySortDropdownItemsProps.value = Object.keys(StayOffersSortFactorEnum).map(x => x.toLowerCase()).map((b) => { return { value: b, resName: getOptionResName(b as OptionName) }; });
       const numButtonsToSplice = Math.min(Math.max(0, displayOptionsButtons.length - numTabs.value), displayOptionsButtons.length - 1);
@@ -389,18 +379,18 @@
       otherSortDropdownProps.value = otherSortOptions;
       secondarySort.value = searchStayDisplayOptions.sorting;
     } else {
-      logger.debug(`(ResultItemsList) using default options, ctrlKey=${ctrlKey}`);
+      logger.debug('using default stays options', ctrlKey);
       optionTabsProps.value = [];
       otherSortDropdownProps.value = undefined;
       secondarySort.value = DefaultStayOffersSorting;
       secondarySortDropdownItemsProps.value = [];
     }
   }
-  logger.debug(`(ResultItemsList) tabs display options refershed, ctrlKey=${ctrlKey}`);
+  logger.debug('tabs display options refershed', ctrlKey);
 }
 
 async function updateTabButtonsCount (): Promise<void> {
-  logger.debug(`(ResultItemsList) updating tab count, ctrlKey=${ctrlKey}, current=${numTabs.value}`);
+  logger.debug('updating tab count', { ctrlKey, current: numTabs.value });
 
   const size = deviceSize.value;
   let newTabCount = 1;
@@ -414,14 +404,14 @@
       break;
   };
   if (newTabCount !== numTabs.value) {
-    logger.verbose(`(ResultItemsList) tab count changed, ctrlKey=${ctrlKey}, old=${numTabs.value}, new=${newTabCount}`);
+    logger.verbose('tab count changed', { ctrlKey, old: numTabs.value, new: newTabCount });
     numTabs.value = newTabCount;
   }
 }
 
 refreshDisplayedOptionTabs();
 onMounted(() => {
-  logger.verbose(`(ResultItemsList) mounted, ctrlKey=${ctrlKey}, type=${offersKind}`);
+  logger.verbose('mounted', { ctrlKey, type: offersKind });
   watch(deviceSize, updateTabButtonsCount, { immediate: true });
 
   watch(searchOffersStore.viewState.displayOptions, () => {
@@ -431,7 +421,7 @@
 
   watch(() => searchOffersStore.resultState.status, () => {
     if (searchOffersStore.resultState.status === 'error') {
-      logger.warn(`(ResultItemsList) exception while fetching items, ctrlKey=${ctrlKey}, type=${offersKind}`);
+      logger.warn('exception while fetching items', undefined, { ctrlKey, type: offersKind });
       isError.value = true;
     } else {
       isError.value = false;
@@ -450,12 +440,11 @@
 </script>
 
 <template>
-<<<<<<< HEAD
   <section class="px-2">
     <TabsGroup
       v-if="waitingStubMode !== 'full'"
       v-model:active-tab-key="activeTabKey"
-      :ctrl-key="`${ctrlKey}-TabControl`"
+      :ctrl-key="[...ctrlKey, 'TabGroup']"
       :tabs="optionTabsProps"
       :menu="otherSortDropdownProps"
       variant="split"
@@ -465,7 +454,7 @@
         }
       }"
     >
-      <template v-for="(slotName) in ['hotels', 'motels', 'resorts', 'price', 'score', 'duration']" #[slotName]="{ tab }"  :key="`${ctrlKey}-SortInfo-${slotName}`">
+      <template v-for="(slotName) in ['hotels', 'motels', 'resorts', 'price', 'score', 'duration']" #[slotName]="{ tab }"  :key="`${toShortForm(ctrlKey)}-SortInfo-${slotName}`">
         <ListSortInfo v-bind="tab.summary"/>
       </template>
 
@@ -486,7 +475,7 @@
           </div>
           <DropdownList
             v-model:selected-value="secondarySort"
-            :ctrl-key="`${ctrlKey}-SecondarySort`"
+            :ctrl-key="[...ctrlKey, 'SecondarySort', 'Dropdown']"
             variant="none"
             :persistent="false"
             :items="secondarySortDropdownItemsProps"
@@ -499,32 +488,16 @@
           <ol v-if="waitingStubMode === 'hide'" class="space-y-6 sm:space-y-8">
             <li
               v-for="(offer, idx) in (items)"
-              :key="`${ctrlKey}-Offer-${offer.id}`"
+              :key="`${toShortForm(ctrlKey)}-Offer-${offer.id}`"
             >
-              <FlightsListItemCard v-if="offersKind === 'flights'" :ctrl-key="`${ctrlKey}-FlightsCard-${idx}`" :offer="(offer as EntityDataAttrsOnly<IFlightOffer>)" />
-              <StaysListItemCard v-else :ctrl-key="`${ctrlKey}-StaysCard-${idx}`" :offer="(offer as EntityDataAttrsOnly<IStayOffer>)" />
+              <FlightsListItemCard v-if="offersKind === 'flights'" :ctrl-key="[...ctrlKey, 'Card', 'Flights', idx]" :offer="(offer as EntityDataAttrsOnly<IFlightOffer>)" />
+              <StaysListItemCard v-else :ctrl-key="[...ctrlKey, 'Card', 'Stays', idx]" :offer="(offer as EntityDataAttrsOnly<IStayOffer>)" />
             </li>
           </ol>
-          <ComponentWaitingIndicator v-else :ctrl-key="`${ctrlKey}-ListWaiter`" />
+          <ComponentWaitingIndicator v-else :ctrl-key="[...ctrlKey, 'Waiter']" />
         </ErrorHelm>
       </div>
     </TabsGroup>    
-    <ComponentWaitingIndicator v-else :ctrl-key="`${ctrlKey}-ResultsWaiter`" class="mt-8" />
-=======
-  <section class="result-items-list">
-    <ComponentWaitingIndicator v-if="waitingStubMode === 'shown' && !isError" :ctrl-key="[...ctrlKey, 'Waiter']" class="result-items-list-waiter mt-xs-5" />
-    <ErrorHelm v-model:is-error="isError">
-      <ol v-if="waitingStubMode === 'not-needed' && items.length > 0">
-        <li
-          v-for="(offer, idx) in (items)"
-          :key="`${toShortForm(ctrlKey)}-Offer-${offer.id}`"
-          class="result-list-item-div"
-        >
-          <FlightsListItemCard v-if="offersKind === 'flights'" :ctrl-key="[...ctrlKey, 'Card', 'Flights', idx]" :offer="(offer as EntityDataAttrsOnly<IFlightOffer>)" />
-          <StaysListItemCard v-else :ctrl-key="[...ctrlKey, 'Card', 'Stays', idx]" :offer="(offer as EntityDataAttrsOnly<IStayOffer>)" />
-        </li>
-      </ol>
-    </ErrorHelm>
->>>>>>> a8c39b6a
+    <ComponentWaitingIndicator v-else :ctrl-key="[...ctrlKey, 'Waiter']" class="mt-8" />
   </section>
 </template>