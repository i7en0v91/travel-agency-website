--- conflicted
+++ resolved
@@ -1,12 +1,7 @@
 <script setup lang="ts" generic="TItem extends EntityDataAttrsOnly<IFlightOffer> | EntityDataAttrsOnly<IStayOffer>">
-<<<<<<< HEAD
 import { StayOffersSortFactorEnum, DefaultStayOffersSorting, type StayOffersSortFactor, type FlightOffersSortFactor, convertTimeOfDay, getI18nResName3, DefaultFlightOffersSorting, type EntityDataAttrsOnly, type IFlightOffer, type IStayOffer, type OfferKind, type I18nResName } from '@golobe-demo/shared';
 import ComponentWaitingIndicator from '../../forms/component-waiting-indicator.vue';
 import ListSortInfo from './list-sort-info.vue';
-=======
-import type { EntityDataAttrsOnly, IFlightOffer, IStayOffer, OfferKind } from '@golobe-demo/shared';
-import ComponentWaitingIndicator from './../../component-waiting-indicator.vue';
->>>>>>> ee635197
 import FlightsListItemCard from './search-flights-result-card.vue';
 import StaysListItemCard from './search-stays-result-card.vue';
 import { getCommonServices } from '../../../helpers/service-accessors';
@@ -49,15 +44,11 @@
   offersKind: OfferKind,
   items: TItem[]
 }
-<<<<<<< HEAD
-const props = defineProps<IProps>();
+const { ctrlKey, offersKind } = defineProps<IProps>();
 const logger = getCommonServices().getLogger();
 
 const { current: deviceSize } = useDeviceSize();
 const { t } = useI18n();
-=======
-const { ctrlKey, offersKind } = defineProps<IProps>();
->>>>>>> ee635197
 
 const searchOffersStoreAccessor = useSearchOffersStore();
 const searchOffersStore = await searchOffersStoreAccessor.getInstance(offersKind, true, true);
@@ -67,7 +58,7 @@
 const activeTabKey = ref<string | undefined>(getInitialActiveTabKey());
 
 function getOptionCtrlKey (optionName: OptionName): string {
-  return `${props.ctrlKey}-${props.offersKind}-${optionName}`;
+  return `${ctrlKey}-${offersKind}-${optionName}`;
 }
 
 function getInitialActiveTabKey () : string {
@@ -87,7 +78,7 @@
     return getI18nResName3('searchOffers', 'displayOptions', 'rating');
   }
 
-  if (props.offersKind === 'flights') {
+  if (offersKind === 'flights') {
     if (optionName === 'timetodeparture') {
       return getI18nResName3('searchFlights', 'displayOptions', 'timeToDeparture');
     } else if (optionName === 'duration') {
@@ -95,7 +86,7 @@
     }
   }
 
-  if (props.offersKind === 'stays') {
+  if (offersKind === 'stays') {
     if(optionName === 'hotels') {
       return getI18nResName3('searchStays', 'displayOptions', 'hotels');
     } else if (optionName === 'motels') {
@@ -109,7 +100,7 @@
 }
 
 function buildSearchStayOffersTabProps (displayOptions: ISearchStayOffersDisplayOptions): IDisplayOptionTabProps[] {
-  logger.debug(`(ResultItemsList) building search stay offers tab props, ctrlKey=${props.ctrlKey}, displayOptions=${JSON.stringify(displayOptions)}`);
+  logger.debug(`(ResultItemsList) building search stay offers tab props, ctrlKey=${ctrlKey}, displayOptions=${JSON.stringify(displayOptions)}`);
 
   let result: IDisplayOptionTabProps[] = [];
   for (let i = 0; i < SearchStaysOptionNames.length; i++) {
@@ -139,7 +130,7 @@
     result = [...result.splice(defaultSortOptionIdx, 1), ...result];
   }
 
-  logger.debug(`(ResultItemsList) search stays offers tabs props built, ctrlKey=${props.ctrlKey}`);
+  logger.debug(`(ResultItemsList) search stays offers tabs props built, ctrlKey=${ctrlKey}`);
   return result;
 }
 
@@ -157,7 +148,7 @@
 }
 
 function buildSearchFlightOffersTabProps (displayOptions: ISearchFlightOffersDisplayOptions): IDisplayOptionTabProps[] {
-  logger.debug(`(ResultItemsList) building search flight offers tabs props, ctrlKey=${props.ctrlKey}, displayOptions=${JSON.stringify(displayOptions)}`);
+  logger.debug(`(ResultItemsList) building search flight offers tabs props, ctrlKey=${ctrlKey}, displayOptions=${JSON.stringify(displayOptions)}`);
 
   let result: IDisplayOptionTabProps[] = [];
   for (let i = 0; i < displayOptions.primaryOptions.length; i++) {
@@ -189,14 +180,14 @@
     result = [...result.splice(defaultSortOptionIdx, 1), ...result];
   }
 
-  logger.debug(`(ResultItemsList) search flight offers tabs props built, ctrlKey=${props.ctrlKey}`);
+  logger.debug(`(ResultItemsList) search flight offers tabs props built, ctrlKey=${ctrlKey}`);
   return result;
 }
 
 function spliceTabsIntoOtherSortDropdown (tabProps: IDisplayOptionTabProps[], count: number): ITabGroupMenuProps | undefined {
-  logger.debug(`(ResultItemsList) splicing tabs into other sort dropdown, ctrlKey=${props.ctrlKey}, numTabs=${tabProps.length}, count=${count}`);
+  logger.debug(`(ResultItemsList) splicing tabs into other sort dropdown, ctrlKey=${ctrlKey}, numTabs=${tabProps.length}, count=${count}`);
   if (count < 0 || count >= tabProps.length) {
-    logger.warn(`(ResultItemsList) out of range when splicing tabs into other sort dropdown, ctrlKey=${props.ctrlKey}, numTabs=${tabProps.length}, count=${count}`);
+    logger.warn(`(ResultItemsList) out of range when splicing tabs into other sort dropdown, ctrlKey=${ctrlKey}, numTabs=${tabProps.length}, count=${count}`);
     count = count < 0 ? 0 : 1;
   }
   let result: ITabGroupMenuProps | undefined;
@@ -214,20 +205,20 @@
       };
     });
     result = {
-      defaultResName: props.offersKind === 'flights' ? getI18nResName3('searchFlights', 'displayOptions', 'other') : getI18nResName3('searchStays', 'displayOptions', 'other'),
+      defaultResName: offersKind === 'flights' ? getI18nResName3('searchFlights', 'displayOptions', 'other') : getI18nResName3('searchStays', 'displayOptions', 'other'),
       enabled: true,
       selectedResName: getI18nResName3('searchOffers', 'displayOptions', 'otherSelected'),
       variants: otherSortOptionsProps,
     };
   }
 
-  logger.debug(`(ResultItemsList) completed splicing tabs into other sort dropdown, ctrlKey=${props.ctrlKey}, numTabs=${tabProps.length}, result count=${result?.variants.length ?? 0}`);
+  logger.debug(`(ResultItemsList) completed splicing tabs into other sort dropdown, ctrlKey=${ctrlKey}, numTabs=${tabProps.length}, result count=${result?.variants.length ?? 0}`);
   return result;
 }
 
 const optionTabsProps = ref<IDisplayOptionTabProps[]>([]);
 const otherSortDropdownProps = ref<ITabGroupMenuProps | undefined>();
-const numTabs = ref<number>(props.offersKind === 'flights' ? 2 : 3);
+const numTabs = ref<number>(offersKind === 'flights' ? 2 : 3);
 const secondarySortDropdownItemsProps = ref<IDropdownListItemProps[]>([]);
 const secondarySort = ref<FlightOffersSortFactor | StayOffersSortFactor>();
 
@@ -237,9 +228,8 @@
   waitingStubMode.value = getWaitingStubMode();
 };
 
-<<<<<<< HEAD
 function onActiveSecondaryOptionChanged (value?: DropdownListValue) {
-  logger.verbose(`(ResultItemsList) entered active secondary option change handler, ctrlKey=${props.ctrlKey}, option=${value}`);
+  logger.verbose(`(ResultItemsList) entered active secondary option change handler, ctrlKey=${ctrlKey}, option=${value}`);
 
   if (value) {
     let userSortingChanged = false;
@@ -261,7 +251,7 @@
     }
 
     if (userSortingChanged) {
-      logger.verbose(`(ResultItemsList) active secondary option change triggered sort refetch, ctrlKey=${props.ctrlKey}, option=${value}`);
+      logger.verbose(`(ResultItemsList) active secondary option change triggered sort refetch, ctrlKey=${ctrlKey}, option=${value}`);
       if (searchOffersStore.offersKind === 'flights') {
         activeTabKey.value = getOptionCtrlKey(value as OptionName); // KB: in current implementation keep in sync both sort modes
       }
@@ -269,11 +259,11 @@
     }
   }
 
-  logger.debug(`(ResultItemsList) active secondary option change handler completed, ctrlKey=${props.ctrlKey}, option=${value}`);
+  logger.debug(`(ResultItemsList) active secondary option change handler completed, ctrlKey=${ctrlKey}, option=${value}`);
 }
 
 function onPrimaryActiveTabChanged (tabKey: string) {
-  logger.verbose(`(ResultItemsList) entered active primary option change handler, ctrlKey=${props.ctrlKey}, tab=${tabKey}`);
+  logger.verbose(`(ResultItemsList) entered active primary option change handler, ctrlKey=${ctrlKey}, tab=${tabKey}`);
 
   setTimeout(() => {
     refreshResultListAsIfSortChanged();
@@ -285,30 +275,30 @@
     }
   }, 0);
 
-  logger.debug(`(ResultItemsList) active primary option change handler completed, ctrlKey=${props.ctrlKey}, tab=${tabKey}`);
+  logger.debug(`(ResultItemsList) active primary option change handler completed, ctrlKey=${ctrlKey}, tab=${tabKey}`);
 }
 
 function refreshResultListAsIfSortChanged () {
-  logger.verbose(`(ResultItemsList) refreshing result list (as if sorting changed), ctrlKey=${props.ctrlKey}, activePrimaryOptionCtrl=${activeTabKey.value}`);
+  logger.verbose(`(ResultItemsList) refreshing result list (as if sorting changed), ctrlKey=${ctrlKey}, activePrimaryOptionCtrl=${activeTabKey.value}`);
 
   if (!searchOffersStore) {
-    logger.debug(`(ResultItemsList) won't refresh result list (as if sorting changed), store is not initialized, ctrlKey=${props.ctrlKey}`);
+    logger.debug(`(ResultItemsList) won't refresh result list (as if sorting changed), store is not initialized, ctrlKey=${ctrlKey}`);
     return;
   }
 
   if (searchOffersStore.resultState.status !== 'error' && searchOffersStore.resultState.status !== 'fetched') {
-    logger.verbose(`(ResultItemsList) won't refresh result list (as if sorting changed), fetch currently in progress, ctrlKey=${props.ctrlKey}, status=${searchOffersStore.resultState.status}`);
+    logger.verbose(`(ResultItemsList) won't refresh result list (as if sorting changed), fetch currently in progress, ctrlKey=${ctrlKey}, status=${searchOffersStore.resultState.status}`);
     return;
   }
 
   if (searchOffersStore.offersKind === 'flights') {
     let activatedPrimaryOptionType = (optionTabsProps.value.find(p => p.ctrlKey === activeTabKey.value)?.optionName ?? (otherSortDropdownProps.value?.variants.find(x => x.ctrlKey === activeTabKey.value) as IOtherDisplayOptionsTabProps)?.optionName);
     if (!activatedPrimaryOptionType) {
-      logger.warn(`(ResultItemsList) cannot detect primary sort mode, ctrlKey=${props.ctrlKey}, activeTabKey=${activeTabKey.value}, optionTabKeys=[${optionTabsProps.value.map(v => v.ctrlKey).join(', ')}], otherSortTabKeys=[${otherSortDropdownProps.value?.variants.map(v => v.ctrlKey).join(', ')}]`);
+      logger.warn(`(ResultItemsList) cannot detect primary sort mode, ctrlKey=${ctrlKey}, activeTabKey=${activeTabKey.value}, optionTabKeys=[${optionTabsProps.value.map(v => v.ctrlKey).join(', ')}], otherSortTabKeys=[${otherSortDropdownProps.value?.variants.map(v => v.ctrlKey).join(', ')}]`);
       activatedPrimaryOptionType = DefaultFlightOffersSorting;
     }
 
-    logger.verbose(`(ResultItemsList) updating store display options, ctrlKey=${props.ctrlKey}, selected sort: primary=${activatedPrimaryOptionType}`);
+    logger.verbose(`(ResultItemsList) updating store display options, ctrlKey=${ctrlKey}, selected sort: primary=${activatedPrimaryOptionType}`);
     const resultSortingType = (searchOffersStore as ISearchOffersStoreInstance<ISearchFlightOffersParams>).resultState.usedSearchParams?.displayOptions.primaryOptions.find(x => x.isActive)?.type;
     let userSortingChanged = resultSortingType !== undefined && resultSortingType !== activatedPrimaryOptionType;
 
@@ -324,7 +314,7 @@
     }
 
     if (!userSortingChanged) {
-      logger.verbose(`(ResultItemsList) no need to refresh results (as if sorting changed) - sort mode hasn't changed, ctrlKey=${props.ctrlKey}, primarySort=${activatedPrimaryOptionType}`);
+      logger.verbose(`(ResultItemsList) no need to refresh results (as if sorting changed) - sort mode hasn't changed, ctrlKey=${ctrlKey}, primarySort=${activatedPrimaryOptionType}`);
       return;
     }
 
@@ -332,18 +322,12 @@
     if (searchOffersStore.offersKind === 'flights') {
       storeDisplayOptions.additionalSorting = activatedPrimaryOptionType as FlightOffersSortFactor; // KB: in current implementation keep in sync both sort modes
     }
-=======
-watch(() => searchOffersStore.resultState.status, () => {
-  if (searchOffersStore.resultState.status === 'error') {
-    logger.warn(`(ResultItemsList) exception while fetching items, ctrlKey=${ctrlKey}, type=${offersKind}`);
-    isError.value = true;
->>>>>>> ee635197
   } else {
     const resultSortingType = (searchOffersStore as ISearchOffersStoreInstance<ISearchStayOffersParams>).resultState.usedSearchParams?.displayOptions.sorting;
     const activatedSortType = secondarySort.value ?? DefaultStayOffersSorting;
     const userSortingChanged = resultSortingType !== undefined && resultSortingType !== activatedSortType;
     if (!userSortingChanged) {
-      logger.verbose(`(ResultItemsList) no need to refresh results (as if sorting changed) - sort mode hasn't changed, ctrlKey=${props.ctrlKey}, sort=${activatedSortType}`);
+      logger.verbose(`(ResultItemsList) no need to refresh results (as if sorting changed) - sort mode hasn't changed, ctrlKey=${ctrlKey}, sort=${activatedSortType}`);
       return;
     }
 
@@ -352,15 +336,15 @@
   }
 
   setTimeout(() => searchOffersStore.fetchData('sort-refetch'), 0);
-  logger.debug(`(ResultItemsList) result list refresh (as if sorting changed) executed, ctrlKey=${props.ctrlKey}`);
+  logger.debug(`(ResultItemsList) result list refresh (as if sorting changed) executed, ctrlKey=${ctrlKey}`);
 }
 
 function refreshDisplayedOptionTabs () {
-  logger.debug(`(ResultItemsList) refreshing tabs display options, ctrlKey=${props.ctrlKey}, status=${searchOffersStore.resultState.status}`);
+  logger.debug(`(ResultItemsList) refreshing tabs display options, ctrlKey=${ctrlKey}, status=${searchOffersStore.resultState.status}`);
   if (searchOffersStore.offersKind === 'flights') {
     const searchFlightsDisplayOptions = searchOffersStore.viewState.displayOptions as ISearchFlightOffersDisplayOptions;
     if (searchFlightsDisplayOptions) {
-      logger.debug(`(ResultItemsList) using options from view state, ctrlKey=${props.ctrlKey}, primarySort=${searchFlightsDisplayOptions.primaryOptions.find(o => o.isActive)?.type}, secondarySort=${searchFlightsDisplayOptions.additionalSorting}`);
+      logger.debug(`(ResultItemsList) using options from view state, ctrlKey=${ctrlKey}, primarySort=${searchFlightsDisplayOptions.primaryOptions.find(o => o.isActive)?.type}, secondarySort=${searchFlightsDisplayOptions.additionalSorting}`);
       const displayOptionsTabs = buildSearchFlightOffersTabProps(searchFlightsDisplayOptions);
       secondarySortDropdownItemsProps.value = displayOptionsTabs.map((o) => { return { value: o.optionName, resName: getOptionResName(o.optionName) }; });
       const numButtonsToSplice = Math.min(Math.max(0, displayOptionsTabs.length - numTabs.value), displayOptionsTabs.length - 1);
@@ -369,7 +353,7 @@
       otherSortDropdownProps.value = otherSortOptions;
       secondarySort.value = searchFlightsDisplayOptions.additionalSorting;
     } else {
-      logger.debug(`(ResultItemsList) using default options, ctrlKey=${props.ctrlKey}`);
+      logger.debug(`(ResultItemsList) using default options, ctrlKey=${ctrlKey}`);
       optionTabsProps.value = [];
       otherSortDropdownProps.value = undefined;
       secondarySort.value = DefaultFlightOffersSorting;
@@ -378,7 +362,7 @@
   } else {
     const searchStayDisplayOptions = searchOffersStore.viewState.displayOptions as ISearchStayOffersDisplayOptions;
     if (searchStayDisplayOptions) {
-      logger.debug(`(ResultItemsList) using options from view state, ctrlKey=${props.ctrlKey}, sort=${searchStayDisplayOptions.sorting}`);
+      logger.debug(`(ResultItemsList) using options from view state, ctrlKey=${ctrlKey}, sort=${searchStayDisplayOptions.sorting}`);
       const displayOptionsButtons = buildSearchStayOffersTabProps(searchStayDisplayOptions);
       secondarySortDropdownItemsProps.value = Object.keys(StayOffersSortFactorEnum).map(x => x.toLowerCase()).map((b) => { return { value: b, resName: getOptionResName(b as OptionName) }; });
       const numButtonsToSplice = Math.min(Math.max(0, displayOptionsButtons.length - numTabs.value), displayOptionsButtons.length - 1);
@@ -387,24 +371,24 @@
       otherSortDropdownProps.value = otherSortOptions;
       secondarySort.value = searchStayDisplayOptions.sorting;
     } else {
-      logger.debug(`(ResultItemsList) using default options, ctrlKey=${props.ctrlKey}`);
+      logger.debug(`(ResultItemsList) using default options, ctrlKey=${ctrlKey}`);
       optionTabsProps.value = [];
       otherSortDropdownProps.value = undefined;
       secondarySort.value = DefaultStayOffersSorting;
       secondarySortDropdownItemsProps.value = [];
     }
   }
-  logger.debug(`(ResultItemsList) tabs display options refershed, ctrlKey=${props.ctrlKey}`);
+  logger.debug(`(ResultItemsList) tabs display options refershed, ctrlKey=${ctrlKey}`);
 }
 
 async function updateTabButtonsCount (): Promise<void> {
-  logger.debug(`(ResultItemsList) updating tab count, ctrlKey=${props.ctrlKey}, current=${numTabs.value}`);
+  logger.debug(`(ResultItemsList) updating tab count, ctrlKey=${ctrlKey}, current=${numTabs.value}`);
 
   const size = deviceSize.value;
   let newTabCount = 1;
   switch(size) {
     case DeviceSizeEnum.LG:
-      newTabCount = props.offersKind === 'flights' ? 2 : 3;
+      newTabCount = offersKind === 'flights' ? 2 : 3;
       break;
     case DeviceSizeEnum.XL:
     case DeviceSizeEnum.XXL:
@@ -412,14 +396,14 @@
       break;
   };
   if (newTabCount !== numTabs.value) {
-    logger.verbose(`(ResultItemsList) tab count changed, ctrlKey=${props.ctrlKey}, old=${numTabs.value}, new=${newTabCount}`);
+    logger.verbose(`(ResultItemsList) tab count changed, ctrlKey=${ctrlKey}, old=${numTabs.value}, new=${newTabCount}`);
     numTabs.value = newTabCount;
   }
 }
 
 refreshDisplayedOptionTabs();
 onMounted(() => {
-  logger.verbose(`(ResultItemsList) mounted, ctrlKey=${props.ctrlKey}, type=${props.offersKind}`);
+  logger.verbose(`(ResultItemsList) mounted, ctrlKey=${ctrlKey}, type=${offersKind}`);
   watch(deviceSize, updateTabButtonsCount, { immediate: true });
 
   watch(searchOffersStore.viewState.displayOptions, () => {
@@ -429,7 +413,7 @@
 
   watch(() => searchOffersStore.resultState.status, () => {
     if (searchOffersStore.resultState.status === 'error') {
-      logger.warn(`(ResultItemsList) exception while fetching items, ctrlKey=${props.ctrlKey}, type=${props.offersKind}`);
+      logger.warn(`(ResultItemsList) exception while fetching items, ctrlKey=${ctrlKey}, type=${offersKind}`);
       isError.value = true;
     } else {
       isError.value = false;
@@ -448,12 +432,11 @@
 </script>
 
 <template>
-<<<<<<< HEAD
   <section class="px-2">
     <TabsGroup
       v-if="waitingStubMode !== 'full'"
-      v-model:activeTabKey="activeTabKey"
-      :ctrl-key="`${props.ctrlKey}-TabControl`"
+      v-model:active-tab-key="activeTabKey"
+      :ctrl-key="`${ctrlKey}-TabControl`"
       :tabs="optionTabsProps"
       :menu="otherSortDropdownProps"
       variant="split"
@@ -474,7 +457,7 @@
           </template>
           <template #total>
             <div class="font-semibold text-orange-500 dark:text-orange-400">
-              &nbsp;{{ searchOffersStore.viewState.displayOptions.totalCount }} {{ props.offersKind === 'flights' ? t(getI18nResName3('searchFlights', 'displayOptions', 'flights'), searchOffersStore.viewState.displayOptions.totalCount) : t(getI18nResName3('searchStays', 'displayOptions', 'places'), searchOffersStore.viewState.displayOptions.totalCount) }}
+              &nbsp;{{ searchOffersStore.viewState.displayOptions.totalCount }} {{ offersKind === 'flights' ? t(getI18nResName3('searchFlights', 'displayOptions', 'flights'), searchOffersStore.viewState.displayOptions.totalCount) : t(getI18nResName3('searchStays', 'displayOptions', 'places'), searchOffersStore.viewState.displayOptions.totalCount) }}
             </div>
           </template>
         </i18n-t>
@@ -484,7 +467,7 @@
           </div>
           <DropdownList
             v-model:selected-value="secondarySort"
-            :ctrl-key="`${props.ctrlKey}-SecondarySort`"
+            :ctrl-key="`${ctrlKey}-SecondarySort`"
             variant="none"
             :persistent="false"
             :items="secondarySortDropdownItemsProps"
@@ -497,7 +480,7 @@
           <ol v-if="waitingStubMode === 'hide'" class="space-y-6 sm:space-y-8">
             <li
               v-for="(offer, idx) in (items)"
-              :key="`${props.ctrlKey}-Offer-${offer.id}`"
+              :key="`${ctrlKey}-Offer-${offer.id}`"
             >
               <FlightsListItemCard v-if="offersKind === 'flights'" :ctrl-key="`${ctrlKey}-FlightsCard-${idx}`" :offer="(offer as EntityDataAttrsOnly<IFlightOffer>)" />
               <StaysListItemCard v-else :ctrl-key="`${ctrlKey}-StaysCard-${idx}`" :offer="(offer as EntityDataAttrsOnly<IStayOffer>)" />
@@ -508,21 +491,5 @@
       </div>
     </TabsGroup>    
     <ComponentWaitingIndicator v-else :ctrl-key="`${ctrlKey}-ResultsWaiter`" class="mt-8" />
-=======
-  <section class="result-items-list">
-    <ComponentWaitingIndicator v-if="waitingStubMode === 'shown' && !isError" :ctrl-key="`${ctrlKey}-WaiterIndicator`" class="result-items-list-waiter mt-xs-5" />
-    <ErrorHelm v-model:is-error="isError">
-      <ol v-if="waitingStubMode === 'not-needed' && items.length > 0">
-        <li
-          v-for="(offer, idx) in (items)"
-          :key="`${ctrlKey}-Offer-${offer.id}`"
-          class="result-list-item-div"
-        >
-          <FlightsListItemCard v-if="offersKind === 'flights'" :ctrl-key="`${ctrlKey}-FlightsCard-${idx}`" :offer="(offer as EntityDataAttrsOnly<IFlightOffer>)" />
-          <StaysListItemCard v-else :ctrl-key="`${ctrlKey}-StaysCard-${idx}`" :offer="(offer as EntityDataAttrsOnly<IStayOffer>)" />
-        </li>
-      </ol>
-    </ErrorHelm>
->>>>>>> ee635197
   </section>
 </template>