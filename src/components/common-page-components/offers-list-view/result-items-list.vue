<<<<<<< HEAD
<script setup lang="ts" generic="TItem extends EntityDataAttrsOnly<IFlightOffer> | EntityDataAttrsOnly<IStayOffer>">
import { toShortForm, toKnownElement, type ControlKey, areCtrlKeysEqual } from './../../../helpers/components';
import { StayOffersSortFactorEnum, DefaultStayOffersSorting, type StayOffersSortFactor, type FlightOffersSortFactor, convertTimeOfDay, getI18nResName3, DefaultFlightOffersSorting, type EntityDataAttrsOnly, type IFlightOffer, type IStayOffer, type OfferKind, type I18nResName } from '@golobe-demo/shared';
import ComponentWaitingIndicator from '../../forms/component-waiting-indicator.vue';
import ListSortInfo from './list-sort-info.vue';
=======
<script setup lang="ts" generic="TOfferKind extends OfferKind">
import { toShortForm, type ControlKey } from './../../../helpers/components';
import { LOADING_STATE } from './../../../helpers/constants';
import type { EntityDataAttrsOnly, IFlightOffer, IStayOffer, OfferKind } from '@golobe-demo/shared';
import ComponentWaitingIndicator from './../../component-waiting-indicator.vue';
>>>>>>> 1fa37093
import FlightsListItemCard from './search-flights-result-card.vue';
import StaysListItemCard from './search-stays-result-card.vue';
import { getCommonServices } from '../../../helpers/service-accessors';
import { useDeviceSize } from '../../../composables/device-size';
import type { FlightOffersDisplayOptionType, ISearchStayOffersParams, ISearchFlightOffersParams, DropdownListValue, IDropdownListItemProps, ITabGroupMenuProps, ISearchFlightOffersDisplayOption, ISearchFlightOffersDisplayOptions, ISearchStayOffersDisplayOptions, ITabProps, TabGroupOtherOptions } from '../../../types';
import { DeviceSizeEnum, SearchStaysOptionButtons } from './../../../helpers/constants';

<<<<<<< HEAD
type OptionName = FlightOffersDisplayOptionType | 'hotels' | 'motels' | 'resorts';

interface IDisplayOptionTabProps extends ITabProps {
  optionName: OptionName,
  summary: {
    labelResName: I18nResName,
    icon: string,
    subtext: {
      resName: I18nResName,
      resArgs: any
    }
  }
}

interface IOtherDisplayOptionsTabProps extends TabGroupOtherOptions {
  optionName: OptionName
}

const TabIcons: ReadonlyMap<OptionName, string> = new Map<OptionName, string>([
  ['hotels', 'i-material-symbols-bed'], 
  ['motels', 'i-material-symbols-bed'],
  ['resorts', 'i-material-symbols-bed'],
  ['price', 'material-symbols:attach-money-rounded'],
  ['score', 'i-material-symbols-star'],
  ['duration', 'material-symbols:clock-loader-20']
]);

type WaitingStubMode = 'full' | 'list-only' | 'hide';
=======
type ItemType<TOfferKind extends OfferKind> = 
  TOfferKind extends 'flights' ? EntityDataAttrsOnly<IFlightOffer> : 
  (TOfferKind extends 'stays' ? EntityDataAttrsOnly<IStayOffer> : never);
>>>>>>> 1fa37093

interface IProps {
  ctrlKey: ControlKey,
  offersKind: TOfferKind
}
const { ctrlKey, offersKind } = defineProps<IProps>();
const logger = getCommonServices().getLogger().addContextProps({ component: 'ResultItemsList' });

const { current: deviceSize } = useDeviceSize();
const { t } = useI18n();

<<<<<<< HEAD
const searchOffersStoreAccessor = useSearchOffersStore();
const searchOffersStore = await searchOffersStoreAccessor.getInstance(offersKind, true, true);

const isError = ref(false);

const activeTabKey = ref<ControlKey | undefined>(getInitialActiveTabKey());

type SortOptionType = OptionName;
function getOptionCtrlKey (optionName: OptionName): ControlKey {
  const optionType: SortOptionType = optionName;
  return [...ctrlKey, toKnownElement(offersKind), toKnownElement(optionType)];
}

function getInitialActiveTabKey () : ControlKey {
  if (searchOffersStore.offersKind === 'flights') {
    const optionType = (searchOffersStore.viewState.displayOptions as ISearchFlightOffersDisplayOptions)?.primaryOptions.find(x => x.isActive)?.type;
    return getOptionCtrlKey(optionType ?? DefaultFlightOffersSorting);
  } else {
    return getOptionCtrlKey(SearchStaysOptionButtons[0]);
  }
}

function getOptionResName (optionName: OptionName): I18nResName {
  if (optionName === 'price') {
    return getI18nResName3('searchOffers', 'displayOptions', 'cheapest');
  } else if (optionName === 'score') {
    return getI18nResName3('searchOffers', 'displayOptions', 'best');
  } else if (optionName === 'rating') {
    return getI18nResName3('searchOffers', 'displayOptions', 'rating');
  }

  if (offersKind === 'flights') {
    if (optionName === 'timetodeparture') {
      return getI18nResName3('searchFlights', 'displayOptions', 'timeToDeparture');
    } else if (optionName === 'duration') {
      return getI18nResName3('searchFlights', 'displayOptions', 'quickest');
    }
  }

  if (offersKind === 'stays') {
    if(optionName === 'hotels') {
      return getI18nResName3('searchStays', 'displayOptions', 'hotels');
    } else if (optionName === 'motels') {
      return getI18nResName3('searchStays', 'displayOptions', 'motels');
    } else if (optionName === 'resorts') {
      return getI18nResName3('searchStays', 'displayOptions', 'resorts');
    }
  }

  throw new Error('unexpected sort option');
}

function buildSearchStayOffersTabProps (displayOptions: ISearchStayOffersDisplayOptions): IDisplayOptionTabProps[] {
  logger.debug('building search stay offers tab props', { ctrlKey, displayOptions });

  let result: IDisplayOptionTabProps[] = [];
  for (let i = 0; i < SearchStaysOptionButtons.length; i++) {
    const optionName = SearchStaysOptionButtons[i];
    result.push({
      ctrlKey: getOptionCtrlKey(optionName),
      enabled: true,
      isActive: !!activeTabKey.value && areCtrlKeysEqual(activeTabKey.value, getOptionCtrlKey(optionName)),
      tabName: getOptionCtrlKey(optionName),
      label: {
        slotName: optionName
      },
      optionName,
      summary: {
        labelResName: getI18nResName3('searchStays', 'displayOptions', optionName as any),
        subtext: {
          resName: getI18nResName3('searchStays', 'displayOptions', 'btnSubtext'),
          resArgs: displayOptions.totalCount
        },
        icon: TabIcons.get(optionName)!
      }
    });
  }

  const defaultSortOptionIdx = result.findIndex(r => r.optionName === DefaultStayOffersSorting);
  if(defaultSortOptionIdx > 0) {
    result = [...result.splice(defaultSortOptionIdx, 1), ...result];
  }

  logger.debug('search stays offers tabs props built', { ctrlKey, result });
  return result;
}

function buildFlightsDisplayOptionSummaryResArgs (displayOption: ISearchFlightOffersDisplayOption): { price: string, hours: string, minutes: string } | undefined {
  if (displayOption.price === undefined || displayOption.duration === undefined) {
    return undefined;
  }

  const duration = convertTimeOfDay(displayOption.duration!);
  return {
    price: displayOption.price!.toFixed(0),
    hours: duration.hour24.toFixed(0),
    minutes: duration.minutes.toFixed(0)
  };
}

function buildSearchFlightOffersTabProps (displayOptions: ISearchFlightOffersDisplayOptions): IDisplayOptionTabProps[] {
  logger.debug('building search flight offers tabs props', { ctrlKey, displayOptions });

  let result: IDisplayOptionTabProps[] = [];
  for (let i = 0; i < displayOptions.primaryOptions.length; i++) {
    const option = displayOptions.primaryOptions[i];

    const summaryShortResArgs = buildFlightsDisplayOptionSummaryResArgs(option);
    result.push({
      ctrlKey: getOptionCtrlKey(option.type),
      enabled: true,
      isActive: !!activeTabKey.value && areCtrlKeysEqual(activeTabKey.value, getOptionCtrlKey(option.type)),
      optionName: option.type,
      label: {
        slotName: option.type
      },
      tabName: getOptionCtrlKey(option.type),
      summary: {
        labelResName: getOptionResName(option.type),
        subtext: {
          resName: getI18nResName3('searchFlights', 'displayOptions', 'shortSummary'),
          resArgs: summaryShortResArgs
        },
        icon: TabIcons.get(option.type)!
      }
    });
  }

  const defaultSortOptionIdx = result.findIndex(r => r.optionName === DefaultFlightOffersSorting);
  if(defaultSortOptionIdx > 0) {
    result = [...result.splice(defaultSortOptionIdx, 1), ...result];
  }

  logger.debug('search flight offers tabs props built', { ctrlKey, result });
  return result;
}

function spliceTabsIntoOtherSortDropdown (tabProps: IDisplayOptionTabProps[], count: number): ITabGroupMenuProps | undefined {
  logger.debug('splicing tabs into other sort dropdown', { ctrlKey, numTabs: tabProps.length, count });
  if (count < 0 || count >= tabProps.length) {
    logger.warn('out of range when splicing tabs into other sort dropdown', undefined, { ctrlKey, numTabs: tabProps.length, count });
    count = count < 0 ? 0 : 1;
  }
  let result: ITabGroupMenuProps | undefined;
  if (count > 0) {
    const spliced = tabProps.splice(tabProps.length - count, count);
    const otherSortOptionsProps = spliced.map((o) => {
      return {
        ctrlKey: o.ctrlKey,
        enabled: true,
        label: {
          resName: getOptionResName(o.optionName),
        },
        isActive: !!activeTabKey.value && areCtrlKeysEqual(activeTabKey.value, o.ctrlKey),
        optionName: o.optionName
      };
    });
    result = {
      defaultResName: offersKind === 'flights' ? getI18nResName3('searchFlights', 'displayOptions', 'other') : getI18nResName3('searchStays', 'displayOptions', 'other'),
      enabled: true,
      selectedResName: getI18nResName3('searchOffers', 'displayOptions', 'otherSelected'),
      variants: otherSortOptionsProps,
    };
  }

  logger.debug('completed splicing tabs into other sort dropdown', { ctrlKey, numTabs: tabProps.length, count: result?.variants.length ?? 0 });
  return result;
}

const optionTabsProps = ref<IDisplayOptionTabProps[]>([]);
const otherSortDropdownProps = ref<ITabGroupMenuProps | undefined>();
const numTabs = ref<number>(offersKind === 'flights' ? 2 : 3);
const secondarySortDropdownItemsProps = ref<IDropdownListItemProps[]>([]);
const secondarySort = ref<FlightOffersSortFactor | StayOffersSortFactor>();

const getWaitingStubMode = (): WaitingStubMode => !searchOffersStore ? 'hide' : (searchOffersStore.resultState.status === 'sort-refetch' ? 'list-only' : ((searchOffersStore.resultState.status === 'full-refetch' || searchOffersStore.resultState.status === 'filter-refetch') ? 'full' : 'hide'));
const waitingStubMode = ref<WaitingStubMode>(getWaitingStubMode());
const updateWaitingStubMode = () => {
  waitingStubMode.value = getWaitingStubMode();
};

function onActiveSecondaryOptionChanged (value?: DropdownListValue) {
  logger.verbose('entered active secondary option change handler', { ctrlKey, option: value });

  if (value) {
    let userSortingChanged = false;

    if (searchOffersStore.offersKind === 'flights') {
      const storeDisplayOptions = (searchOffersStore.viewState.displayOptions as ISearchFlightOffersDisplayOptions);
      for (let i = 0; i < storeDisplayOptions.primaryOptions.length; i++) {
        const storeDisplayOption = storeDisplayOptions.primaryOptions[i];
        if (storeDisplayOption.isActive) {
          if (storeDisplayOption.type !== value) {
            userSortingChanged = true;
            break;
          }
        }
      }
    } else {
      const storeDisplayOptions = (searchOffersStore.viewState.displayOptions as ISearchStayOffersDisplayOptions);
      userSortingChanged = storeDisplayOptions.sorting !== value;
    }

    if (userSortingChanged) {
      logger.verbose('active secondary option change triggered sort refetch', { ctrlKey, option: value });
      if (searchOffersStore.offersKind === 'flights') {
        activeTabKey.value = getOptionCtrlKey(value as OptionName); // KB: in current implementation keep in sync both sort modes
      }
      setTimeout(refreshResultListAsIfSortChanged, 0);
    }
  }

  logger.debug('active secondary option change handler completed', { ctrlKey, option: value });
}

function onPrimaryActiveTabChanged (tabKey: ControlKey) {
  logger.verbose('entered active primary option change handler', { ctrlKey, tab: tabKey });

  setTimeout(() => {
    refreshResultListAsIfSortChanged();
    if (searchOffersStore.offersKind === 'flights') {
      const storeDisplayOptions = (searchOffersStore.viewState.displayOptions as ISearchFlightOffersDisplayOptions);
      secondarySort.value = storeDisplayOptions.primaryOptions.find(o => o.isActive)!.type;
    } else {
      refreshDisplayedOptionTabs();
    }
  }, 0);

  logger.debug('active primary option change handler completed', { ctrlKey, tab: tabKey });
}

function refreshResultListAsIfSortChanged () {
  logger.verbose('refreshing result list (as if sorting changed', { ctrlKey, activePrimaryOptionCtrl: activeTabKey.value });

  if (!searchOffersStore) {
    logger.debug('won', ctrlKey);
    return;
  }

  if (searchOffersStore.resultState.status !== 'error' && searchOffersStore.resultState.status !== 'fetched') {
    logger.verbose('won', { ctrlKey, status: searchOffersStore.resultState.status });
    return;
  }

  if (searchOffersStore.offersKind === 'flights') {
    let activatedPrimaryOptionType = (
      optionTabsProps.value.find(p => areCtrlKeysEqual(p.ctrlKey, activeTabKey.value!))?.optionName ?? 
      (otherSortDropdownProps.value?.variants.find(x => areCtrlKeysEqual(x.ctrlKey, activeTabKey.value!)) as IOtherDisplayOptionsTabProps)?.optionName
    );
    if (!activatedPrimaryOptionType) {
      const optionKeysLog = optionTabsProps.value.map(v => v.ctrlKey);
      const otherOptionKeysLog = otherSortDropdownProps.value?.variants.map(v => v.ctrlKey);
      logger.warn('cannot detect primary sort mode', undefined, { ctrlKey, activeTabKey: activeTabKey.value, optionTabKeys: optionKeysLog, otherSortTabKeys: otherOptionKeysLog });
      activatedPrimaryOptionType = DefaultFlightOffersSorting;
    }

    logger.verbose('updating store display options', { ctrlKey, primary: activatedPrimaryOptionType });
    const resultSortingType = (searchOffersStore as ISearchOffersStoreInstance<ISearchFlightOffersParams>).resultState.usedSearchParams?.displayOptions.primaryOptions.find(x => x.isActive)?.type;
    let userSortingChanged = resultSortingType !== undefined && resultSortingType !== activatedPrimaryOptionType;

    const storeDisplayOptions = (searchOffersStore.viewState.displayOptions as ISearchFlightOffersDisplayOptions);
    for (let i = 0; i < storeDisplayOptions.primaryOptions.length; i++) {
      const storeDisplayOption = storeDisplayOptions.primaryOptions[i];
      if (storeDisplayOption.isActive) {
        if (storeDisplayOption.type !== activatedPrimaryOptionType) {
          userSortingChanged = true;
          break;
        }
      }
    }

    if (!userSortingChanged) {
      logger.verbose('no need to refresh results (as if sorting changed) - sort mode hasn', { ctrlKey, primarySort: activatedPrimaryOptionType });
      return;
    }

    storeDisplayOptions.primaryOptions.forEach((o) => { o.isActive = (o.type === activatedPrimaryOptionType); });
    if (searchOffersStore.offersKind === 'flights') {
      storeDisplayOptions.additionalSorting = activatedPrimaryOptionType as FlightOffersSortFactor; // KB: in current implementation keep in sync both sort modes
    }
  } else {
    const resultSortingType = (searchOffersStore as ISearchOffersStoreInstance<ISearchStayOffersParams>).resultState.usedSearchParams?.displayOptions.sorting;
    const activatedSortType = secondarySort.value ?? DefaultStayOffersSorting;
    const userSortingChanged = resultSortingType !== undefined && resultSortingType !== activatedSortType;
    if (!userSortingChanged) {
      logger.verbose('no need to refresh results (as if sorting changed) - sort mode hasn', { ctrlKey, sort: activatedSortType });
      return;
    }

    const storeDisplayOptions = (searchOffersStore as ISearchOffersStoreInstance<ISearchStayOffersParams>).viewState.displayOptions;
    storeDisplayOptions.sorting = activatedSortType as StayOffersSortFactor;
  }

  setTimeout(() => searchOffersStore.fetchData('sort-refetch'), 0);
  logger.debug('result list refresh (as if sorting changed) executed', ctrlKey);
}

function refreshDisplayedOptionTabs () {
  logger.debug('refreshing tabs display options', { ctrlKey, status: searchOffersStore.resultState.status });
  if (searchOffersStore.offersKind === 'flights') {
    const searchFlightsDisplayOptions = searchOffersStore.viewState.displayOptions as ISearchFlightOffersDisplayOptions;
    if (searchFlightsDisplayOptions) {
      logger.debug('using options from view state', { ctrlKey, secondarySort: searchFlightsDisplayOptions.additionalSorting });
      const displayOptionsTabs = buildSearchFlightOffersTabProps(searchFlightsDisplayOptions);
      secondarySortDropdownItemsProps.value = displayOptionsTabs.map((o) => { return { value: o.optionName, resName: getOptionResName(o.optionName) }; });
      const numButtonsToSplice = Math.min(Math.max(0, displayOptionsTabs.length - numTabs.value), displayOptionsTabs.length - 1);
      const otherSortOptions = spliceTabsIntoOtherSortDropdown(displayOptionsTabs, numButtonsToSplice);
      optionTabsProps.value = displayOptionsTabs;
      otherSortDropdownProps.value = otherSortOptions;
      secondarySort.value = searchFlightsDisplayOptions.additionalSorting;
    } else {
      logger.debug('using default flights options', ctrlKey);
      optionTabsProps.value = [];
      otherSortDropdownProps.value = undefined;
      secondarySort.value = DefaultFlightOffersSorting;
      secondarySortDropdownItemsProps.value = [];
    }
  } else {
    const searchStayDisplayOptions = searchOffersStore.viewState.displayOptions as ISearchStayOffersDisplayOptions;
    if (searchStayDisplayOptions) {
      logger.debug('using options from view state', { ctrlKey, sort: searchStayDisplayOptions.sorting });
      const displayOptionsButtons = buildSearchStayOffersTabProps(searchStayDisplayOptions);
      secondarySortDropdownItemsProps.value = Object.keys(StayOffersSortFactorEnum).map(x => x.toLowerCase()).map((b) => { return { value: b, resName: getOptionResName(b as OptionName) }; });
      const numButtonsToSplice = Math.min(Math.max(0, displayOptionsButtons.length - numTabs.value), displayOptionsButtons.length - 1);
      const otherSortOptions = spliceTabsIntoOtherSortDropdown(displayOptionsButtons, numButtonsToSplice);
      optionTabsProps.value = displayOptionsButtons;
      otherSortDropdownProps.value = otherSortOptions;
      secondarySort.value = searchStayDisplayOptions.sorting;
    } else {
      logger.debug('using default stays options', ctrlKey);
      optionTabsProps.value = [];
      otherSortDropdownProps.value = undefined;
      secondarySort.value = DefaultStayOffersSorting;
      secondarySortDropdownItemsProps.value = [];
    }
  }
  logger.debug('tabs display options refershed', ctrlKey);
}

async function updateTabButtonsCount (): Promise<void> {
  logger.debug('updating tab count', { ctrlKey, current: numTabs.value });

  const size = deviceSize.value;
  let newTabCount = 1;
  switch(size) {
    case DeviceSizeEnum.LG:
      newTabCount = offersKind === 'flights' ? 2 : 3;
      break;
    case DeviceSizeEnum.XL:
    case DeviceSizeEnum.XXL:
      newTabCount = 3;
      break;
  };
  if (newTabCount !== numTabs.value) {
    logger.verbose('tab count changed', { ctrlKey, old: numTabs.value, new: newTabCount });
    numTabs.value = newTabCount;
  }
}

refreshDisplayedOptionTabs();
onMounted(() => {
  logger.verbose('mounted', { ctrlKey, type: offersKind });
  watch(deviceSize, updateTabButtonsCount, { immediate: true });

  watch(searchOffersStore.viewState.displayOptions, () => {
    setTimeout(refreshDisplayedOptionTabs, 0);
  }, { immediate: false });
  watch(numTabs, refreshDisplayedOptionTabs, { immediate: true });

  watch(() => searchOffersStore.resultState.status, () => {
    if (searchOffersStore.resultState.status === 'error') {
      logger.warn('exception while fetching items', undefined, { ctrlKey, type: offersKind });
      isError.value = true;
    } else {
      isError.value = false;
    }
    updateWaitingStubMode();

    if (searchOffersStore.resultState.status === 'fetched' || searchOffersStore.resultState.status === 'error') {
      refreshResultListAsIfSortChanged();
    }
  });

  watch(activeTabKey, () => onPrimaryActiveTabChanged(activeTabKey.value!), { immediate: false });
  watch(secondarySort, () => onActiveSecondaryOptionChanged(secondarySort.value), { immediate: false });
=======
const logger = getCommonServices().getLogger().addContextProps({ component: 'ResultItemsList' });
const searchOffersStore = useSearchOffersStore();

const isComponentError = ref(false);
const isError = computed(() => searchOffersStore.isError[offersKind]);

const items = computed(() => 
  (searchOffersStore.items[offersKind] !== LOADING_STATE ? 
    searchOffersStore.items[offersKind] : []) as ItemType<TOfferKind>[]
);
const showWaitingStub = computed<boolean>(() => {
  return searchOffersStore.items[offersKind] === LOADING_STATE &&
  // if loading on a higher level than items should be an empty array and no need to double waiting indicator
  (
    searchOffersStore.sortInfo[offersKind] !== LOADING_STATE &&
    searchOffersStore.filterInfo[offersKind] !== LOADING_STATE
  );
});

onMounted(() => {
  logger.debug('mounted', { ctrlKey, type: offersKind });
>>>>>>> 1fa37093
});

</script>

<template>
<<<<<<< HEAD
  <section class="px-2">
    <TabsGroup
      v-if="waitingStubMode !== 'full'"
      v-model:active-tab-key="activeTabKey"
      :ctrl-key="[...ctrlKey, 'TabGroup']"
      :tabs="optionTabsProps"
      :menu="otherSortDropdownProps"
      variant="split"
      :ui="{
        list: {
          height: 'h-14 sm:h-20'
        }
      }"
    >
      <template v-for="(slotName) in ['hotels', 'motels', 'resorts', 'price', 'score', 'duration']" #[slotName]="{ tab }"  :key="`${toShortForm(ctrlKey)}-SortInfo-${slotName}`">
        <ListSortInfo v-bind="tab.summary"/>
      </template>

      <div class="w-full h-auto flex flex-row justify-between flex-wrap gap-3.5 items-center mt-4 sm:mt-6">
        <i18n-t :keypath="getI18nResName3('searchOffers', 'displayOptions', 'showingTotal')" tag="div" class="w-fit flex flex-row flex-wrap items-center" scope="global">
          <template #count>
            {{ searchOffersStore.resultState.items.length }}
          </template>
          <template #total>
            <div class="font-semibold text-orange-500 dark:text-orange-400">
              &nbsp;{{ searchOffersStore.viewState.displayOptions.totalCount }} {{ offersKind === 'flights' ? t(getI18nResName3('searchFlights', 'displayOptions', 'flights'), searchOffersStore.viewState.displayOptions.totalCount) : t(getI18nResName3('searchStays', 'displayOptions', 'places'), searchOffersStore.viewState.displayOptions.totalCount) }}
            </div>
          </template>
        </i18n-t>
        <div class="flex flex-row flex-wrap items-baseline overflow-x-clip">
          <div class="whitespace-nowrap">
            {{ $t(getI18nResName3('searchOffers', 'displayOptions', 'sortBy')) }}
          </div>
          <DropdownList
            v-model:selected-value="secondarySort"
            :ctrl-key="[...ctrlKey, 'SecondarySort', 'Dropdown']"
            variant="none"
            :persistent="false"
            :items="secondarySortDropdownItemsProps"
          />
        </div>
      </div>

      <div class="w-full h-auto mt-4">
        <ErrorHelm v-model:is-error="isError">
          <ol v-if="waitingStubMode === 'hide'" class="space-y-6 sm:space-y-8">
            <li
              v-for="(offer, idx) in (items)"
              :key="`${toShortForm(ctrlKey)}-Offer-${offer.id}`"
            >
              <FlightsListItemCard v-if="offersKind === 'flights'" :ctrl-key="[...ctrlKey, 'Card', 'Flights', idx]" :offer="(offer as EntityDataAttrsOnly<IFlightOffer>)" />
              <StaysListItemCard v-else :ctrl-key="[...ctrlKey, 'Card', 'Stays', idx]" :offer="(offer as EntityDataAttrsOnly<IStayOffer>)" />
            </li>
          </ol>
          <ComponentWaitingIndicator v-else :ctrl-key="[...ctrlKey, 'Waiter']" />
        </ErrorHelm>
      </div>
    </TabsGroup>    
    <ComponentWaitingIndicator v-else :ctrl-key="[...ctrlKey, 'Waiter']" class="mt-8" />
=======
  <section class="result-items-list">
    <ComponentWaitingIndicator v-if="showWaitingStub && !isError && !isComponentError" :ctrl-key="[...ctrlKey, 'Waiter']" class="result-items-list-waiter mt-xs-5" />
    <ErrorHelm v-model:is-error="isComponentError">
      <ol v-if="items.length > 0">
        <li
          v-for="(offer, idx) in items"
          :key="`${toShortForm(ctrlKey)}-Offer-${offer.id}`"
          class="result-list-item-div"
        >
          <FlightsListItemCard v-if="offersKind === 'flights'" :ctrl-key="[...ctrlKey, 'Card', 'Flights', idx]" :offer="(offer as ItemType<'flights'>)" />
          <StaysListItemCard v-else :ctrl-key="[...ctrlKey, 'Card', 'Stays', idx]" :offer="(offer as ItemType<'stays'>)" />
        </li>
      </ol>
    </ErrorHelm>
>>>>>>> 1fa37093
  </section>
</template><|MERGE_RESOLUTION|>--- conflicted
+++ resolved
@@ -1,28 +1,21 @@
-<<<<<<< HEAD
-<script setup lang="ts" generic="TItem extends EntityDataAttrsOnly<IFlightOffer> | EntityDataAttrsOnly<IStayOffer>">
-import { toShortForm, toKnownElement, type ControlKey, areCtrlKeysEqual } from './../../../helpers/components';
+<script setup lang="ts" generic="TOfferKind extends OfferKind">
+import { toShortForm, getFunctionalElementKey, type ControlKey, areCtrlKeysEqual } from './../../../helpers/components';
+import { type SearchStaysOptionButtonKind, LOADING_STATE } from './../../../helpers/constants';
 import { StayOffersSortFactorEnum, DefaultStayOffersSorting, type StayOffersSortFactor, type FlightOffersSortFactor, convertTimeOfDay, getI18nResName3, DefaultFlightOffersSorting, type EntityDataAttrsOnly, type IFlightOffer, type IStayOffer, type OfferKind, type I18nResName } from '@golobe-demo/shared';
 import ComponentWaitingIndicator from '../../forms/component-waiting-indicator.vue';
 import ListSortInfo from './list-sort-info.vue';
-=======
-<script setup lang="ts" generic="TOfferKind extends OfferKind">
-import { toShortForm, type ControlKey } from './../../../helpers/components';
-import { LOADING_STATE } from './../../../helpers/constants';
-import type { EntityDataAttrsOnly, IFlightOffer, IStayOffer, OfferKind } from '@golobe-demo/shared';
-import ComponentWaitingIndicator from './../../component-waiting-indicator.vue';
->>>>>>> 1fa37093
 import FlightsListItemCard from './search-flights-result-card.vue';
 import StaysListItemCard from './search-stays-result-card.vue';
 import { getCommonServices } from '../../../helpers/service-accessors';
 import { useDeviceSize } from '../../../composables/device-size';
-import type { FlightOffersDisplayOptionType, ISearchStayOffersParams, ISearchFlightOffersParams, DropdownListValue, IDropdownListItemProps, ITabGroupMenuProps, ISearchFlightOffersDisplayOption, ISearchFlightOffersDisplayOptions, ISearchStayOffersDisplayOptions, ITabProps, TabGroupOtherOptions } from '../../../types';
+import throttle from 'lodash-es/throttle';
+import type { SearchFlightOffersSortVariant, ISearchFlightOffersSortOptions, ISearchOffersCommonSortOptions, IDropdownListItemProps, ITabGroupMenuProps, ITabProps, TabGroupOtherOptions } from '../../../types';
 import { DeviceSizeEnum, SearchStaysOptionButtons } from './../../../helpers/constants';
 
-<<<<<<< HEAD
-type OptionName = FlightOffersDisplayOptionType | 'hotels' | 'motels' | 'resorts';
-
+type SortOption = FlightOffersSortFactor | StayOffersSortFactor;
+type SortTabName = SearchStaysOptionButtonKind | SortOption;
 interface IDisplayOptionTabProps extends ITabProps {
-  optionName: OptionName,
+  optionName: SortTabName,
   summary: {
     labelResName: I18nResName,
     icon: string,
@@ -34,10 +27,10 @@
 }
 
 interface IOtherDisplayOptionsTabProps extends TabGroupOtherOptions {
-  optionName: OptionName
-}
-
-const TabIcons: ReadonlyMap<OptionName, string> = new Map<OptionName, string>([
+  optionName: SortOption
+}
+
+const TabIcons: ReadonlyMap<SortTabName, string> = new Map<SortTabName, string>([
   ['hotels', 'i-material-symbols-bed'], 
   ['motels', 'i-material-symbols-bed'],
   ['resorts', 'i-material-symbols-bed'],
@@ -46,13 +39,6 @@
   ['duration', 'material-symbols:clock-loader-20']
 ]);
 
-type WaitingStubMode = 'full' | 'list-only' | 'hide';
-=======
-type ItemType<TOfferKind extends OfferKind> = 
-  TOfferKind extends 'flights' ? EntityDataAttrsOnly<IFlightOffer> : 
-  (TOfferKind extends 'stays' ? EntityDataAttrsOnly<IStayOffer> : never);
->>>>>>> 1fa37093
-
 interface IProps {
   ctrlKey: ControlKey,
   offersKind: TOfferKind
@@ -63,30 +49,73 @@
 const { current: deviceSize } = useDeviceSize();
 const { t } = useI18n();
 
-<<<<<<< HEAD
-const searchOffersStoreAccessor = useSearchOffersStore();
-const searchOffersStore = await searchOffersStoreAccessor.getInstance(offersKind, true, true);
-
-const isError = ref(false);
-
-const activeTabKey = ref<ControlKey | undefined>(getInitialActiveTabKey());
-
-type SortOptionType = OptionName;
-function getOptionCtrlKey (optionName: OptionName): ControlKey {
-  const optionType: SortOptionType = optionName;
-  return [...ctrlKey, toKnownElement(offersKind), toKnownElement(optionType)];
-}
-
-function getInitialActiveTabKey () : ControlKey {
-  if (searchOffersStore.offersKind === 'flights') {
-    const optionType = (searchOffersStore.viewState.displayOptions as ISearchFlightOffersDisplayOptions)?.primaryOptions.find(x => x.isActive)?.type;
-    return getOptionCtrlKey(optionType ?? DefaultFlightOffersSorting);
-  } else {
-    return getOptionCtrlKey(SearchStaysOptionButtons[0]);
-  }
-}
-
-function getOptionResName (optionName: OptionName): I18nResName {
+const searchOffersStore = useSearchOffersStore();
+
+const activeTabKey = ref<ControlKey | undefined>();
+const numTabs = ref<number>(offersKind === 'flights' ? 2 : 3);
+const secondarySort = ref<FlightOffersSortFactor | StayOffersSortFactor | undefined>(undefined);
+
+const showWaitingStub = computed(() => {
+  return import.meta.client && (
+    searchOffersStore.filterInfo[offersKind] === LOADING_STATE || 
+    searchOffersStore.sortInfo[offersKind] === LOADING_STATE ||
+    !optionTabProps.value?.length
+  );
+});
+const itemsCount = computed(() => 
+  searchOffersStore.items[offersKind] !== LOADING_STATE ? 
+    searchOffersStore.items[offersKind].length : 0
+);
+const totalCount = computed(() => 
+  searchOffersStore.sortInfo[offersKind] !== LOADING_STATE ? 
+    searchOffersStore.sortInfo[offersKind].totalCount : 0);
+
+const allDisplayOptionTabProps = ref<IDisplayOptionTabProps[]>([]);
+
+const optionTabProps = computed<IDisplayOptionTabProps[]>(() => {
+  return allDisplayOptionTabProps.value.length ? 
+  (
+    (numTabs.value > allDisplayOptionTabProps.value.length) ?
+      allDisplayOptionTabProps.value :
+      allDisplayOptionTabProps.value.slice(0, numTabs.value)
+  ) : 
+  [];
+});
+
+const otherSortDropdownProps = computed<ITabGroupMenuProps | undefined>(() => {
+  const searchOffersSortInfo = searchOffersStore.sortInfo[offersKind];
+  return allDisplayOptionTabProps.value.length ? (
+    searchOffersSortInfo !== LOADING_STATE ? (
+      sliceOtherOptionButtonsProps(
+        allDisplayOptionTabProps.value, 
+        Math.max(0, allDisplayOptionTabProps.value.length - numTabs.value),
+        activeTabKey.value
+      )
+    ) : undefined
+  )  : undefined;
+});
+
+const secondarySortDropdownItemsProps = computed<IDropdownListItemProps[]>(() => {
+  const searchOffersSortInfo = searchOffersStore.sortInfo[offersKind];
+  return searchOffersSortInfo !== LOADING_STATE ? (
+    offersKind === 'flights' ?
+      allDisplayOptionTabProps.value.map((o) => { 
+        return { 
+          value: o.optionName, 
+          resName: getOptionResName(o.optionName) }; 
+      }) :
+      Object.keys(StayOffersSortFactorEnum)
+        .map(x => x.toLowerCase() as SortOption)
+        .map((b) => { 
+          return { 
+            value: b, 
+            resName: getOptionResName(b) 
+          }; 
+        })
+  ) : [];
+});
+
+function getOptionResName (optionName: SortTabName): I18nResName {
   if (optionName === 'price') {
     return getI18nResName3('searchOffers', 'displayOptions', 'cheapest');
   } else if (optionName === 'score') {
@@ -116,17 +145,21 @@
   throw new Error('unexpected sort option');
 }
 
-function buildSearchStayOffersTabProps (displayOptions: ISearchStayOffersDisplayOptions): IDisplayOptionTabProps[] {
-  logger.debug('building search stay offers tab props', { ctrlKey, displayOptions });
+function buildSearchStayOffersTabProps (
+  sortOptions: ISearchOffersCommonSortOptions,
+  activeTabKey: ControlKey | undefined
+): IDisplayOptionTabProps[] {
+  logger.debug('building search stay offers tab props', { ctrlKey, sortOptions, activeTabKey });
 
   let result: IDisplayOptionTabProps[] = [];
   for (let i = 0; i < SearchStaysOptionButtons.length; i++) {
     const optionName = SearchStaysOptionButtons[i];
+    const optionCtrlKey = getFunctionalElementKey({ sortOption: optionName, isPrimary: true });
     result.push({
-      ctrlKey: getOptionCtrlKey(optionName),
+      ctrlKey: getFunctionalElementKey({ sortOption: optionName, isPrimary: true }),
       enabled: true,
-      isActive: !!activeTabKey.value && areCtrlKeysEqual(activeTabKey.value, getOptionCtrlKey(optionName)),
-      tabName: getOptionCtrlKey(optionName),
+      isActive: !!activeTabKey && areCtrlKeysEqual(activeTabKey, optionCtrlKey),
+      tabName: optionCtrlKey,
       label: {
         slotName: optionName
       },
@@ -135,7 +168,7 @@
         labelResName: getI18nResName3('searchStays', 'displayOptions', optionName as any),
         subtext: {
           resName: getI18nResName3('searchStays', 'displayOptions', 'btnSubtext'),
-          resArgs: displayOptions.totalCount
+          resArgs: sortOptions.totalCount
         },
         icon: TabIcons.get(optionName)!
       }
@@ -147,11 +180,11 @@
     result = [...result.splice(defaultSortOptionIdx, 1), ...result];
   }
 
-  logger.debug('search stays offers tabs props built', { ctrlKey, result });
+  logger.debug('search stays offers tabs props built', { ctrlKey, activeTabKey, result });
   return result;
 }
 
-function buildFlightsDisplayOptionSummaryResArgs (displayOption: ISearchFlightOffersDisplayOption): { price: string, hours: string, minutes: string } | undefined {
+function buildFlightsDisplayOptionSummaryResArgs (displayOption: SearchFlightOffersSortVariant): { price: string, hours: string, minutes: string } | undefined {
   if (displayOption.price === undefined || displayOption.duration === undefined) {
     return undefined;
   }
@@ -164,23 +197,27 @@
   };
 }
 
-function buildSearchFlightOffersTabProps (displayOptions: ISearchFlightOffersDisplayOptions): IDisplayOptionTabProps[] {
-  logger.debug('building search flight offers tabs props', { ctrlKey, displayOptions });
+function buildSearchFlightOffersTabProps (
+  sortOptions: ISearchFlightOffersSortOptions,
+  activeTabKey: ControlKey | undefined
+): IDisplayOptionTabProps[] {
+  logger.debug('building search flight offers tabs props', { ctrlKey, sortOptions, activeTabKey });
 
   let result: IDisplayOptionTabProps[] = [];
-  for (let i = 0; i < displayOptions.primaryOptions.length; i++) {
-    const option = displayOptions.primaryOptions[i];
+  for (let i = 0; i < sortOptions.sortVariants.length; i++) {
+    const option = sortOptions.sortVariants[i];
 
     const summaryShortResArgs = buildFlightsDisplayOptionSummaryResArgs(option);
+    const optionCtrlKey = getFunctionalElementKey({ sortOption: option.type, isPrimary: true });
     result.push({
-      ctrlKey: getOptionCtrlKey(option.type),
+      ctrlKey: optionCtrlKey,
       enabled: true,
-      isActive: !!activeTabKey.value && areCtrlKeysEqual(activeTabKey.value, getOptionCtrlKey(option.type)),
+      isActive: !!activeTabKey && areCtrlKeysEqual(activeTabKey, optionCtrlKey),
       optionName: option.type,
       label: {
         slotName: option.type
       },
-      tabName: getOptionCtrlKey(option.type),
+      tabName: optionCtrlKey,
       summary: {
         labelResName: getOptionResName(option.type),
         subtext: {
@@ -201,206 +238,86 @@
   return result;
 }
 
-function spliceTabsIntoOtherSortDropdown (tabProps: IDisplayOptionTabProps[], count: number): ITabGroupMenuProps | undefined {
-  logger.debug('splicing tabs into other sort dropdown', { ctrlKey, numTabs: tabProps.length, count });
-  if (count < 0 || count >= tabProps.length) {
-    logger.warn('out of range when splicing tabs into other sort dropdown', undefined, { ctrlKey, numTabs: tabProps.length, count });
-    count = count < 0 ? 0 : 1;
-  }
-  let result: ITabGroupMenuProps | undefined;
+function sliceOtherOptionButtonsProps (
+  allTabProps: IDisplayOptionTabProps[], 
+  count: number, 
+  activeOptionKey: ControlKey | undefined
+): ITabGroupMenuProps | undefined {
+  logger.debug('slicing tabs into other sort dropdown', { ctrlKey, numTabs: allTabProps.length, count, activeOptionKey });
+  count = count < 0 ? 0 : Math.min(count, allTabProps.length - 1);
+  if(count === 0) {
+    return undefined;
+  }
+
+  let variants: TabGroupOtherOptions[] = [];
   if (count > 0) {
-    const spliced = tabProps.splice(tabProps.length - count, count);
-    const otherSortOptionsProps = spliced.map((o) => {
+    const sliced = allTabProps.slice(allTabProps.length - count, allTabProps.length);
+    variants = sliced.map((o) => {
       return {
         ctrlKey: o.ctrlKey,
         enabled: true,
         label: {
           resName: getOptionResName(o.optionName),
         },
-        isActive: !!activeTabKey.value && areCtrlKeysEqual(activeTabKey.value, o.ctrlKey),
+        isActive: !!activeOptionKey && areCtrlKeysEqual(activeOptionKey, o.ctrlKey),
         optionName: o.optionName
       };
     });
-    result = {
-      defaultResName: offersKind === 'flights' ? getI18nResName3('searchFlights', 'displayOptions', 'other') : getI18nResName3('searchStays', 'displayOptions', 'other'),
-      enabled: true,
-      selectedResName: getI18nResName3('searchOffers', 'displayOptions', 'otherSelected'),
-      variants: otherSortOptionsProps,
-    };
-  }
-
-  logger.debug('completed splicing tabs into other sort dropdown', { ctrlKey, numTabs: tabProps.length, count: result?.variants.length ?? 0 });
+  }
+  const result: ITabGroupMenuProps = {
+    defaultResName: offersKind === 'flights' ? getI18nResName3('searchFlights', 'displayOptions', 'other') : getI18nResName3('searchStays', 'displayOptions', 'other'),
+    enabled: true,
+    selectedResName: getI18nResName3('searchOffers', 'displayOptions', 'otherSelected'),
+    variants: variants,
+  };
+
+  logger.debug('completed slicing tabs into other sort dropdown', { ctrlKey, numTabs: allTabProps.length, count: result?.variants.length ?? 0, activeOptionKey });
   return result;
 }
 
-const optionTabsProps = ref<IDisplayOptionTabProps[]>([]);
-const otherSortDropdownProps = ref<ITabGroupMenuProps | undefined>();
-const numTabs = ref<number>(offersKind === 'flights' ? 2 : 3);
-const secondarySortDropdownItemsProps = ref<IDropdownListItemProps[]>([]);
-const secondarySort = ref<FlightOffersSortFactor | StayOffersSortFactor>();
-
-const getWaitingStubMode = (): WaitingStubMode => !searchOffersStore ? 'hide' : (searchOffersStore.resultState.status === 'sort-refetch' ? 'list-only' : ((searchOffersStore.resultState.status === 'full-refetch' || searchOffersStore.resultState.status === 'filter-refetch') ? 'full' : 'hide'));
-const waitingStubMode = ref<WaitingStubMode>(getWaitingStubMode());
-const updateWaitingStubMode = () => {
-  waitingStubMode.value = getWaitingStubMode();
-};
-
-function onActiveSecondaryOptionChanged (value?: DropdownListValue) {
-  logger.verbose('entered active secondary option change handler', { ctrlKey, option: value });
-
-  if (value) {
-    let userSortingChanged = false;
-
-    if (searchOffersStore.offersKind === 'flights') {
-      const storeDisplayOptions = (searchOffersStore.viewState.displayOptions as ISearchFlightOffersDisplayOptions);
-      for (let i = 0; i < storeDisplayOptions.primaryOptions.length; i++) {
-        const storeDisplayOption = storeDisplayOptions.primaryOptions[i];
-        if (storeDisplayOption.isActive) {
-          if (storeDisplayOption.type !== value) {
-            userSortingChanged = true;
-            break;
-          }
-        }
-      }
+function refreshListOnSecondarySortChange (secondarySort: FlightOffersSortFactor | StayOffersSortFactor) {
+  logger.verbose('entered active secondary option change handler', { ctrlKey, sort: secondarySort });
+
+  let primarySort: SortOption;
+  if(offersKind === 'flights') {
+    if(searchOffersStore.sortInfo['flights'] === LOADING_STATE) {
+      logger.warn('secondary sort changed while sort information is not available', { ctrlKey, sort: secondarySort });
+      return;
     } else {
-      const storeDisplayOptions = (searchOffersStore.viewState.displayOptions as ISearchStayOffersDisplayOptions);
-      userSortingChanged = storeDisplayOptions.sorting !== value;
-    }
-
-    if (userSortingChanged) {
-      logger.verbose('active secondary option change triggered sort refetch', { ctrlKey, option: value });
-      if (searchOffersStore.offersKind === 'flights') {
-        activeTabKey.value = getOptionCtrlKey(value as OptionName); // KB: in current implementation keep in sync both sort modes
-      }
-      setTimeout(refreshResultListAsIfSortChanged, 0);
-    }
-  }
-
-  logger.debug('active secondary option change handler completed', { ctrlKey, option: value });
-}
-
-function onPrimaryActiveTabChanged (tabKey: ControlKey) {
-  logger.verbose('entered active primary option change handler', { ctrlKey, tab: tabKey });
-
-  setTimeout(() => {
-    refreshResultListAsIfSortChanged();
-    if (searchOffersStore.offersKind === 'flights') {
-      const storeDisplayOptions = (searchOffersStore.viewState.displayOptions as ISearchFlightOffersDisplayOptions);
-      secondarySort.value = storeDisplayOptions.primaryOptions.find(o => o.isActive)!.type;
-    } else {
-      refreshDisplayedOptionTabs();
-    }
-  }, 0);
-
-  logger.debug('active primary option change handler completed', { ctrlKey, tab: tabKey });
-}
-
-function refreshResultListAsIfSortChanged () {
-  logger.verbose('refreshing result list (as if sorting changed', { ctrlKey, activePrimaryOptionCtrl: activeTabKey.value });
-
-  if (!searchOffersStore) {
-    logger.debug('won', ctrlKey);
-    return;
-  }
-
-  if (searchOffersStore.resultState.status !== 'error' && searchOffersStore.resultState.status !== 'fetched') {
-    logger.verbose('won', { ctrlKey, status: searchOffersStore.resultState.status });
-    return;
-  }
-
-  if (searchOffersStore.offersKind === 'flights') {
-    let activatedPrimaryOptionType = (
-      optionTabsProps.value.find(p => areCtrlKeysEqual(p.ctrlKey, activeTabKey.value!))?.optionName ?? 
-      (otherSortDropdownProps.value?.variants.find(x => areCtrlKeysEqual(x.ctrlKey, activeTabKey.value!)) as IOtherDisplayOptionsTabProps)?.optionName
-    );
-    if (!activatedPrimaryOptionType) {
-      const optionKeysLog = optionTabsProps.value.map(v => v.ctrlKey);
-      const otherOptionKeysLog = otherSortDropdownProps.value?.variants.map(v => v.ctrlKey);
-      logger.warn('cannot detect primary sort mode', undefined, { ctrlKey, activeTabKey: activeTabKey.value, optionTabKeys: optionKeysLog, otherSortTabKeys: otherOptionKeysLog });
-      activatedPrimaryOptionType = DefaultFlightOffersSorting;
-    }
-
-    logger.verbose('updating store display options', { ctrlKey, primary: activatedPrimaryOptionType });
-    const resultSortingType = (searchOffersStore as ISearchOffersStoreInstance<ISearchFlightOffersParams>).resultState.usedSearchParams?.displayOptions.primaryOptions.find(x => x.isActive)?.type;
-    let userSortingChanged = resultSortingType !== undefined && resultSortingType !== activatedPrimaryOptionType;
-
-    const storeDisplayOptions = (searchOffersStore.viewState.displayOptions as ISearchFlightOffersDisplayOptions);
-    for (let i = 0; i < storeDisplayOptions.primaryOptions.length; i++) {
-      const storeDisplayOption = storeDisplayOptions.primaryOptions[i];
-      if (storeDisplayOption.isActive) {
-        if (storeDisplayOption.type !== activatedPrimaryOptionType) {
-          userSortingChanged = true;
-          break;
-        }
-      }
-    }
-
-    if (!userSortingChanged) {
-      logger.verbose('no need to refresh results (as if sorting changed) - sort mode hasn', { ctrlKey, primarySort: activatedPrimaryOptionType });
-      return;
-    }
-
-    storeDisplayOptions.primaryOptions.forEach((o) => { o.isActive = (o.type === activatedPrimaryOptionType); });
-    if (searchOffersStore.offersKind === 'flights') {
-      storeDisplayOptions.additionalSorting = activatedPrimaryOptionType as FlightOffersSortFactor; // KB: in current implementation keep in sync both sort modes
+      primarySort = searchOffersStore.sortInfo['flights'].sorting[0];
     }
   } else {
-    const resultSortingType = (searchOffersStore as ISearchOffersStoreInstance<ISearchStayOffersParams>).resultState.usedSearchParams?.displayOptions.sorting;
-    const activatedSortType = secondarySort.value ?? DefaultStayOffersSorting;
-    const userSortingChanged = resultSortingType !== undefined && resultSortingType !== activatedSortType;
-    if (!userSortingChanged) {
-      logger.verbose('no need to refresh results (as if sorting changed) - sort mode hasn', { ctrlKey, sort: activatedSortType });
-      return;
-    }
-
-    const storeDisplayOptions = (searchOffersStore as ISearchOffersStoreInstance<ISearchStayOffersParams>).viewState.displayOptions;
-    storeDisplayOptions.sorting = activatedSortType as StayOffersSortFactor;
-  }
-
-  setTimeout(() => searchOffersStore.fetchData('sort-refetch'), 0);
-  logger.debug('result list refresh (as if sorting changed) executed', ctrlKey);
-}
-
-function refreshDisplayedOptionTabs () {
-  logger.debug('refreshing tabs display options', { ctrlKey, status: searchOffersStore.resultState.status });
-  if (searchOffersStore.offersKind === 'flights') {
-    const searchFlightsDisplayOptions = searchOffersStore.viewState.displayOptions as ISearchFlightOffersDisplayOptions;
-    if (searchFlightsDisplayOptions) {
-      logger.debug('using options from view state', { ctrlKey, secondarySort: searchFlightsDisplayOptions.additionalSorting });
-      const displayOptionsTabs = buildSearchFlightOffersTabProps(searchFlightsDisplayOptions);
-      secondarySortDropdownItemsProps.value = displayOptionsTabs.map((o) => { return { value: o.optionName, resName: getOptionResName(o.optionName) }; });
-      const numButtonsToSplice = Math.min(Math.max(0, displayOptionsTabs.length - numTabs.value), displayOptionsTabs.length - 1);
-      const otherSortOptions = spliceTabsIntoOtherSortDropdown(displayOptionsTabs, numButtonsToSplice);
-      optionTabsProps.value = displayOptionsTabs;
-      otherSortDropdownProps.value = otherSortOptions;
-      secondarySort.value = searchFlightsDisplayOptions.additionalSorting;
-    } else {
-      logger.debug('using default flights options', ctrlKey);
-      optionTabsProps.value = [];
-      otherSortDropdownProps.value = undefined;
-      secondarySort.value = DefaultFlightOffersSorting;
-      secondarySortDropdownItemsProps.value = [];
-    }
+    primarySort = secondarySort;
+  }
+  const newSorting = [primarySort, secondarySort];
+
+  logger.debug('invoking sort operation', { ctrlKey, newSorting });
+  searchOffersStore.sort(offersKind, newSorting);
+
+  logger.debug('refreshing result list on secondary change handler - completed', { ctrlKey, sort: secondarySort });
+}
+
+function refreshListOnPrimarySortChange (activeOptionKey: ControlKey | undefined) {
+  logger.verbose('entered active primary option change handler', { ctrlKey, activeOptionKey });
+
+  if(offersKind === 'flights') {
+    const activatedPrimaryOptionType = (
+      activeOptionKey ? (
+        optionTabProps.value.find(p => areCtrlKeysEqual(p.ctrlKey, activeOptionKey))?.optionName as SortOption ?? 
+        (otherSortDropdownProps.value?.variants.find(x => areCtrlKeysEqual(x.ctrlKey, activeOptionKey)) as IOtherDisplayOptionsTabProps)?.optionName
+      ) : undefined
+    ) ?? (offersKind === 'flights' ? DefaultFlightOffersSorting : DefaultStayOffersSorting);
+    const newSorting = offersKind === 'flights' ? 
+      [activatedPrimaryOptionType, secondarySort.value ?? DefaultFlightOffersSorting] :
+      [activatedPrimaryOptionType, activatedPrimaryOptionType];
+
+    logger.debug('invoking sort operation', { ctrlKey, activeOptionKey, newSorting });
+    searchOffersStore.sort(offersKind, newSorting);
   } else {
-    const searchStayDisplayOptions = searchOffersStore.viewState.displayOptions as ISearchStayOffersDisplayOptions;
-    if (searchStayDisplayOptions) {
-      logger.debug('using options from view state', { ctrlKey, sort: searchStayDisplayOptions.sorting });
-      const displayOptionsButtons = buildSearchStayOffersTabProps(searchStayDisplayOptions);
-      secondarySortDropdownItemsProps.value = Object.keys(StayOffersSortFactorEnum).map(x => x.toLowerCase()).map((b) => { return { value: b, resName: getOptionResName(b as OptionName) }; });
-      const numButtonsToSplice = Math.min(Math.max(0, displayOptionsButtons.length - numTabs.value), displayOptionsButtons.length - 1);
-      const otherSortOptions = spliceTabsIntoOtherSortDropdown(displayOptionsButtons, numButtonsToSplice);
-      optionTabsProps.value = displayOptionsButtons;
-      otherSortDropdownProps.value = otherSortOptions;
-      secondarySort.value = searchStayDisplayOptions.sorting;
-    } else {
-      logger.debug('using default stays options', ctrlKey);
-      optionTabsProps.value = [];
-      otherSortDropdownProps.value = undefined;
-      secondarySort.value = DefaultStayOffersSorting;
-      secondarySortDropdownItemsProps.value = [];
-    }
-  }
-  logger.debug('tabs display options refershed', ctrlKey);
+    logger.debug('primary sort changing has no effect on stay offers list', { ctrlKey, activeOptionKey });
+  }  
+
+  logger.debug('refreshing on primary option change handler - completed', { ctrlKey, activeOptionKey });
 }
 
 async function updateTabButtonsCount (): Promise<void> {
@@ -423,67 +340,47 @@
   }
 }
 
-refreshDisplayedOptionTabs();
-onMounted(() => {
-  logger.verbose('mounted', { ctrlKey, type: offersKind });
-  watch(deviceSize, updateTabButtonsCount, { immediate: true });
-
-  watch(searchOffersStore.viewState.displayOptions, () => {
-    setTimeout(refreshDisplayedOptionTabs, 0);
+watchEffect(() => {
+  logger.debug('display options tab effect handler', { ctrlKey, offersKind, activeTabKey: activeTabKey.value });
+  const searchOffersSortInfo = searchOffersStore.sortInfo[offersKind];
+  if(searchOffersSortInfo === LOADING_STATE) {
+    allDisplayOptionTabProps.value = [];
+    return;
+  }
+  if(allDisplayOptionTabProps.value.length > 0) {
+    return;
+  }
+  allDisplayOptionTabProps.value = (offersKind === 'flights' ? 
+    buildSearchFlightOffersTabProps(searchOffersSortInfo as ISearchFlightOffersSortOptions, activeTabKey.value) :
+    buildSearchStayOffersTabProps(searchOffersSortInfo as ISearchOffersCommonSortOptions, activeTabKey.value)
+  );
+});
+
+const onWindowResize = throttle(updateTabButtonsCount, 100);
+onMounted(() => { 
+  watch(() => activeTabKey.value ? toShortForm(activeTabKey.value) : undefined, () => {
+    logger.debug('primary active option change handler', { ctrlKey, offersKind, activeTabKey: activeTabKey.value });
+    refreshListOnPrimarySortChange(activeTabKey.value);
   }, { immediate: false });
-  watch(numTabs, refreshDisplayedOptionTabs, { immediate: true });
-
-  watch(() => searchOffersStore.resultState.status, () => {
-    if (searchOffersStore.resultState.status === 'error') {
-      logger.warn('exception while fetching items', undefined, { ctrlKey, type: offersKind });
-      isError.value = true;
-    } else {
-      isError.value = false;
-    }
-    updateWaitingStubMode();
-
-    if (searchOffersStore.resultState.status === 'fetched' || searchOffersStore.resultState.status === 'error') {
-      refreshResultListAsIfSortChanged();
-    }
-  });
-
-  watch(activeTabKey, () => onPrimaryActiveTabChanged(activeTabKey.value!), { immediate: false });
-  watch(secondarySort, () => onActiveSecondaryOptionChanged(secondarySort.value), { immediate: false });
-=======
-const logger = getCommonServices().getLogger().addContextProps({ component: 'ResultItemsList' });
-const searchOffersStore = useSearchOffersStore();
-
-const isComponentError = ref(false);
-const isError = computed(() => searchOffersStore.isError[offersKind]);
-
-const items = computed(() => 
-  (searchOffersStore.items[offersKind] !== LOADING_STATE ? 
-    searchOffersStore.items[offersKind] : []) as ItemType<TOfferKind>[]
-);
-const showWaitingStub = computed<boolean>(() => {
-  return searchOffersStore.items[offersKind] === LOADING_STATE &&
-  // if loading on a higher level than items should be an empty array and no need to double waiting indicator
-  (
-    searchOffersStore.sortInfo[offersKind] !== LOADING_STATE &&
-    searchOffersStore.filterInfo[offersKind] !== LOADING_STATE
-  );
-});
-
-onMounted(() => {
-  logger.debug('mounted', { ctrlKey, type: offersKind });
->>>>>>> 1fa37093
+
+  watch(secondarySort, () => {
+    logger.debug('secondary sort change handler', { ctrlKey, offersKind, newSort: secondarySort.value });
+    refreshListOnSecondarySortChange(secondarySort.value!);
+  }, { immediate: false });
+
+  updateTabButtonsCount();
+  window.addEventListener('resize', onWindowResize);
 });
 
 </script>
 
 <template>
-<<<<<<< HEAD
   <section class="px-2">
     <TabsGroup
-      v-if="waitingStubMode !== 'full'"
+      v-if="!showWaitingStub"
       v-model:active-tab-key="activeTabKey"
       :ctrl-key="[...ctrlKey, 'TabGroup']"
-      :tabs="optionTabsProps"
+      :tabs="optionTabProps"
       :menu="otherSortDropdownProps"
       variant="split"
       :ui="{
@@ -499,11 +396,11 @@
       <div class="w-full h-auto flex flex-row justify-between flex-wrap gap-3.5 items-center mt-4 sm:mt-6">
         <i18n-t :keypath="getI18nResName3('searchOffers', 'displayOptions', 'showingTotal')" tag="div" class="w-fit flex flex-row flex-wrap items-center" scope="global">
           <template #count>
-            {{ searchOffersStore.resultState.items.length }}
+            {{ itemsCount }}
           </template>
           <template #total>
             <div class="font-semibold text-orange-500 dark:text-orange-400">
-              &nbsp;{{ searchOffersStore.viewState.displayOptions.totalCount }} {{ offersKind === 'flights' ? t(getI18nResName3('searchFlights', 'displayOptions', 'flights'), searchOffersStore.viewState.displayOptions.totalCount) : t(getI18nResName3('searchStays', 'displayOptions', 'places'), searchOffersStore.viewState.displayOptions.totalCount) }}
+              &nbsp;{{ totalCount }} {{ offersKind === 'flights' ? t(getI18nResName3('searchFlights', 'displayOptions', 'flights'), totalCount) : t(getI18nResName3('searchStays', 'displayOptions', 'places'), totalCount) }}
             </div>
           </template>
         </i18n-t>
@@ -522,10 +419,10 @@
       </div>
 
       <div class="w-full h-auto mt-4">
-        <ErrorHelm v-model:is-error="isError">
-          <ol v-if="waitingStubMode === 'hide'" class="space-y-6 sm:space-y-8">
+        <ErrorHelm :is-error="searchOffersStore.isError[offersKind]">
+          <ol v-if="searchOffersStore.items[offersKind] !== LOADING_STATE" class="space-y-6 sm:space-y-8">
             <li
-              v-for="(offer, idx) in (items)"
+              v-for="(offer, idx) in (searchOffersStore.items[offersKind])"
               :key="`${toShortForm(ctrlKey)}-Offer-${offer.id}`"
             >
               <FlightsListItemCard v-if="offersKind === 'flights'" :ctrl-key="[...ctrlKey, 'Card', 'Flights', idx]" :offer="(offer as EntityDataAttrsOnly<IFlightOffer>)" />
@@ -537,21 +434,5 @@
       </div>
     </TabsGroup>    
     <ComponentWaitingIndicator v-else :ctrl-key="[...ctrlKey, 'Waiter']" class="mt-8" />
-=======
-  <section class="result-items-list">
-    <ComponentWaitingIndicator v-if="showWaitingStub && !isError && !isComponentError" :ctrl-key="[...ctrlKey, 'Waiter']" class="result-items-list-waiter mt-xs-5" />
-    <ErrorHelm v-model:is-error="isComponentError">
-      <ol v-if="items.length > 0">
-        <li
-          v-for="(offer, idx) in items"
-          :key="`${toShortForm(ctrlKey)}-Offer-${offer.id}`"
-          class="result-list-item-div"
-        >
-          <FlightsListItemCard v-if="offersKind === 'flights'" :ctrl-key="[...ctrlKey, 'Card', 'Flights', idx]" :offer="(offer as ItemType<'flights'>)" />
-          <StaysListItemCard v-else :ctrl-key="[...ctrlKey, 'Card', 'Stays', idx]" :offer="(offer as ItemType<'stays'>)" />
-        </li>
-      </ol>
-    </ErrorHelm>
->>>>>>> 1fa37093
   </section>
 </template>