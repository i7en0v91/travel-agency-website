--- conflicted
+++ resolved
@@ -105,18 +105,12 @@
 
         <div class="flex-initial w-fit h-min order-1 sm:order-2 float-right row-start-1 row-end-2 col-start-1 col-end-2 sm:row-end-4 md:row-end-3 lg:row-end-4">
           <StaticImage
-            :ctrl-key="[...ctrlKey, 'CompanyLogo']"
+            :ctrl-key="[...ctrlKey, 'CompanyLogo', 'StaticImg']"
             :src="offer.departFlight.airlineCompany.logoImage"
             :category="ImageCategory.AirlineLogo"
             sizes="xs:60vw sm:40vw md:40vw lg:30vw xl:30vw"
-<<<<<<< HEAD
             :ui="{ wrapper: 'w-[160px] h-auto', img: 'object-cover' }"
-            :show-stub="false"
-=======
-            class="airline-company-logo"
-            :ui="{ img: 'airline-company-logo-img' }"
             :stub="false"
->>>>>>> a8c39b6a
             :request-extra-display-options="true"
             :alt="{ resName: getI18nResName2('searchFlights', 'airlineCompanyLogoAlt') }"
             :title="airlineCompanyLogoTooltip"
@@ -152,24 +146,7 @@
                   </div>
                 </div>
               </div>
-<<<<<<< HEAD
             </div>
-=======
-            </PerfectScrollbar>
-          </div>
-          <div class="search-flights-card-buttons pt-xs-3">
-            <SimpleButton
-              v-if="status === 'authenticated'"
-              class="search-flights-card-btn-like"
-              :ctrl-key="[...ctrlKey, 'Btn', 'Like']"
-              :icon="`${favouriteStatusWatcher.isFavourite ? 'heart' : 'like'}`"
-              kind="support"
-              @click="favouriteBtnClick"
-            />
-            <NuxtLink class="btn btn-primary brdr-1 search-flights-card-btn-details" :to="navLinkBuilder.buildLink(`/${getPagePath(AppPage.FlightDetails)}/${offer.id}`, locale as Locale)" :target="isElectronBuild() ? '_blank' : undefined">
-              {{ $t(getI18nResName2('searchFlights', 'viewDetails')) }}
-            </NuxtLink>
->>>>>>> a8c39b6a
           </div>
         </div>
 
