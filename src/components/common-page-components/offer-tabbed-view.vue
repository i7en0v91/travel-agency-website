<script setup lang="ts">
<<<<<<< HEAD
import { type I18nResName, type OfferKind, type EntityDataAttrsOnly, type IStayOffer, type IFlightOffer, type EntityId } from '@golobe-demo/shared';
import ComponentWaitingIndicator from '../forms/component-waiting-indicator.vue';
=======
import type { I18nResName, OfferKind, EntityDataAttrsOnly, IStayOffer, IFlightOffer, EntityId } from '@golobe-demo/shared';
import { TabIndicesUpdateDefaultTimeout, updateTabIndices } from './../../helpers/dom';
import ComponentWaitingIndicator from './../component-waiting-indicator.vue';
>>>>>>> ee635197

interface IProps {
  ctrlKey: string,
  selectedKind: OfferKind,
  tabPanelIds: { [P in OfferKind]: string },
  displayedItems: { [P in OfferKind]:(((EntityDataAttrsOnly<IFlightOffer> | EntityDataAttrsOnly<IStayOffer>) & { bookingId?: EntityId })[] | undefined) },
  noOffersResName: { [P in OfferKind]: I18nResName },
  cardComponentTypes: { [P in OfferKind]: Component }
}
const { ctrlKey, selectedKind } = defineProps<IProps>();

const OfferKinds: OfferKind[] = ['flights', 'stays'];

<<<<<<< HEAD
const isError = ref(false);
=======
watch(() => selectedKind, () => {
  setTimeout(() => updateTabIndices(), TabIndicesUpdateDefaultTimeout);
});
>>>>>>> ee635197

</script>

<template>
  <section class="w-full h-auto">
    <ErrorHelm v-model:is-error="isError">
      <KeepAlive>
<<<<<<< HEAD
        <div v-for="(kind) in OfferKinds" :key="`${props.ctrlKey}-${kind}TabContainer`" class="w-full h-auto">
          <div v-if="selectedKind === kind" :id="tabPanelIds[kind]">
            <ComponentWaitingIndicator v-if="displayedItems[kind] === undefined && !isError" :ctrl-key="`${ctrlKey}-${kind}ListWaiterIndicator`" class="mt-8" />
            <ol v-else-if="!isError && (displayedItems[kind]?.length ?? 0) > 0" class="space-y-6 sm:space-y-8">
              <li
                v-for="(item, idx) in displayedItems[kind]"
                :key="`${props.ctrlKey}-${kind}OfferTabItem-${item.id}`"
=======
        <div v-for="(kind) in ['flights' as OfferKind, 'stays' as OfferKind]" :key="`${ctrlKey}-${kind}TabContainer`" class="offer-tabs-div">
          <div v-if="selectedKind === kind" :id="tabPanelIds[kind]" class="offer-tab">
            <ComponentWaitingIndicator v-if="displayedItems[kind] === undefined && !isError" :ctrl-key="`${ctrlKey}-${kind}ListWaiterIndicator`" class="offer-tab-list-waiter mt-xs-5" />
            <ol v-else-if="!isError && (displayedItems[kind]?.length ?? 0) > 0" class="offer-tab-list">
              <li
                v-for="(item, idx) in displayedItems[kind]"
                :key="`${ctrlKey}-${kind}OfferTabItem-${item.id}`"
                class="offer-tab-list-item-div mt-xs-4 mt-s-5"
>>>>>>> ee635197
              >
                <component :is="cardComponentTypes[kind]" :ctrl-key="`${ctrlKey}-${kind}Card-${idx}`" :offer="item" :booking-id="item.bookingId" variant="landscape-lg" />
              </li>
            </ol>
<<<<<<< HEAD
            <div v-else-if="!isError" class="w-full whitespace-normal font-normal text-gray-600 dark:text-gray-300 text-center mt-8">
              {{ $t($props.noOffersResName[kind]) }}
=======
            <div v-else-if="!isError" class="offer-tab-no-offers mt-xs-5">
              {{ $t(noOffersResName[kind]) }}
>>>>>>> ee635197
            </div>
          </div>
        </div>
      </KeepAlive>
    </ErrorHelm>
  </section>
</template><|MERGE_RESOLUTION|>--- conflicted
+++ resolved
@@ -1,12 +1,6 @@
 <script setup lang="ts">
-<<<<<<< HEAD
-import { type I18nResName, type OfferKind, type EntityDataAttrsOnly, type IStayOffer, type IFlightOffer, type EntityId } from '@golobe-demo/shared';
+import type { I18nResName, OfferKind, EntityDataAttrsOnly, IStayOffer, IFlightOffer, EntityId } from '@golobe-demo/shared';
 import ComponentWaitingIndicator from '../forms/component-waiting-indicator.vue';
-=======
-import type { I18nResName, OfferKind, EntityDataAttrsOnly, IStayOffer, IFlightOffer, EntityId } from '@golobe-demo/shared';
-import { TabIndicesUpdateDefaultTimeout, updateTabIndices } from './../../helpers/dom';
-import ComponentWaitingIndicator from './../component-waiting-indicator.vue';
->>>>>>> ee635197
 
 interface IProps {
   ctrlKey: string,
@@ -20,13 +14,7 @@
 
 const OfferKinds: OfferKind[] = ['flights', 'stays'];
 
-<<<<<<< HEAD
 const isError = ref(false);
-=======
-watch(() => selectedKind, () => {
-  setTimeout(() => updateTabIndices(), TabIndicesUpdateDefaultTimeout);
-});
->>>>>>> ee635197
 
 </script>
 
@@ -34,35 +22,19 @@
   <section class="w-full h-auto">
     <ErrorHelm v-model:is-error="isError">
       <KeepAlive>
-<<<<<<< HEAD
-        <div v-for="(kind) in OfferKinds" :key="`${props.ctrlKey}-${kind}TabContainer`" class="w-full h-auto">
+        <div v-for="(kind) in OfferKinds" :key="`${ctrlKey}-${kind}TabContainer`" class="w-full h-auto">
           <div v-if="selectedKind === kind" :id="tabPanelIds[kind]">
             <ComponentWaitingIndicator v-if="displayedItems[kind] === undefined && !isError" :ctrl-key="`${ctrlKey}-${kind}ListWaiterIndicator`" class="mt-8" />
             <ol v-else-if="!isError && (displayedItems[kind]?.length ?? 0) > 0" class="space-y-6 sm:space-y-8">
               <li
                 v-for="(item, idx) in displayedItems[kind]"
-                :key="`${props.ctrlKey}-${kind}OfferTabItem-${item.id}`"
-=======
-        <div v-for="(kind) in ['flights' as OfferKind, 'stays' as OfferKind]" :key="`${ctrlKey}-${kind}TabContainer`" class="offer-tabs-div">
-          <div v-if="selectedKind === kind" :id="tabPanelIds[kind]" class="offer-tab">
-            <ComponentWaitingIndicator v-if="displayedItems[kind] === undefined && !isError" :ctrl-key="`${ctrlKey}-${kind}ListWaiterIndicator`" class="offer-tab-list-waiter mt-xs-5" />
-            <ol v-else-if="!isError && (displayedItems[kind]?.length ?? 0) > 0" class="offer-tab-list">
-              <li
-                v-for="(item, idx) in displayedItems[kind]"
                 :key="`${ctrlKey}-${kind}OfferTabItem-${item.id}`"
-                class="offer-tab-list-item-div mt-xs-4 mt-s-5"
->>>>>>> ee635197
               >
                 <component :is="cardComponentTypes[kind]" :ctrl-key="`${ctrlKey}-${kind}Card-${idx}`" :offer="item" :booking-id="item.bookingId" variant="landscape-lg" />
               </li>
             </ol>
-<<<<<<< HEAD
             <div v-else-if="!isError" class="w-full whitespace-normal font-normal text-gray-600 dark:text-gray-300 text-center mt-8">
-              {{ $t($props.noOffersResName[kind]) }}
-=======
-            <div v-else-if="!isError" class="offer-tab-no-offers mt-xs-5">
               {{ $t(noOffersResName[kind]) }}
->>>>>>> ee635197
             </div>
           </div>
         </div>
