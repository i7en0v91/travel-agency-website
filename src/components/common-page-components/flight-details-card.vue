<script setup lang="ts">
import { toShortForm, type ControlKey } from './../../helpers/components';
import { type Locale, getLocalizeableValue, getValueForFlightDayFormatting, getValueForTimeOfDayFormatting, getValueForFlightDurationFormatting, extractAirportCode, getI18nResName2, getI18nResName3, type EntityDataAttrsOnly, type ICity, ImageCategory, type ILocalizableValue, type IAirlineCompany } from '@golobe-demo/shared';
import type { Decimal } from 'decimal.js';
import FlightPlane from '~/public/img/flight-transition.svg';

interface IProps {
  ctrlKey: ControlKey,
  departCity?: EntityDataAttrsOnly<ICity>,
  arriveCity?: EntityDataAttrsOnly<ICity>,
  departTimeUtc?: Date,
  arriveTimeUtc?: Date,
  airlineCompany?: EntityDataAttrsOnly<IAirlineCompany>,
  airplaneName?: ILocalizableValue,
  utcOffsetMinutes?: number,
  kind: 'depart' | 'arrive',
  ui: {
    tag: 'h1' | 'h2' | 'div',
    layout: 'portrait' | 'landscape'
  },
  additionalInfo?: {
    price?: Decimal
  }
}
const { utcOffsetMinutes, departTimeUtc, kind } = defineProps<IProps>();

const { locale, t, d } = useI18n();
const isError = ref(false);

const flightDateText = computed(() => departTimeUtc ? (t(getI18nResName3('flightDetailsCard', 'direction', kind), { date: d(getValueForFlightDayFormatting(departTimeUtc, utcOffsetMinutes!), 'day') })) : undefined);
const featureIcons: string[] = ['i-material-symbols-flight', 'i-material-symbols-wifi', 'i-ion-stopwatch', 'i-material-symbols-fastfood', 'i-material-symbols-airline-seat-recline-extra'];

const uiStyling = {
  base: 'w-full max-w-[90vw] h-auto flex flex-col flex-nowrap gap-0 items-stretch',
  background: 'bg-transparent dark:bg-transparent',
  rounded: 'rounded-2xl',
  shadow: 'shadow-lg shadow-gray-200 dark:shadow-gray-700',
  divide: 'divide-none',
  body: {
    base: 'mx-2',
    padding: 'pt-0 sm:pt-0'
  },
  footer: {
    base: 'hidden'
  },
};

</script>

<template>
<<<<<<< HEAD
  <ErrorHelm v-model:is-error="isError">
    <UCard as="article" :ui="uiStyling">
      <template #header>
        <div class="w-full h-auto">
          <div v-if="additionalInfo" class="w-full h-auto flex flex-row flex-wrap justify-between items-center gap-4 mb-4">
            <component :is="ui.tag" v-if="airplaneName" class="flex-1 truncate w-full  text-primary-900 dark:text-white font-semibold text-xl">
              {{ getLocalizeableValue(airplaneName, locale as Locale) }}
            </component>
            <USkeleton v-else class="w-3/4 h-5" />
            <div class="flex-initial basis-auto">
              <span v-if="additionalInfo.price" class="font-semibold text-3xl text-red-400">{{ $n(Math.floor(additionalInfo.price.toNumber()), 'currency') }}</span>
              <USkeleton v-else class="w-1/6 h-9" />
            </div>
          </div>
          <div class="w-full flex flex-row flex-nowrap justify-between items-center gap-4">
            <div v-if="departTimeUtc" class="flex-auto w-fit whitespace-normal font-semibold text-xl text-primary-900 dark:text-white">
              {{ flightDateText }}
=======
  <article class="flight-details-card brdr-3 px-xs-3 pt-xs-4 px-s-4 pt-s-5">
    <PerfectScrollbar
      :options="{
        suppressScrollY: true,
        wheelPropagation: true
      }"
      :watch-options="false"
      tag="div"
      class="flight-details-card-main-scroll"
    >
      <div v-if="additionalInfo" class="flight-details-additional-info mb-xs-3">
        <component :is="tag" v-if="airplaneName" class="flight-details-additional-info-title">
          {{ getLocalizeableValue(airplaneName, locale as Locale) }}
        </component>
        <div v-else class="data-loading-stub text-data-loading" />
        <div class="flight-details-additional-info-price">
          <span v-if="additionalInfo.price">{{ $n(Math.floor(additionalInfo.price.toNumber()), 'currency') }}</span>
          <div v-else class="data-loading-stub text-data-loading" />
        </div>
      </div>
      <div class="flight-details-datetime">
        <div v-if="departTimeUtc" class="flight-details-datetime-date">
          {{ flightDateText }}
        </div>
        <div v-else class="data-loading-stub text-data-loading" />
        <div v-if="departTimeUtc" class="flight-details-datetime-duration">
          {{ $t(getI18nResName2('searchFlights', 'flightDuration'), getValueForFlightDurationFormatting(departTimeUtc!, arriveTimeUtc!)) }}
        </div>
        <div v-else class="data-loading-stub text-data-loading" />
      </div>
      <div class="flight-details-main-div">
        <div class="flight-details-main mt-xs-3">
          <div class="flight-details-company-div brdr-3 mt-xs-3 pr-xs-3 pr-s-4">
            <StaticImage
              :ctrl-key="[...ctrlKey, 'StaticImg', 'CompanyLogo']"
              class="flight-details-company-logo m-xs-3 m-s-4"
              :src="airlineCompany?.logoImage"
              :category="ImageCategory.AirlineLogo"
              :stub="false"
              :request-extra-display-options="true"
              :ui="{ img: 'flight-details-company-logo-img' }"
              sizes="xs:30vw sm:30vw md:20vw lg:20vw xl:20vw"
              :alt="{ resName: getI18nResName2('searchFlights', 'airlineCompanyLogoAlt') }"
            />
            <div class="flight-details-company-info py-xs-2">
              <div v-if="airlineCompany" class="flight-details-company-name">
                {{ getLocalizeableValue(airlineCompany!.name, locale as Locale) }}
              </div>
              <div v-else class="data-loading-stub text-data-loading" />
              <div v-if="airplaneName" class="flight-details-airplane-name">
                {{ getLocalizeableValue(airplaneName!, locale as Locale) }}
              </div>
              <div v-else class="data-loading-stub text-data-loading" />
>>>>>>> a8c39b6a
            </div>
            <USkeleton v-else class="w-1/2 h-7" />
            <div v-if="departTimeUtc" class="flex-initial whitespace-nowrap font-normal text-sm sm:text-base truncate text-gray-600 dark:text-gray-300">
              {{ $t(getI18nResName2('searchFlights', 'flightDuration'), getValueForFlightDurationFormatting(departTimeUtc!, arriveTimeUtc!)) }}
            </div>
            <USkeleton v-else class="w-1/6 h-4" />
          </div>
<<<<<<< HEAD
        </div>
      </template>

      <div class="w-full overflow-x-hidden h-auto">
        <div :class="`w-full h-auto py-2 flex ${ ui.layout === 'portrait' ? 'flex-col flex-nowrap items-center' : 'flex-row flex-wrap items-center justify-between' }`">
          <div class="w-full flex-1 basis-auto max-w-fit block">
            <div class="w-full h-auto px-2">
              <div class="w-fit max-w-[80vw] flex flex-row flex-wrap items-center px-4 sm:px-6 py-4 pl-0 sm:pl-0 h-min ring-1 ring-gray-400 dark:ring-gray-500 rounded-xl">
                <StaticImage
                  :ctrl-key="`${ctrlKey}-CompanyLogo`"
                  :ui="{ wrapper: 'm-4 sm:m-6 w-16 h-16 min-w-16 min-h-16', img: 'object-cover' }"
                  :entity-src="airlineCompany?.logoImage"
                  :category="ImageCategory.AirlineLogo"
                  :show-stub="false"
                  :request-extra-display-options="true"
                  sizes="xs:30vw sm:30vw md:20vw lg:20vw xl:20vw"
                  :alt-res-name="getI18nResName2('searchFlights', 'airlineCompanyLogoAlt')"
                />
                <div class="flex-auto w-auto h-full flex flex-col flex-nowrap gap-3 justify-center items-start ml-4">
                  <div v-if="airlineCompany" class="block w-auto h-auto break-words text-2xl font-semibold text-primary-900 dark:text-white">
                    {{ getLocalizeableValue(airlineCompany!.name, locale as Locale) }}
=======
          <ul class="flight-details-features mt-xs-3">
            <li v-for="(icon) in featureIcons" :key="`${toShortForm(ctrlKey)}-Feature-${icon}`">
              <div :class="`flight-details-feature-icon icon-${icon} p-xs-4`" />
            </li>
          </ul>
          <div class="flight-details-timing-div">
            <PerfectScrollbar
              :options="{
                suppressScrollY: true,
                wheelPropagation: true
              }"
              :watch-options="false"
              tag="div"
              class="flight-details-timing-main-scroll"
            >
              <div class="flight-details-timing pb-xs-4 pb-s-5">
                <div class="flight-details-timing-from">
                  <div v-if="departTimeUtc" class="flight-details-timeofday">
                    {{ $d(getValueForTimeOfDayFormatting(departTimeUtc!, utcOffsetMinutes!), 'daytime') }}
>>>>>>> a8c39b6a
                  </div>
                  <USkeleton v-else class="w-[20vw] h-8" />
                  <div v-if="airplaneName" class="w-full h-auto break-words text-sm sm:text-base font-normal text-gray-600 dark:text-gray-300">
                    {{ getLocalizeableValue(airplaneName!, locale as Locale) }}
                  </div>
                  <USkeleton v-else class="w-1/3 h-4" />
                </div>
              </div>
            </div>
          </div>
          
          <div class="flex-1 min-w-36 max-w-56 w-full h-auto mt-4 px-4 ">
            <ul class="w-full h-auto grid grid-flow-row auto-rows-auto grid-cols-flightofferfeatures gap-4">
              <li v-for="icon in featureIcons" :key="`${ctrlKey}-Feature-${icon}`">
                <UIcon :name="icon" class="w-6 h-6 inline-block bg-gray-900 dark:bg-white"/>
              </li>
            </ul>
          </div>
          
          <div class="block w-full h-min overflow-x-auto">
            <div class="w-fit flex flex-row flex-nowrap items-center justify-start gap-5 md:gap-20 mt-10 pb-2 mx-auto">
              <div class="flex flex-row flex-wrap items-baseline gap-2 w-fit">
                <div v-if="departTimeUtc" class="whitespace-nowrap text-primary-900 dark:text-white font-semibold text-xl">
                  {{ $d(getValueForTimeOfDayFormatting(departTimeUtc!, utcOffsetMinutes!), 'daytime') }}
                </div>
                <USkeleton v-else class="w-16 h-8" />
                <div v-if="departCity" class="whitespace-normal text-sm sm:text-base font-normal text-gray-600 dark:text-gray-300">
                  {{ `${getLocalizeableValue(departCity!.name, locale as Locale)}(${extractAirportCode(getLocalizeableValue(departCity!.name, locale as Locale))})` }}
                </div>
                <USkeleton v-else class="w-32 h-4 mt-2" />
              </div>
              <FlightPlane class="flex-initial !min-w-40 !w-40 !h-auto"/>
              <div class="flex flex-row flex-wrap items-baseline gap-2 w-fit justify-end">
                <div v-if="arriveTimeUtc" class="whitespace-nowrap text-primary-900 dark:text-white font-semibold text-xl text-end">
                  {{ $d(getValueForTimeOfDayFormatting(arriveTimeUtc!, utcOffsetMinutes!), 'daytime') }}
                </div>
                <USkeleton v-else class="w-16 h-8" />
                <div v-if="arriveCity" class="whitespace-normal text-sm sm:text-base font-normal text-gray-600 dark:text-gray-300 text-end">
                  {{ `${getLocalizeableValue(arriveCity!.name, locale as Locale)}(${extractAirportCode(getLocalizeableValue(arriveCity!.name, locale as Locale))})` }}
                </div>
                <USkeleton v-else class="w-32 h-4 mt-2" />
              </div>
            </div>
          </div>
        </div>
      </div>
    </UCard>
  </ErrorHelm>
</template><|MERGE_RESOLUTION|>--- conflicted
+++ resolved
@@ -48,7 +48,6 @@
 </script>
 
 <template>
-<<<<<<< HEAD
   <ErrorHelm v-model:is-error="isError">
     <UCard as="article" :ui="uiStyling">
       <template #header>
@@ -66,61 +65,6 @@
           <div class="w-full flex flex-row flex-nowrap justify-between items-center gap-4">
             <div v-if="departTimeUtc" class="flex-auto w-fit whitespace-normal font-semibold text-xl text-primary-900 dark:text-white">
               {{ flightDateText }}
-=======
-  <article class="flight-details-card brdr-3 px-xs-3 pt-xs-4 px-s-4 pt-s-5">
-    <PerfectScrollbar
-      :options="{
-        suppressScrollY: true,
-        wheelPropagation: true
-      }"
-      :watch-options="false"
-      tag="div"
-      class="flight-details-card-main-scroll"
-    >
-      <div v-if="additionalInfo" class="flight-details-additional-info mb-xs-3">
-        <component :is="tag" v-if="airplaneName" class="flight-details-additional-info-title">
-          {{ getLocalizeableValue(airplaneName, locale as Locale) }}
-        </component>
-        <div v-else class="data-loading-stub text-data-loading" />
-        <div class="flight-details-additional-info-price">
-          <span v-if="additionalInfo.price">{{ $n(Math.floor(additionalInfo.price.toNumber()), 'currency') }}</span>
-          <div v-else class="data-loading-stub text-data-loading" />
-        </div>
-      </div>
-      <div class="flight-details-datetime">
-        <div v-if="departTimeUtc" class="flight-details-datetime-date">
-          {{ flightDateText }}
-        </div>
-        <div v-else class="data-loading-stub text-data-loading" />
-        <div v-if="departTimeUtc" class="flight-details-datetime-duration">
-          {{ $t(getI18nResName2('searchFlights', 'flightDuration'), getValueForFlightDurationFormatting(departTimeUtc!, arriveTimeUtc!)) }}
-        </div>
-        <div v-else class="data-loading-stub text-data-loading" />
-      </div>
-      <div class="flight-details-main-div">
-        <div class="flight-details-main mt-xs-3">
-          <div class="flight-details-company-div brdr-3 mt-xs-3 pr-xs-3 pr-s-4">
-            <StaticImage
-              :ctrl-key="[...ctrlKey, 'StaticImg', 'CompanyLogo']"
-              class="flight-details-company-logo m-xs-3 m-s-4"
-              :src="airlineCompany?.logoImage"
-              :category="ImageCategory.AirlineLogo"
-              :stub="false"
-              :request-extra-display-options="true"
-              :ui="{ img: 'flight-details-company-logo-img' }"
-              sizes="xs:30vw sm:30vw md:20vw lg:20vw xl:20vw"
-              :alt="{ resName: getI18nResName2('searchFlights', 'airlineCompanyLogoAlt') }"
-            />
-            <div class="flight-details-company-info py-xs-2">
-              <div v-if="airlineCompany" class="flight-details-company-name">
-                {{ getLocalizeableValue(airlineCompany!.name, locale as Locale) }}
-              </div>
-              <div v-else class="data-loading-stub text-data-loading" />
-              <div v-if="airplaneName" class="flight-details-airplane-name">
-                {{ getLocalizeableValue(airplaneName!, locale as Locale) }}
-              </div>
-              <div v-else class="data-loading-stub text-data-loading" />
->>>>>>> a8c39b6a
             </div>
             <USkeleton v-else class="w-1/2 h-7" />
             <div v-if="departTimeUtc" class="flex-initial whitespace-nowrap font-normal text-sm sm:text-base truncate text-gray-600 dark:text-gray-300">
@@ -128,7 +72,6 @@
             </div>
             <USkeleton v-else class="w-1/6 h-4" />
           </div>
-<<<<<<< HEAD
         </div>
       </template>
 
@@ -138,39 +81,18 @@
             <div class="w-full h-auto px-2">
               <div class="w-fit max-w-[80vw] flex flex-row flex-wrap items-center px-4 sm:px-6 py-4 pl-0 sm:pl-0 h-min ring-1 ring-gray-400 dark:ring-gray-500 rounded-xl">
                 <StaticImage
-                  :ctrl-key="`${ctrlKey}-CompanyLogo`"
+                  :ctrl-key="[...ctrlKey, 'StaticImg', 'CompanyLogo']"
                   :ui="{ wrapper: 'm-4 sm:m-6 w-16 h-16 min-w-16 min-h-16', img: 'object-cover' }"
-                  :entity-src="airlineCompany?.logoImage"
+                  :src="airlineCompany?.logoImage"
                   :category="ImageCategory.AirlineLogo"
-                  :show-stub="false"
+                  :stub="false"
                   :request-extra-display-options="true"
                   sizes="xs:30vw sm:30vw md:20vw lg:20vw xl:20vw"
-                  :alt-res-name="getI18nResName2('searchFlights', 'airlineCompanyLogoAlt')"
+                  :alt="{ resName: getI18nResName2('searchFlights', 'airlineCompanyLogoAlt') }"
                 />
                 <div class="flex-auto w-auto h-full flex flex-col flex-nowrap gap-3 justify-center items-start ml-4">
                   <div v-if="airlineCompany" class="block w-auto h-auto break-words text-2xl font-semibold text-primary-900 dark:text-white">
                     {{ getLocalizeableValue(airlineCompany!.name, locale as Locale) }}
-=======
-          <ul class="flight-details-features mt-xs-3">
-            <li v-for="(icon) in featureIcons" :key="`${toShortForm(ctrlKey)}-Feature-${icon}`">
-              <div :class="`flight-details-feature-icon icon-${icon} p-xs-4`" />
-            </li>
-          </ul>
-          <div class="flight-details-timing-div">
-            <PerfectScrollbar
-              :options="{
-                suppressScrollY: true,
-                wheelPropagation: true
-              }"
-              :watch-options="false"
-              tag="div"
-              class="flight-details-timing-main-scroll"
-            >
-              <div class="flight-details-timing pb-xs-4 pb-s-5">
-                <div class="flight-details-timing-from">
-                  <div v-if="departTimeUtc" class="flight-details-timeofday">
-                    {{ $d(getValueForTimeOfDayFormatting(departTimeUtc!, utcOffsetMinutes!), 'daytime') }}
->>>>>>> a8c39b6a
                   </div>
                   <USkeleton v-else class="w-[20vw] h-8" />
                   <div v-if="airplaneName" class="w-full h-auto break-words text-sm sm:text-base font-normal text-gray-600 dark:text-gray-300">
@@ -184,7 +106,7 @@
           
           <div class="flex-1 min-w-36 max-w-56 w-full h-auto mt-4 px-4 ">
             <ul class="w-full h-auto grid grid-flow-row auto-rows-auto grid-cols-flightofferfeatures gap-4">
-              <li v-for="icon in featureIcons" :key="`${ctrlKey}-Feature-${icon}`">
+              <li v-for="icon in featureIcons" :key="`${toShortForm(ctrlKey)}-Feature-${icon}`">
                 <UIcon :name="icon" class="w-6 h-6 inline-block bg-gray-900 dark:bg-white"/>
               </li>
             </ul>
