<script setup lang="ts">
import { toShortForm, type ControlKey } from './../../helpers/components';
import { type Price, type EntityDataAttrsOnly, type EntityId, type ICity, type ILocalizableValue, type OfferKind, getI18nResName1, getI18nResName2, type I18nResName, type Locale, getLocalizeableValue, getScoreClassResName } from '@golobe-demo/shared';
import { TooltipHideTimeout } from './../../helpers/constants';
import range from 'lodash-es/range';
import { useUserFavouritesStore } from './../../stores/user-favourites-store';
import { usePreviewState } from './../../composables/preview-state';
import { getCommonServices } from '../../helpers/service-accessors';
import { IconSvgCustomizers } from './../../helpers/components';

interface IProps {
  ctrlKey: ControlKey,
  offerKind?: OfferKind,
  offerId?: EntityId,
  city?: EntityDataAttrsOnly<ICity>,
  title?: ILocalizableValue,
  price?: Price,
  reviewScore?: number,
  numReviews?: number,
  variant?: 'default' | 'booking' | 'booking-download',
  btnResName: I18nResName,
  btnLinkUrl: string | null
};
const { ctrlKey, offerId, offerKind, numReviews, reviewScore, variant = 'default' } = defineProps<IProps>();

const logger = getCommonServices().getLogger().addContextProps({ component: 'OfferDetailsSummary' });

const isError = ref(false);
const promoTooltipShown = ref(false);

const { status } = useAuth();
const { t, locale } = useI18n();
const userNotificationStore = useUserNotificationStore();
const { requestUserAction } = usePreviewState();

const userFavouritesStoreFactory = useUserFavouritesStore();
let favouriteStatusWatcher: ReturnType<typeof useOfferFavouriteStatus> | undefined;
const isFavourite = ref(false);

const scoreClassResName = computed(() => reviewScore ? getScoreClassResName(reviewScore) : undefined);
const reviewsCountText = computed(() => numReviews ? `${numReviews} ${t(getI18nResName2('searchOffers', 'reviewsCount'), numReviews)}` : '');

async function toggleFavourite (): Promise<void> {
  logger.verbose('toggling favourite', { offerId, kind: offerKind, current: isFavourite.value });
  if(!await requestUserAction(userNotificationStore)) {
    logger.verbose('favourite hasn', { offerId, kind: offerKind, current: isFavourite.value });
    return;
  }
  const store = await userFavouritesStoreFactory.getInstance();
  const result = await store.toggleFavourite(offerId!, offerKind!);
  logger.verbose('favourite toggled', { offerId, isFavourite: result });
}

async function favouriteBtnClick (): Promise<void> {
  logger.debug('favourite button clicked', { ctrlKey, current: isFavourite.value });
  await toggleFavourite();
}

function scheduleTooltipAutoHide () {
  setTimeout(() => { promoTooltipShown.value = false; }, TooltipHideTimeout);
}

const $emit = defineEmits<{(event: 'btnClick'): void}>();

function onBtnClick () {
  logger.debug('button clicked', ctrlKey);
  $emit('btnClick');
}

function initializeFavouriteStatusWatcherIfNeeded () {
  if (favouriteStatusWatcher) {
    return;
  }

  if (offerId && offerKind) {
    logger.debug('creating favourite status watcher', { ctrlKey, offerId, offerKind });
    favouriteStatusWatcher = useOfferFavouriteStatus(offerId, offerKind);
    watch(() => favouriteStatusWatcher!.isFavourite, () => {
      logger.debug('favourite status updated', { ctrlKey, offerId, offerKind, status: favouriteStatusWatcher!.isFavourite });
      isFavourite.value = favouriteStatusWatcher!.isFavourite;
    });
    isFavourite.value = favouriteStatusWatcher!.isFavourite;
  }
}

onMounted(() => {
  watch(() => [offerId, offerKind], initializeFavouriteStatusWatcherIfNeeded);
  initializeFavouriteStatusWatcherIfNeeded();
});

</script>

<template>
  <section class="w-auto h-auto overflow-x-hidden">
    <ErrorHelm v-model:is-error="isError">
<<<<<<< HEAD
      <div class="w-full pb-2 h-auto overflow-x-auto overflow-y-hidden grid gap-2 justify-start grid-rows-offersummaryxs sm:grid-rows-offersummarysm grid-cols-offersummary mb-2">
        <div class="w-full whitespace-normal justify-center row-start-1 row-end-2 col-start-1 col-end-2">
          <div v-if="title" class="contents">
            <h1 :class="`inline w-fit whitespace-normal text-3xl font-semibold text-primary-900 dark:text-white ${variant !== 'default' ? 'sm:self-center' : ''} ${(offerKind === 'stays' && variant === 'default') ? 'mr-2 sm:mr-4' : ''}`">
              {{ getLocalizeableValue(title, locale as Locale) }}
            </h1>
            <div v-if="offerKind === 'stays' && variant === 'default'" class="flex-initial inline-flex flex-row flex-wrap items-center gap-4 translate-y-[0.1rem]">
              <div class="inline-flex flex-row flex-nowrap items-center gap-[2px]">
                <UIcon 
                  v-for="i in range(0, 5)" 
                  :key="`${ctrlKey}-HotelStar-${i}`" 
                  name="i-material-symbols-star" 
                  mode="svg"
                  class="w-5 h-5 inline-block" 
                  :customize="IconSvgCustomizers.fill('#f87171')"
                />
              </div>
              <div class="text-xs">
                {{ $t(getI18nResName2('searchStays', 'stayRatingCaption')) }}
=======
      <PerfectScrollbar
        :options="{
          suppressScrollY: true,
          wheelPropagation: true
        }"
        :watch-options="false"
        tag="div"
        class="offer-details-summary-main-scroll"
      >
        <div :class="`offer-details-summary-grid ${variant === 'default' ? '' : 'no-review-details'} mb-xs-2`">
          <div class="offer-details-summary-name">
            <div v-if="title">
              <h1 :class="`offer-details-summary-title ${(offerKind === 'stays' && variant === 'default') ? 'mr-xs-2 mr-s-3' : ''}`">
                {{ getLocalizeableValue(title, locale as Locale) }}
              </h1>
              <div v-if="offerKind === 'stays' && variant === 'default'" class="offer-details-hotel-rating mb-xs-2 mt-xs-1">
                <div class="offer-details-hotel-card-stars">
                  <div v-for="i in range(0, 5)" :key="`${toShortForm(ctrlKey)}-HotelStar-${i}`" class="stay-card-star" />
                </div>
                <div class="offer-details-hotel-rating-caption">
                  {{ $t(getI18nResName2('searchStays', 'stayRatingCaption')) }}
                </div>
>>>>>>> a8c39b6a
              </div>
            </div>
          </div>
          <USkeleton v-else class="w-1/2 h-6" />
        </div>
        <div class="w-auto text-red-400 group-[.booking-page-group]:text-primary-900 group-[.booking-page-group]:dark:text-white block row-start-1 row-end-2 col-start-2 col-end-3 justify-self-end">
          <span v-if="price && offerKind === 'flights'" class="font-semibold text-3xl">{{ ($n(Math.floor(price.toNumber()), 'currency')) }}</span>
          <span v-else-if="price && offerKind === 'stays'" class="font-semibold text-3xl"><span>{{ $n(Math.floor(price.toNumber()), 'currency') }}<wbr>&#47;<span class="text-sm sm:text-base">{{ $t(getI18nResName2('searchStays', 'night')) }}</span></span></span>
          <USkeleton v-else class="w-full h-8" />
        </div>
        <div :class="`w-full block row-start-2 row-end-3 col-start-1 col-end-3 sm:col-end-2 ${variant !== 'default' ? 'sm:self-center' : ''}`">
          <div class="flex flex-row flex-nowrap items-center">
            <UIcon name="i-material-symbols-location-on-rounded" class="flex-initial w-3 h-3 inline-block float-left opacity-70 mr-2"/>
            <span v-if="city" class="flex-1 w-fit break-all inline-block text-xs text-gray-500 dark:text-gray-400">
              {{ getLocalizeableValue(city.country.name, locale as Locale) }}, {{ getLocalizeableValue(city.name, locale as Locale) }}
            </span>
            <USkeleton v-else class="w-1/3 h-4" />
          </div>
          <ClientOnly>    
            <div v-if="scoreClassResName && variant === 'default'" class="w-auto flex flex-row flex-wrap items-center gap-2 mb-4 sm:mb-0 mt-4">
              <UBadge 
                :ui="{ 
                  base: 'w-fit h-auto p-2 text-center',
                  rounded: 'rounded-md'
                }"
                size="sm"
              >
              {{ reviewScore!.toFixed(1) }}
              </UBadge>
              <div class="w-fit h-auto text-xs font-semibold">
                {{ $t(scoreClassResName) }}
              </div>
              <div class="w-fit h-auto text-xs text-gray-500 dark:text-gray-400">
                {{ reviewsCountText }}
              </div>
            </div>
            <USkeleton v-else-if="variant === 'default'" class="w-1/3 h-7 mt-4" />
            <template #fallback>
              <div v-if="variant === 'default'" class="w-full h-full flex flex-row justify-self-stretch items-center">
                <USkeleton class="w-1/3 h-7 my-2" />
              </div>
<<<<<<< HEAD
            </template>
          </ClientOnly>
        </div>
        <div class="w-full h-min block row-start-3 row-end-4 col-start-1 col-end-3 sm:row-start-2 sm:row-end-3 sm:col-start-2 sm:col-end-3 self-end">
          <div class="w-full flex flex-row flex-wrap gap-4 px-1">
            <UButton
              v-if="status === 'authenticated' && variant === 'default'"
              :ui="{ base: 'aspect-square justify-center' }"
              size="lg"
              :icon="isFavourite ? 'i-heroicons-heart-solid' : 'i-heroicons-heart'"
              variant="outline"
              color="primary"
=======
              <div v-else-if="variant === 'default'" class="data-loading-stub text-data-loading" />
              <template #fallback>
                <div class="data-loading-stub text-data-loading" />
              </template>
            </ClientOnly>
          </div>
          <div class="offer-details-summary-buttons mt-xs-3">
            <NuxtLink v-if="btnLinkUrl" class="btn btn-primary brdr-1 offer-details-summary-btn-book" :to="btnLinkUrl">
              {{ $t(btnResName) }}
            </NuxtLink>
            <SimpleButton
              v-else
              kind="default"
              :ctrl-key="[...ctrlKey, 'Btn', 'Download']"
              class="offer-details-summary-btn-book"
              :style="variant === 'booking-download' ? { visibility: 'hidden' } : undefined"
              :label-res-name="btnResName"
              @click="onBtnClick"
            />
            <VTooltip
              ref="tooltip"
              :aria-id="tooltipId"
              :distance="6"
              :triggers="['click']"
              placement="bottom"
              :flip="false"
              theme="default-tooltip"
              :style="variant === 'booking-download' ? { visibility: 'hidden' } : undefined"
              :auto-hide="true"
              no-auto-focus
              @apply-show="scheduleTooltipAutoHide"
            >
              <SimpleButton
                class="offer-details-summary-btn-share"
                :style="variant === 'booking-download' ? { visibility: 'hidden' } : undefined"
                :ctrl-key="[...ctrlKey, 'Btn', 'Share']"
                :aria-label-res-name="getI18nResName2('ariaLabels', 'btnShareSocial')"
                icon="share"
                kind="support"
              />
              <template #popper>
                <div>
                  {{ $t(getI18nResName1('notAvailableInDemo')) }}
                </div>
              </template>
            </VTooltip>
            <SimpleButton
              v-if="status === 'authenticated' && variant === 'default'"
              class="offer-details-summary-btn-like"
              :ctrl-key="[...ctrlKey, 'Btn', 'Like']"
              :icon="`${isFavourite ? 'heart' : 'like'}`"
              kind="support"
>>>>>>> a8c39b6a
              @click="favouriteBtnClick"
            />

            <UPopover v-model:open="promoTooltipShown" :popper="{ placement: 'bottom' }" :ui="{ wrapper: `self-stretch *:h-full ${variant === 'booking-download' ? 'invisible' : ''}` }">
              <UButton 
                :ui="{ base: 'aspect-square justify-center' }"
                size="lg" 
                icon="i-mdi-share" 
                variant="outline" 
                color="primary"
                :aria-label="t(getI18nResName2('ariaLabels', 'btnShareSocial'))" @click="scheduleTooltipAutoHide" />
              <template #panel="{ close }">
                <span class="p-2 block" @click="close">{{ $t(getI18nResName1('notAvailableInDemo')) }}</span>
              </template>
            </UPopover>  

            <UButton size="lg" :class="`w-full flex-1 ${variant === 'booking-download' ? 'invisible' : ''}`" :ui="{ base: 'justify-center text-center' }" variant="solid" color="primary" :to="btnLinkUrl ?? undefined" :external="btnLinkUrl ? false : undefined" @click="onBtnClick">
              {{ $t(btnResName) }}
            </UButton>
          </div>
        </div>
      </div>
    </ErrorHelm>
  </section>
</template><|MERGE_RESOLUTION|>--- conflicted
+++ resolved
@@ -93,7 +93,6 @@
 <template>
   <section class="w-auto h-auto overflow-x-hidden">
     <ErrorHelm v-model:is-error="isError">
-<<<<<<< HEAD
       <div class="w-full pb-2 h-auto overflow-x-auto overflow-y-hidden grid gap-2 justify-start grid-rows-offersummaryxs sm:grid-rows-offersummarysm grid-cols-offersummary mb-2">
         <div class="w-full whitespace-normal justify-center row-start-1 row-end-2 col-start-1 col-end-2">
           <div v-if="title" class="contents">
@@ -104,7 +103,7 @@
               <div class="inline-flex flex-row flex-nowrap items-center gap-[2px]">
                 <UIcon 
                   v-for="i in range(0, 5)" 
-                  :key="`${ctrlKey}-HotelStar-${i}`" 
+                  :key="`${toShortForm(ctrlKey)}-HotelStar-${i}`" 
                   name="i-material-symbols-star" 
                   mode="svg"
                   class="w-5 h-5 inline-block" 
@@ -113,30 +112,6 @@
               </div>
               <div class="text-xs">
                 {{ $t(getI18nResName2('searchStays', 'stayRatingCaption')) }}
-=======
-      <PerfectScrollbar
-        :options="{
-          suppressScrollY: true,
-          wheelPropagation: true
-        }"
-        :watch-options="false"
-        tag="div"
-        class="offer-details-summary-main-scroll"
-      >
-        <div :class="`offer-details-summary-grid ${variant === 'default' ? '' : 'no-review-details'} mb-xs-2`">
-          <div class="offer-details-summary-name">
-            <div v-if="title">
-              <h1 :class="`offer-details-summary-title ${(offerKind === 'stays' && variant === 'default') ? 'mr-xs-2 mr-s-3' : ''}`">
-                {{ getLocalizeableValue(title, locale as Locale) }}
-              </h1>
-              <div v-if="offerKind === 'stays' && variant === 'default'" class="offer-details-hotel-rating mb-xs-2 mt-xs-1">
-                <div class="offer-details-hotel-card-stars">
-                  <div v-for="i in range(0, 5)" :key="`${toShortForm(ctrlKey)}-HotelStar-${i}`" class="stay-card-star" />
-                </div>
-                <div class="offer-details-hotel-rating-caption">
-                  {{ $t(getI18nResName2('searchStays', 'stayRatingCaption')) }}
-                </div>
->>>>>>> a8c39b6a
               </div>
             </div>
           </div>
@@ -178,7 +153,6 @@
               <div v-if="variant === 'default'" class="w-full h-full flex flex-row justify-self-stretch items-center">
                 <USkeleton class="w-1/3 h-7 my-2" />
               </div>
-<<<<<<< HEAD
             </template>
           </ClientOnly>
         </div>
@@ -191,60 +165,6 @@
               :icon="isFavourite ? 'i-heroicons-heart-solid' : 'i-heroicons-heart'"
               variant="outline"
               color="primary"
-=======
-              <div v-else-if="variant === 'default'" class="data-loading-stub text-data-loading" />
-              <template #fallback>
-                <div class="data-loading-stub text-data-loading" />
-              </template>
-            </ClientOnly>
-          </div>
-          <div class="offer-details-summary-buttons mt-xs-3">
-            <NuxtLink v-if="btnLinkUrl" class="btn btn-primary brdr-1 offer-details-summary-btn-book" :to="btnLinkUrl">
-              {{ $t(btnResName) }}
-            </NuxtLink>
-            <SimpleButton
-              v-else
-              kind="default"
-              :ctrl-key="[...ctrlKey, 'Btn', 'Download']"
-              class="offer-details-summary-btn-book"
-              :style="variant === 'booking-download' ? { visibility: 'hidden' } : undefined"
-              :label-res-name="btnResName"
-              @click="onBtnClick"
-            />
-            <VTooltip
-              ref="tooltip"
-              :aria-id="tooltipId"
-              :distance="6"
-              :triggers="['click']"
-              placement="bottom"
-              :flip="false"
-              theme="default-tooltip"
-              :style="variant === 'booking-download' ? { visibility: 'hidden' } : undefined"
-              :auto-hide="true"
-              no-auto-focus
-              @apply-show="scheduleTooltipAutoHide"
-            >
-              <SimpleButton
-                class="offer-details-summary-btn-share"
-                :style="variant === 'booking-download' ? { visibility: 'hidden' } : undefined"
-                :ctrl-key="[...ctrlKey, 'Btn', 'Share']"
-                :aria-label-res-name="getI18nResName2('ariaLabels', 'btnShareSocial')"
-                icon="share"
-                kind="support"
-              />
-              <template #popper>
-                <div>
-                  {{ $t(getI18nResName1('notAvailableInDemo')) }}
-                </div>
-              </template>
-            </VTooltip>
-            <SimpleButton
-              v-if="status === 'authenticated' && variant === 'default'"
-              class="offer-details-summary-btn-like"
-              :ctrl-key="[...ctrlKey, 'Btn', 'Like']"
-              :icon="`${isFavourite ? 'heart' : 'like'}`"
-              kind="support"
->>>>>>> a8c39b6a
               @click="favouriteBtnClick"
             />
 
