--- conflicted
+++ resolved
@@ -4,16 +4,10 @@
 import isEqual from 'lodash-es/isEqual';
 import InputFieldFrame from '../../forms/input-field-frame.vue';
 import { getCommonServices } from '../../../helpers/service-accessors';
-<<<<<<< HEAD
 import { DatePicker as VCalendarDatePicker } from 'v-calendar';
 import './../../../node_modules/v-calendar/dist/style.css';
 import { useDeviceSize } from '../../../composables/device-size';
 import { DeviceSizeEnum } from '../../../helpers/constants';
-=======
-import type { DatePickerDate, DatePickerModel, DatePickerRangeObject } from 'v-calendar/dist/types/src/use/datePicker.js';
-import { datePickerValueToDate } from './../../../helpers/components';
-import isDate from 'lodash-es/isDate';
->>>>>>> ee635197
 
 interface IProps {
   ctrlKey: string,
@@ -25,12 +19,8 @@
   }
 }
 
-<<<<<<< HEAD
-const props = defineProps<IProps>();
+const { ctrlKey, mode } = defineProps<IProps>();
 const modelRef = defineModel<Date[] | null | undefined>('selectedDates');
-=======
-const { ctrlKey, mode, initiallySelectedDates } = defineProps<IProps>();
->>>>>>> ee635197
 
 const { d, locale } = useI18n();
 const { current: deviceSize } = useDeviceSize();
@@ -44,35 +34,18 @@
 });
 const singleValue = ref(today);
 const hasMounted = ref(false);
-<<<<<<< HEAD
 const open = ref(false);
-=======
-
-const openBtn = useTemplateRef<HTMLElement>('open-btn');
-const dropdown = useTemplateRef<InstanceType<typeof Dropdown>>('dropdown');
-const calendar = useTemplateRef('calendar');
->>>>>>> ee635197
 
 const logger = getCommonServices().getLogger();
 
 const controlSettingsStore = useControlSettingsStore();
-<<<<<<< HEAD
-const controlSingleValueSetting = controlSettingsStore.getControlValueSetting<string | undefined>(`${props.ctrlKey}-single`, today.toISOString(), true);
-const controlRangeValueSetting = controlSettingsStore.getControlValueSetting<string[]>(`${props.ctrlKey}-range`, [dateFrom.toISOString(), dateTo.toISOString()], true);
+const controlSingleValueSetting = controlSettingsStore.getControlValueSetting<string | undefined>(`${ctrlKey}-single`, today.toISOString(), true);
+const controlRangeValueSetting = controlSettingsStore.getControlValueSetting<string[]>(`${ctrlKey}-range`, [dateFrom.toISOString(), dateTo.toISOString()], true);
 
 function saveInitialValuesToSettings () {
   const initiallySelectedDates = modelRef.value;
   if (initiallySelectedDates?.length) {
     if (initiallySelectedDates!.length === 1) {
-=======
-const controlSingleValueSetting = controlSettingsStore.getControlValueSetting<string | undefined>(`${ctrlKey}-single`, today.toISOString(), true);
-const controlRangeValueSetting = controlSettingsStore.getControlValueSetting<string[]>(`${ctrlKey}-range`, [dateFrom.toISOString(), dateTo.toISOString()], true);
-initialValuesFromSettings();
-
-function initialValuesFromSettings () {
-  if (initiallySelectedDates) {
-    if (initiallySelectedDates.length === 1) {
->>>>>>> ee635197
       const initialDateFrom = initiallySelectedDates[0];
       controlSingleValueSetting.value = dayjs(initialDateFrom).isBefore(today) ? today.toISOString() : initialDateFrom.toISOString();
     } else {
@@ -93,13 +66,12 @@
   }
 }
 
-<<<<<<< HEAD
 function updateModelValue() {
-  logger.debug(`(SearchFlightsDatePicker) starting model value update: ctrlKey=${props.ctrlKey}, current=${JSON.stringify(modelRef.value)}`);
+  logger.debug(`(SearchFlightsDatePicker) starting model value update: ctrlKey=${ctrlKey}, current=${JSON.stringify(modelRef.value)}`);
   
   let isSameValue = false;
   let newValue: Date[] | null;
-  if (props.mode === 'single') {
+  if (mode === 'single') {
     const newDate = singleValue.value ? eraseTimeOfDay(singleValue.value) : null;
     isSameValue = ((modelRef.value?.length ?? 0) === 0 && !newDate) || (!!modelRef.value?.length && modelRef.value[0].getTime() === newDate?.getTime());
     newValue = newDate ? [newDate!] : null;
@@ -109,58 +81,24 @@
   }
 
   if(isSameValue) {
-    logger.debug(`(SearchFlightsDatePicker) skipping model value update, value is the same: ctrlKey=${props.ctrlKey}, current=${JSON.stringify(modelRef.value)}, new=${JSON.stringify(newValue)}`);
+    logger.debug(`(SearchFlightsDatePicker) skipping model value update, value is the same: ctrlKey=${ctrlKey}, current=${JSON.stringify(modelRef.value)}, new=${JSON.stringify(newValue)}`);
     return;
-=======
-function onMenuShown () {
-  setTimeout(() => updateTabIndices(), TabIndicesUpdateDefaultTimeout);
-}
-
-function onMenuHide () {
-  setTimeout(() => updateTabIndices(), TabIndicesUpdateDefaultTimeout);
-}
-
-function hideDropdown () {
-  dropdown.value?.hide();
-}
-
-function fireSelectedDateChanged (date: Date | { start: Date, end: Date }) {
-  if (isDate(date)) {
-    logger.debug(`(SearchFlightsDatePicker) firing selected date change: ctrlKey=${ctrlKey}, value=${date}`);
-    $emit('update:selectedDates', [eraseTimeOfDay(date)]);
-  } else {
-    logger.debug(`(SearchFlightsDatePicker) firing selected dates change: ctrlKey=${ctrlKey}, value=${JSON.stringify(date)}`);
-    $emit('update:selectedDates', [eraseTimeOfDay(date.start), eraseTimeOfDay(date.end)]);
-  }
-}
-
-function emitModelUpdate() {
-  logger.debug(`(SearchFlightsDatePicker) emitting model update: ctrlKey=${ctrlKey}`);
+  }
+
+  logger.verbose(`(SearchFlightsDatePicker) updating model value: ctrlKey=${ctrlKey}, current=${JSON.stringify(modelRef.value)}, new=${JSON.stringify(newValue)}`);
+  modelRef.value = newValue;
+}
+
+function onCalendarValueChanged () {
   if (mode === 'single') {
-    fireSelectedDateChanged(eraseTimeOfDay(singleValue.value));
-  } else {
-    fireSelectedDateChanged({
-      start: eraseTimeOfDay(rangeValue.value.start),
-      end: eraseTimeOfDay(rangeValue.value.end)
-    });
->>>>>>> ee635197
-  }
-
-  logger.verbose(`(SearchFlightsDatePicker) updating model value: ctrlKey=${props.ctrlKey}, current=${JSON.stringify(modelRef.value)}, new=${JSON.stringify(newValue)}`);
-  modelRef.value = newValue;
-}
-
-<<<<<<< HEAD
-function onCalendarValueChanged () {
-  if (props.mode === 'single') {
-    logger.verbose(`(SearchFlightsDatePicker) updating selected date: ctrlKey=${props.ctrlKey}, newValue=${singleValue.value}, modelValue=${modelRef.value}`);
+    logger.verbose(`(SearchFlightsDatePicker) updating selected date: ctrlKey=${ctrlKey}, newValue=${singleValue.value}, modelValue=${modelRef.value}`);
     if(!singleValue.value) {
       singleValue.value = modelRef.value![0];
     }
     const value = singleValue.value;
     controlSingleValueSetting.value = eraseTimeOfDay(value).toISOString();
   } else {
-    logger.verbose(`(SearchFlightsDatePicker) updating selected dates: ctrlKey=${props.ctrlKey}, newValue=${JSON.stringify([rangeValue.value.start, rangeValue.value.end])}, modelValue=${JSON.stringify(modelRef.value)}`);
+    logger.verbose(`(SearchFlightsDatePicker) updating selected dates: ctrlKey=${ctrlKey}, newValue=${JSON.stringify([rangeValue.value.start, rangeValue.value.end])}, modelValue=${JSON.stringify(modelRef.value)}`);
     if(!rangeValue.value?.start || !rangeValue.value?.end) {
       rangeValue.value = { start: modelRef.value![0], end: modelRef.value![1] };
     }
@@ -168,48 +106,12 @@
     controlRangeValueSetting.value = [eraseTimeOfDay(value![0]).toISOString(), eraseTimeOfDay(value![1]).toISOString()];
   }
   updateModelValue();
-  logger.verbose(`(SearchFlightsDatePicker) selected date(s) updated: ctrlKey=${props.ctrlKey}`);
+  logger.verbose(`(SearchFlightsDatePicker) selected date(s) updated: ctrlKey=${ctrlKey}`);
 }
 
 function onDateSelected () {
   onCalendarValueChanged();
   open.value = false;
-=======
-function onSelectedDateUpdated (date: Date | { start: Date, end: Date }) {
-  if (isDate(date)) {
-    logger.verbose(`(SearchFlightsDatePicker) updating selected date: ctrlKey=${ctrlKey}, value=${date}`);
-    controlSingleValueSetting.value! = eraseTimeOfDay(date).toISOString();
-  } else {
-    logger.verbose(`(SearchFlightsDatePicker) updating selected dates: ctrlKey=${ctrlKey}, value=${JSON.stringify([date.start, date.end])}`);
-    controlRangeValueSetting.value! = [eraseTimeOfDay(date.start).toISOString(), eraseTimeOfDay(date.end).toISOString()];
-  }
-  fireSelectedDateChanged(date);
-  logger.verbose(`(SearchFlightsDatePicker) selected date(s) updated: ctrlKey=${ctrlKey}`);
-}
-
-const $emit = defineEmits<{(event: 'update:selectedDates', dates: Date[]): void}>();
-
-function onValueSelected (value: DatePickerModel) {
-  logger.verbose(`(SearchFlightsDatePicker) date selected: ctrlKey=${ctrlKey}, value=${JSON.stringify(value)}`);
-  hideDropdown();
-
-  let selectedDate: Date | { start: Date, end: Date };
-  const locale = calendar.value?.locale;
-  if(mode === 'single') {
-    selectedDate = datePickerValueToDate(value as DatePickerDate, locale, logger) as Date;
-  } else {
-    const rangeValue = value as DatePickerRangeObject;
-    selectedDate = { 
-      start: datePickerValueToDate(rangeValue.start, locale, logger),
-      end: datePickerValueToDate(rangeValue.end, locale, logger)
-    };
-  }
-  onSelectedDateUpdated(selectedDate);
-}
-
-function onEscape () {
-  hideDropdown();
->>>>>>> ee635197
 }
 
 const datesDisplayText = computed(() => {
@@ -229,7 +131,7 @@
 });
 
 onMounted(() => {
-  watch(() => props.mode, () => {
+  watch(() => mode, () => {
     updateModelValue();
   });
 
@@ -239,7 +141,6 @@
   updateModelValue();
 
   hasMounted.value = true;
-<<<<<<< HEAD
 });
 
 const numColumnsForDevice = computed(() => 
@@ -263,18 +164,11 @@
 
 defineShortcuts({
   'ESCAPE': () => open.value = false
-=======
-  emitModelUpdate();
-});
-watch(() => mode, () => {
-  emitModelUpdate();
->>>>>>> ee635197
 });
 
 </script>
 
 <template>
-<<<<<<< HEAD
   <UPopover v-model:open="open" :popper="{ placement: 'bottom' }"  :class="ui?.wrapper">
     <InputFieldFrame :text-res-name="getI18nResName2('searchFlights', 'destinationCaption')" class="w-full">
       <UButton icon="i-heroicons-calendar-days-20-solid" :class="`w-full dark:hover:bg-transparent ${ui?.input ?? ''} pl-[12px]`" variant="outline" color="gray">
@@ -330,63 +224,4 @@
   --vc-accent-900: rgb(var(--color-primary-900));
 }
 
-</style>
-=======
-  <div class="search-flights-date-picker" @keyup.escape="onEscape">
-    <VDropdown
-      ref="dropdown"
-      v-floating-vue-hydration="{ tabIndex: 0 }"
-      :ctrl-key="`${ctrlKey}-DropDownWrapper`"
-      :aria-id="`${ctrlKey}-DropDownWrapper`"
-      :distance="-6"
-      :hide-triggers="(triggers: any) => [...triggers, 'click']"
-      placement="bottom"
-      :flip="false"
-      :boundary="openBtn"
-      theme="control-dropdown"
-      @apply-show="onMenuShown"
-      @apply-hide="onMenuHide"
-    >
-      <FieldFrame :text-res-name="captionResName" class="date-picker-field-frame">
-        <button
-          :id="`search-flights-dates-${ctrlKey}`"
-          ref="open-btn"
-          class="date-picker-field-btn brdr-1"
-          type="button"
-          @keyup.escape="hideDropdown"
-        >
-          {{ datesDisplayText }}
-        </button>
-      </FieldFrame>
-      <template #popper>
-        <ClientOnly>
-          <VDatePicker
-            v-if="mode === 'single'"
-            ref="calendar"
-            v-model="singleValue"
-            timezone="utc"
-            mode="date"
-            class="calendar"
-            color="golobe"
-            :min-date="today"
-            :locale="locale"
-            @update:model-value="onValueSelected"
-          />
-          <VDatePicker
-            v-else
-            ref="calendar"
-            v-model.range="rangeValue"
-            timezone="utc"
-            mode="date"
-            :min-date="today"
-            class="calendar"
-            color="golobe"
-            :locale="locale"
-            @update:model-value="onValueSelected"
-          />
-        </ClientOnly>
-      </template>
-    </VDropdown>
-  </div>
-</template>
->>>>>>> ee635197
+</style>