<script setup lang="ts">
<<<<<<< HEAD
import { AppConfig, eraseTimeOfDay, getI18nResName2, type I18nResName } from '@golobe-demo/shared';
=======
import { toShortForm, type ControlKey } from './../../../helpers/components';
import { eraseTimeOfDay, type I18nResName } from '@golobe-demo/shared';
import { TabIndicesUpdateDefaultTimeout, updateTabIndices } from './../../../helpers/dom';
import type { Dropdown } from 'floating-vue';
>>>>>>> a8c39b6a
import dayjs from 'dayjs';
import isEqual from 'lodash-es/isEqual';
import InputFieldFrame from '../../forms/input-field-frame.vue';
import { getCommonServices } from '../../../helpers/service-accessors';
<<<<<<< HEAD
import { DatePicker as VCalendarDatePicker } from 'v-calendar';
import './../../../node_modules/v-calendar/dist/style.css';
import { useDeviceSize } from '../../../composables/device-size';
import { DeviceSizeEnum } from '../../../helpers/constants';
=======
import type { DatePickerModel } from 'v-calendar/dist/types/src/use/datePicker.js';
import isArray from 'lodash-es/isArray';
>>>>>>> a8c39b6a

interface IProps {
  ctrlKey: ControlKey,
  captionResName: I18nResName,
<<<<<<< HEAD
  mode: 'single' | 'range',
  ui?: {
    wrapper?: string,
    input?: string
  }
}

const { ctrlKey, mode } = defineProps<IProps>();
const modelRef = defineModel<Date[] | null | undefined>('selectedDates');

=======
  mode: 'single' | 'range'
}

const { ctrlKey, mode } = defineProps<IProps>();
>>>>>>> a8c39b6a
const { d, locale } = useI18n();
const { current: deviceSize } = useDeviceSize();

<<<<<<< HEAD
const dateFrom = eraseTimeOfDay(dayjs().utc(true).toDate());
const dateTo = eraseTimeOfDay(dayjs().utc(true).add(AppConfig.autoInputDatesRangeDays, 'day').toDate());
const today = dateFrom;
const rangeValue = ref({
  start: dateFrom,
  end: dateTo
});
const singleValue = ref(today);
const hasMounted = ref(false);
const open = ref(false);

const logger = getCommonServices().getLogger();

const controlSettingsStore = useControlSettingsStore();
const controlSingleValueSetting = controlSettingsStore.getControlValueSetting<string | undefined>(`${ctrlKey}-single`, today.toISOString(), true);
const controlRangeValueSetting = controlSettingsStore.getControlValueSetting<string[]>(`${ctrlKey}-range`, [dateFrom.toISOString(), dateTo.toISOString()], true);

function saveInitialValuesToSettings () {
  const initiallySelectedDates = modelRef.value;
  if (initiallySelectedDates?.length) {
    if (initiallySelectedDates!.length === 1) {
      const initialDateFrom = initiallySelectedDates[0];
      controlSingleValueSetting.value = dayjs(initialDateFrom).isBefore(today) ? today.toISOString() : initialDateFrom.toISOString();
    } else {
      const initialDateFrom = initiallySelectedDates[0];
      const initialDateTo = initiallySelectedDates[1];
      controlRangeValueSetting.value = dayjs(initialDateFrom).isBefore(today) ? [dateFrom.toISOString(), dateTo.toISOString()] : [initialDateFrom.toISOString(), initialDateTo.toISOString()];
    }
  } else if (initiallySelectedDates === null) {
    controlSingleValueSetting.value = today.toISOString();
    controlRangeValueSetting.value = [dateFrom.toISOString(), dateTo.toISOString()];
  } else {
    if (dayjs(controlSingleValueSetting.value).isBefore(today)) {
      controlSingleValueSetting.value = today.toISOString();
    }
    if (dayjs(controlRangeValueSetting.value![0]).isBefore(today)) {
      controlRangeValueSetting.value = [dateFrom.toISOString(), dateTo.toISOString()];
    }
=======
const Today = eraseTimeOfDay(dayjs().utc(true).toDate());

const logger = getCommonServices().getLogger().addContextProps({ component: 'SearchFlightsDatePicker' });
const controlValuesStore = useControlValuesStore();

const modelValue = defineModel<Date[] | null | undefined>('selectedDates');
const openBtn = useTemplateRef<HTMLElement>('open-btn');
const dropdown = useTemplateRef<InstanceType<typeof Dropdown>>('dropdown');
const rangeValue = ref<{ start: Date, end: Date }>();
const singleValue = ref<Date>();

function toUnary<T>(value: T | T[]): T | undefined {
  if(value && isArray(value)) {
    return value.length ? value[0] : undefined;
  }
  return value;
}

function toArray<T>(value: T | T[] | null): T[] | null {
  if(!value) {
    return null;
  }
  if(isArray(value)) {
    return value;
>>>>>>> a8c39b6a
  }
  return [value];
}

function onValueSelected (value: DatePickerModel) {
  logger.verbose('date selected', { ctrlKey, value });
  hideDropdown();
}

<<<<<<< HEAD
function updateModelValue() {
  logger.debug(`(SearchFlightsDatePicker) starting model value update: ctrlKey=${ctrlKey}, current=${JSON.stringify(modelRef.value)}`);
  
  let isSameValue = false;
  let newValue: Date[] | null;
  if (mode === 'single') {
    const newDate = singleValue.value ? eraseTimeOfDay(singleValue.value) : null;
    isSameValue = ((modelRef.value?.length ?? 0) === 0 && !newDate) || (!!modelRef.value?.length && modelRef.value[0].getTime() === newDate?.getTime());
    newValue = newDate ? [newDate!] : null;
  } else {
    newValue = rangeValue.value ? ([eraseTimeOfDay(rangeValue.value.start), eraseTimeOfDay(rangeValue.value.end)]) : null;
    isSameValue = ((modelRef.value?.length ?? 0) === 0 && (newValue?.length ?? 0) === 0) || isEqual(modelRef.value, newValue);
  }

  if(isSameValue) {
    logger.debug(`(SearchFlightsDatePicker) skipping model value update, value is the same: ctrlKey=${ctrlKey}, current=${JSON.stringify(modelRef.value)}, new=${JSON.stringify(newValue)}`);
    return;
  }

  logger.verbose(`(SearchFlightsDatePicker) updating model value: ctrlKey=${ctrlKey}, current=${JSON.stringify(modelRef.value)}, new=${JSON.stringify(newValue)}`);
  modelRef.value = newValue;
}

function onCalendarValueChanged () {
  if (mode === 'single') {
    logger.verbose(`(SearchFlightsDatePicker) updating selected date: ctrlKey=${ctrlKey}, newValue=${singleValue.value}, modelValue=${modelRef.value}`);
    if(!singleValue.value) {
      singleValue.value = modelRef.value![0];
    }
    const value = singleValue.value;
    controlSingleValueSetting.value = eraseTimeOfDay(value).toISOString();
  } else {
    logger.verbose(`(SearchFlightsDatePicker) updating selected dates: ctrlKey=${ctrlKey}, newValue=${JSON.stringify([rangeValue.value.start, rangeValue.value.end])}, modelValue=${JSON.stringify(modelRef.value)}`);
    if(!rangeValue.value?.start || !rangeValue.value?.end) {
      rangeValue.value = { start: modelRef.value![0], end: modelRef.value![1] };
    }
    const value = [rangeValue.value.start, rangeValue.value.end];
    controlRangeValueSetting.value = [eraseTimeOfDay(value![0]).toISOString(), eraseTimeOfDay(value![1]).toISOString()];
  }
  updateModelValue();
  logger.verbose(`(SearchFlightsDatePicker) selected date(s) updated: ctrlKey=${ctrlKey}`);
=======
function onMenuShown () {
  setTimeout(() => updateTabIndices(), TabIndicesUpdateDefaultTimeout);
}

function onMenuHide () {
  setTimeout(() => updateTabIndices(), TabIndicesUpdateDefaultTimeout);
}

function hideDropdown () {
  dropdown.value?.hide();
}

function datesArrayEquals(arr1: Date[], arr2: Date[]) {
  return arr1.length === arr2.length && arr1.every((v, idx) => v === arr2[idx]);
}

function storeModelValuesDiffer(
  storeValue: Date | Date[] | null, 
  modelValue: Date[] | null | undefined, mode: 'single' | 'range'
) {
  return mode === 'single' ? 
    (storeValue != ((modelValue?.length ?? 0) > 0 ? modelValue![0] : null)) :
    (!datesArrayEquals(storeValue as Date[], (modelValue?.length ?? 0) > 0 ? (modelValue as Date[]) : [])
  );
>>>>>>> a8c39b6a
}

function onDateSelected () {
  onCalendarValueChanged();
  open.value = false;
}

const datesDisplayText = computed(() => {
  if(import.meta.server) {
    return '';
  }

  const displayFormat = 'numeric';
  return mode === 'single' ? 
    (singleValue.value ? d(singleValue.value, displayFormat) : '') : 
    (rangeValue.value ? `${d(rangeValue.value.start, displayFormat)} - ${d(rangeValue.value.end, displayFormat)}` : '');
});

<<<<<<< HEAD
onBeforeMount(() => {
  saveInitialValuesToSettings();

  if (controlSingleValueSetting.value) {
    singleValue.value = eraseTimeOfDay(new Date(controlSingleValueSetting.value!));
  }
  if (controlRangeValueSetting.value) {
    rangeValue.value = { start: eraseTimeOfDay(new Date(controlRangeValueSetting.value![0])), end: eraseTimeOfDay(new Date(controlRangeValueSetting.value![1])) };
  }
});

onMounted(() => {
  watch(() => mode, () => {
    updateModelValue();
  });

  watch(singleValue, onDateSelected);
  watch(rangeValue, onDateSelected);

  updateModelValue();

  hasMounted.value = true;
});

const numColumnsForDevice = computed(() => 
  (deviceSize.value === DeviceSizeEnum.XS) || 
  (deviceSize.value === DeviceSizeEnum.SM) || 
  (deviceSize.value === DeviceSizeEnum.MD) ? 1 : 2
);

const calendarAttrs = computed(() => {
  return {
    transparent: true,
    borderless: false,
    color: 'primary',
    minDate: today,
    locale: locale.value,
    'is-dark': { selector: 'html', darkClass: 'dark' },
    timezone: 'utc',
    mode: 'date'
  };
});

defineShortcuts({
  'ESCAPE': () => open.value = false
=======
onMounted(() => {
  const singleInitialOverwrite = modelValue.value?.length ? modelValue.value[0] : undefined;
  logger.debug('acquiring value ref for single date', { ctrlKey, initialOverwrite: singleInitialOverwrite });
  const { valueRef: singleStoreValueRef } = controlValuesStore.acquireValueRef<Date | null>(
    [...ctrlKey, 'DatePicker'], {
      initialOverwrite: singleInitialOverwrite
    });
    
  const rangeInitialOverwrite = ((modelValue.value?.length ?? 0) >= 2) ? modelValue.value : undefined;
  logger.debug('acquiring value ref for range dates', { ctrlKey, initialOverwrite: rangeInitialOverwrite });
  const { valueRef: rangeStoreValueRef } = controlValuesStore.acquireValueRef<Date[] | null>(
    [...ctrlKey, 'DateRangePicker'], {
      initialOverwrite: rangeInitialOverwrite
    });

  watch([singleStoreValueRef, rangeStoreValueRef], () => {
    const storeValue = (mode === 'single' ? singleStoreValueRef : rangeStoreValueRef).value;
    logger.debug('store value watcher', { ctrlKey, modelValue: modelValue.value, storeValue, mode });
    const newValue = mode === 'single' ? storeValue : (storeValue ?? []);
    const changed = storeModelValuesDiffer(newValue, modelValue.value, mode);
    if(changed) {
      modelValue.value = newValue ? (isArray(newValue) ? newValue : [newValue]) : null;  
    }
  }, { immediate: true });

  watch([singleValue, rangeValue], () => {
    const newValue = mode === 'single' ? 
      (singleValue.value ? [singleValue.value] : null) : 
      (rangeValue.value ? [rangeValue.value!.start, rangeValue.value!.end] : null);
    const storeValue = (mode === 'single' ? singleStoreValueRef : rangeStoreValueRef).value;
    logger.debug('selected calendar value watcher', { ctrlKey, newValue, storeValue, mode });
    
    const changed = storeModelValuesDiffer(storeValue, newValue, mode);
    if(changed) {
      switch(mode) {
        case 'single':
          singleStoreValueRef.value = toUnary(singleValue.value) ?? null;
          break;
        default:
          rangeStoreValueRef.value = newValue;
      }
    }
  }, { immediate: false });

  watch(modelValue, () => {
    const storeValue = (mode === 'single' ? singleStoreValueRef : rangeStoreValueRef).value;
    const outOfSyncUpdate = modelValue.value && (mode === 'single') !== (modelValue.value.length === 1);
    if(outOfSyncUpdate) {
      logger.debug('model value update for another mode', { ctrlKey, modelValue: modelValue.value, storeValue, mode });
      return;
    }
    
    logger.debug('model value watcher', { ctrlKey, modelValue: modelValue.value, storeValue, mode });
    const changed = storeModelValuesDiffer(storeValue, modelValue.value, mode);
    switch(mode) {
      case 'single':
        singleValue.value = modelValue.value ? 
          (isArray(modelValue.value) ? modelValue.value[0] : modelValue.value) : undefined;
        if(changed) {
          singleStoreValueRef.value = toUnary(modelValue.value ?? null) as Date | null;
        }
        break;
      default:
        rangeValue.value = modelValue.value ? { start: modelValue.value[0], end: modelValue.value[1] } : undefined;
        if(changed) {
          rangeStoreValueRef.value = modelValue.value ?? null;
        }
    }
  }, { immediate: false });

  watch(() => mode, () => {
    logger.verbose('mode changed, actualizing model value', { ctrlKey, mode });
    if (mode === 'single') {
      modelValue.value = toArray(singleStoreValueRef.value) ?? null;
    } else {
      modelValue.value = rangeStoreValueRef.value ? rangeStoreValueRef.value : null;
    }
  });
>>>>>>> a8c39b6a
});

</script>

<template>
<<<<<<< HEAD
  <UPopover v-model:open="open" :popper="{ placement: 'bottom' }"  :class="ui?.wrapper">
    <InputFieldFrame :text-res-name="getI18nResName2('searchFlights', 'destinationCaption')" class="w-full">
      <UButton icon="i-heroicons-calendar-days-20-solid" :class="`w-full dark:hover:bg-transparent ${ui?.input ?? ''} pl-[12px]`" variant="outline" color="gray">
        <span class="overflow-hidden line-clamp-1 text-wrap text-start">{{ datesDisplayText }}</span>
      </UButton>
    </InputFieldFrame>

    <template #panel="{ close }">
      <VCalendarDatePicker
        v-if="mode === 'single'"
        v-model="singleValue"
        :columns="1"
        is-required
        v-bind="calendarAttrs"
        @close="close" 
      />
      <VCalendarDatePicker
        v-else
        v-model.range="rangeValue"
        is-required
        :columns="numColumnsForDevice"
        v-bind="calendarAttrs" 
        @close="close" 
      />
    </template>
  </UPopover>
</template>

<style>
:root {
  --vc-gray-50: rgb(var(--color-gray-50));
  --vc-gray-100: rgb(var(--color-gray-100));
  --vc-gray-200: rgb(var(--color-gray-200));
  --vc-gray-300: rgb(var(--color-gray-300));
  --vc-gray-400: rgb(var(--color-gray-400));
  --vc-gray-500: rgb(var(--color-gray-500));
  --vc-gray-600: rgb(var(--color-gray-600));
  --vc-gray-700: rgb(var(--color-gray-700));
  --vc-gray-800: rgb(var(--color-gray-800));
  --vc-gray-900: rgb(var(--color-gray-900));
}

.vc-primary {
  --vc-accent-50: rgb(var(--color-primary-50));
  --vc-accent-100: rgb(var(--color-primary-100));
  --vc-accent-200: rgb(var(--color-primary-200));
  --vc-accent-300: rgb(var(--color-primary-300));
  --vc-accent-400: rgb(var(--color-primary-400));
  --vc-accent-500: rgb(var(--color-primary-500));
  --vc-accent-600: rgb(var(--color-primary-600));
  --vc-accent-700: rgb(var(--color-primary-700));
  --vc-accent-800: rgb(var(--color-primary-800));
  --vc-accent-900: rgb(var(--color-primary-900));
}

</style>
=======
  <div class="search-flights-date-picker" @keyup.escape="onEscape">
    <VDropdown
      ref="dropdown"
      v-floating-vue-hydration="{ tabIndex: 0 }"
      :ctrl-key="[...ctrlKey, 'Wrapper']"
      :aria-id="`${toShortForm(ctrlKey)}-DropDownWrapper`"
      :distance="-6"
      :hide-triggers="(triggers: any) => [...triggers, 'click']"
      placement="bottom"
      :flip="false"
      :boundary="openBtn"
      theme="control-dropdown"
      @apply-show="onMenuShown"
      @apply-hide="onMenuHide"
    >
      <FieldFrame :text-res-name="captionResName" class="date-picker-field-frame">
        <button
          :id="`search-flights-dates-${toShortForm(ctrlKey)}`"
          ref="open-btn"
          class="date-picker-field-btn brdr-1"
          type="button"
          @keyup.escape="hideDropdown"
        >
          {{ datesDisplayText }}
        </button>
      </FieldFrame>
      <template #popper>
        <ClientOnly>
          <VDatePicker
            v-if="mode === 'single'"
            ref="calendar"
            v-model="singleValue"
            timezone="utc"
            mode="date"
            class="calendar"
            color="golobe"
            :min-date="Today"
            :locale="locale"
            @update:model-value="onValueSelected"
          />
          <VDatePicker
            v-else
            ref="calendar"
            v-model.range="rangeValue"
            timezone="utc"
            mode="date"
            :min-date="Today"
            class="calendar"
            color="golobe"
            :locale="locale"
            @update:model-value="onValueSelected"
          />
        </ClientOnly>
      </template>
    </VDropdown>
  </div>
</template>
>>>>>>> a8c39b6a
<|MERGE_RESOLUTION|>--- conflicted
+++ resolved
@@ -1,30 +1,19 @@
 <script setup lang="ts">
-<<<<<<< HEAD
-import { AppConfig, eraseTimeOfDay, getI18nResName2, type I18nResName } from '@golobe-demo/shared';
-=======
-import { toShortForm, type ControlKey } from './../../../helpers/components';
-import { eraseTimeOfDay, type I18nResName } from '@golobe-demo/shared';
-import { TabIndicesUpdateDefaultTimeout, updateTabIndices } from './../../../helpers/dom';
-import type { Dropdown } from 'floating-vue';
->>>>>>> a8c39b6a
+import type { ControlKey } from './../../../helpers/components';
+import { eraseTimeOfDay, getI18nResName2, type I18nResName } from '@golobe-demo/shared';
 import dayjs from 'dayjs';
-import isEqual from 'lodash-es/isEqual';
 import InputFieldFrame from '../../forms/input-field-frame.vue';
 import { getCommonServices } from '../../../helpers/service-accessors';
-<<<<<<< HEAD
-import { DatePicker as VCalendarDatePicker } from 'v-calendar';
 import './../../../node_modules/v-calendar/dist/style.css';
 import { useDeviceSize } from '../../../composables/device-size';
 import { DeviceSizeEnum } from '../../../helpers/constants';
-=======
-import type { DatePickerModel } from 'v-calendar/dist/types/src/use/datePicker.js';
 import isArray from 'lodash-es/isArray';
->>>>>>> a8c39b6a
+import { useControlValuesStore } from './../../../stores/control-values-store';
+import { DatePicker as VCalendarDatePicker } from 'v-calendar';
 
 interface IProps {
   ctrlKey: ControlKey,
   captionResName: I18nResName,
-<<<<<<< HEAD
   mode: 'single' | 'range',
   ui?: {
     wrapper?: string,
@@ -33,67 +22,20 @@
 }
 
 const { ctrlKey, mode } = defineProps<IProps>();
-const modelRef = defineModel<Date[] | null | undefined>('selectedDates');
-
-=======
-  mode: 'single' | 'range'
-}
-
-const { ctrlKey, mode } = defineProps<IProps>();
->>>>>>> a8c39b6a
+
+
+const logger = getCommonServices().getLogger().addContextProps({ component: 'SearchFlightsDatePicker' });
+const controlValuesStore = useControlValuesStore();
+
 const { d, locale } = useI18n();
 const { current: deviceSize } = useDeviceSize();
 
-<<<<<<< HEAD
-const dateFrom = eraseTimeOfDay(dayjs().utc(true).toDate());
-const dateTo = eraseTimeOfDay(dayjs().utc(true).add(AppConfig.autoInputDatesRangeDays, 'day').toDate());
-const today = dateFrom;
-const rangeValue = ref({
-  start: dateFrom,
-  end: dateTo
-});
-const singleValue = ref(today);
-const hasMounted = ref(false);
-const open = ref(false);
-
-const logger = getCommonServices().getLogger();
-
-const controlSettingsStore = useControlSettingsStore();
-const controlSingleValueSetting = controlSettingsStore.getControlValueSetting<string | undefined>(`${ctrlKey}-single`, today.toISOString(), true);
-const controlRangeValueSetting = controlSettingsStore.getControlValueSetting<string[]>(`${ctrlKey}-range`, [dateFrom.toISOString(), dateTo.toISOString()], true);
-
-function saveInitialValuesToSettings () {
-  const initiallySelectedDates = modelRef.value;
-  if (initiallySelectedDates?.length) {
-    if (initiallySelectedDates!.length === 1) {
-      const initialDateFrom = initiallySelectedDates[0];
-      controlSingleValueSetting.value = dayjs(initialDateFrom).isBefore(today) ? today.toISOString() : initialDateFrom.toISOString();
-    } else {
-      const initialDateFrom = initiallySelectedDates[0];
-      const initialDateTo = initiallySelectedDates[1];
-      controlRangeValueSetting.value = dayjs(initialDateFrom).isBefore(today) ? [dateFrom.toISOString(), dateTo.toISOString()] : [initialDateFrom.toISOString(), initialDateTo.toISOString()];
-    }
-  } else if (initiallySelectedDates === null) {
-    controlSingleValueSetting.value = today.toISOString();
-    controlRangeValueSetting.value = [dateFrom.toISOString(), dateTo.toISOString()];
-  } else {
-    if (dayjs(controlSingleValueSetting.value).isBefore(today)) {
-      controlSingleValueSetting.value = today.toISOString();
-    }
-    if (dayjs(controlRangeValueSetting.value![0]).isBefore(today)) {
-      controlRangeValueSetting.value = [dateFrom.toISOString(), dateTo.toISOString()];
-    }
-=======
 const Today = eraseTimeOfDay(dayjs().utc(true).toDate());
 
-const logger = getCommonServices().getLogger().addContextProps({ component: 'SearchFlightsDatePicker' });
-const controlValuesStore = useControlValuesStore();
-
 const modelValue = defineModel<Date[] | null | undefined>('selectedDates');
-const openBtn = useTemplateRef<HTMLElement>('open-btn');
-const dropdown = useTemplateRef<InstanceType<typeof Dropdown>>('dropdown');
 const rangeValue = ref<{ start: Date, end: Date }>();
 const singleValue = ref<Date>();
+const open = ref(false);
 
 function toUnary<T>(value: T | T[]): T | undefined {
   if(value && isArray(value)) {
@@ -108,69 +50,8 @@
   }
   if(isArray(value)) {
     return value;
->>>>>>> a8c39b6a
   }
   return [value];
-}
-
-function onValueSelected (value: DatePickerModel) {
-  logger.verbose('date selected', { ctrlKey, value });
-  hideDropdown();
-}
-
-<<<<<<< HEAD
-function updateModelValue() {
-  logger.debug(`(SearchFlightsDatePicker) starting model value update: ctrlKey=${ctrlKey}, current=${JSON.stringify(modelRef.value)}`);
-  
-  let isSameValue = false;
-  let newValue: Date[] | null;
-  if (mode === 'single') {
-    const newDate = singleValue.value ? eraseTimeOfDay(singleValue.value) : null;
-    isSameValue = ((modelRef.value?.length ?? 0) === 0 && !newDate) || (!!modelRef.value?.length && modelRef.value[0].getTime() === newDate?.getTime());
-    newValue = newDate ? [newDate!] : null;
-  } else {
-    newValue = rangeValue.value ? ([eraseTimeOfDay(rangeValue.value.start), eraseTimeOfDay(rangeValue.value.end)]) : null;
-    isSameValue = ((modelRef.value?.length ?? 0) === 0 && (newValue?.length ?? 0) === 0) || isEqual(modelRef.value, newValue);
-  }
-
-  if(isSameValue) {
-    logger.debug(`(SearchFlightsDatePicker) skipping model value update, value is the same: ctrlKey=${ctrlKey}, current=${JSON.stringify(modelRef.value)}, new=${JSON.stringify(newValue)}`);
-    return;
-  }
-
-  logger.verbose(`(SearchFlightsDatePicker) updating model value: ctrlKey=${ctrlKey}, current=${JSON.stringify(modelRef.value)}, new=${JSON.stringify(newValue)}`);
-  modelRef.value = newValue;
-}
-
-function onCalendarValueChanged () {
-  if (mode === 'single') {
-    logger.verbose(`(SearchFlightsDatePicker) updating selected date: ctrlKey=${ctrlKey}, newValue=${singleValue.value}, modelValue=${modelRef.value}`);
-    if(!singleValue.value) {
-      singleValue.value = modelRef.value![0];
-    }
-    const value = singleValue.value;
-    controlSingleValueSetting.value = eraseTimeOfDay(value).toISOString();
-  } else {
-    logger.verbose(`(SearchFlightsDatePicker) updating selected dates: ctrlKey=${ctrlKey}, newValue=${JSON.stringify([rangeValue.value.start, rangeValue.value.end])}, modelValue=${JSON.stringify(modelRef.value)}`);
-    if(!rangeValue.value?.start || !rangeValue.value?.end) {
-      rangeValue.value = { start: modelRef.value![0], end: modelRef.value![1] };
-    }
-    const value = [rangeValue.value.start, rangeValue.value.end];
-    controlRangeValueSetting.value = [eraseTimeOfDay(value![0]).toISOString(), eraseTimeOfDay(value![1]).toISOString()];
-  }
-  updateModelValue();
-  logger.verbose(`(SearchFlightsDatePicker) selected date(s) updated: ctrlKey=${ctrlKey}`);
-=======
-function onMenuShown () {
-  setTimeout(() => updateTabIndices(), TabIndicesUpdateDefaultTimeout);
-}
-
-function onMenuHide () {
-  setTimeout(() => updateTabIndices(), TabIndicesUpdateDefaultTimeout);
-}
-
-function hideDropdown () {
-  dropdown.value?.hide();
 }
 
 function datesArrayEquals(arr1: Date[], arr2: Date[]) {
@@ -185,12 +66,6 @@
     (storeValue != ((modelValue?.length ?? 0) > 0 ? modelValue![0] : null)) :
     (!datesArrayEquals(storeValue as Date[], (modelValue?.length ?? 0) > 0 ? (modelValue as Date[]) : [])
   );
->>>>>>> a8c39b6a
-}
-
-function onDateSelected () {
-  onCalendarValueChanged();
-  open.value = false;
 }
 
 const datesDisplayText = computed(() => {
@@ -202,31 +77,6 @@
   return mode === 'single' ? 
     (singleValue.value ? d(singleValue.value, displayFormat) : '') : 
     (rangeValue.value ? `${d(rangeValue.value.start, displayFormat)} - ${d(rangeValue.value.end, displayFormat)}` : '');
-});
-
-<<<<<<< HEAD
-onBeforeMount(() => {
-  saveInitialValuesToSettings();
-
-  if (controlSingleValueSetting.value) {
-    singleValue.value = eraseTimeOfDay(new Date(controlSingleValueSetting.value!));
-  }
-  if (controlRangeValueSetting.value) {
-    rangeValue.value = { start: eraseTimeOfDay(new Date(controlRangeValueSetting.value![0])), end: eraseTimeOfDay(new Date(controlRangeValueSetting.value![1])) };
-  }
-});
-
-onMounted(() => {
-  watch(() => mode, () => {
-    updateModelValue();
-  });
-
-  watch(singleValue, onDateSelected);
-  watch(rangeValue, onDateSelected);
-
-  updateModelValue();
-
-  hasMounted.value = true;
 });
 
 const numColumnsForDevice = computed(() => 
@@ -240,7 +90,7 @@
     transparent: true,
     borderless: false,
     color: 'primary',
-    minDate: today,
+    minDate: Today,
     locale: locale.value,
     'is-dark': { selector: 'html', darkClass: 'dark' },
     timezone: 'utc',
@@ -250,7 +100,8 @@
 
 defineShortcuts({
   'ESCAPE': () => open.value = false
-=======
+});
+
 onMounted(() => {
   const singleInitialOverwrite = modelValue.value?.length ? modelValue.value[0] : undefined;
   logger.debug('acquiring value ref for single date', { ctrlKey, initialOverwrite: singleInitialOverwrite });
@@ -329,15 +180,13 @@
       modelValue.value = rangeStoreValueRef.value ? rangeStoreValueRef.value : null;
     }
   });
->>>>>>> a8c39b6a
 });
 
 </script>
 
 <template>
-<<<<<<< HEAD
   <UPopover v-model:open="open" :popper="{ placement: 'bottom' }"  :class="ui?.wrapper">
-    <InputFieldFrame :text-res-name="getI18nResName2('searchFlights', 'destinationCaption')" class="w-full">
+    <InputFieldFrame :text-res-name="getI18nResName2('searchFlights', mode === 'single' ? 'dateSingle' : 'dateRange')" class="w-full">
       <UButton icon="i-heroicons-calendar-days-20-solid" :class="`w-full dark:hover:bg-transparent ${ui?.input ?? ''} pl-[12px]`" variant="outline" color="gray">
         <span class="overflow-hidden line-clamp-1 text-wrap text-start">{{ datesDisplayText }}</span>
       </UButton>
@@ -391,63 +240,4 @@
   --vc-accent-900: rgb(var(--color-primary-900));
 }
 
-</style>
-=======
-  <div class="search-flights-date-picker" @keyup.escape="onEscape">
-    <VDropdown
-      ref="dropdown"
-      v-floating-vue-hydration="{ tabIndex: 0 }"
-      :ctrl-key="[...ctrlKey, 'Wrapper']"
-      :aria-id="`${toShortForm(ctrlKey)}-DropDownWrapper`"
-      :distance="-6"
-      :hide-triggers="(triggers: any) => [...triggers, 'click']"
-      placement="bottom"
-      :flip="false"
-      :boundary="openBtn"
-      theme="control-dropdown"
-      @apply-show="onMenuShown"
-      @apply-hide="onMenuHide"
-    >
-      <FieldFrame :text-res-name="captionResName" class="date-picker-field-frame">
-        <button
-          :id="`search-flights-dates-${toShortForm(ctrlKey)}`"
-          ref="open-btn"
-          class="date-picker-field-btn brdr-1"
-          type="button"
-          @keyup.escape="hideDropdown"
-        >
-          {{ datesDisplayText }}
-        </button>
-      </FieldFrame>
-      <template #popper>
-        <ClientOnly>
-          <VDatePicker
-            v-if="mode === 'single'"
-            ref="calendar"
-            v-model="singleValue"
-            timezone="utc"
-            mode="date"
-            class="calendar"
-            color="golobe"
-            :min-date="Today"
-            :locale="locale"
-            @update:model-value="onValueSelected"
-          />
-          <VDatePicker
-            v-else
-            ref="calendar"
-            v-model.range="rangeValue"
-            timezone="utc"
-            mode="date"
-            :min-date="Today"
-            class="calendar"
-            color="golobe"
-            :locale="locale"
-            @update:model-value="onValueSelected"
-          />
-        </ClientOnly>
-      </template>
-    </VDropdown>
-  </div>
-</template>
->>>>>>> a8c39b6a
+</style>