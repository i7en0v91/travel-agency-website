<script setup lang="ts">
import type { ControlKey } from './../../../helpers/components';
import { eraseTimeOfDay, getI18nResName2, type I18nResName } from '@golobe-demo/shared';
import dayjs from 'dayjs';
import InputFieldFrame from '../../forms/input-field-frame.vue';
import { getCommonServices } from '../../../helpers/service-accessors';
import './../../../node_modules/v-calendar/dist/style.css';
import { useDeviceSize } from '../../../composables/device-size';
import { DeviceSizeEnum } from '../../../helpers/constants';
import isArray from 'lodash-es/isArray';
import { useControlValuesStore } from './../../../stores/control-values-store';
import { DatePicker as VCalendarDatePicker } from 'v-calendar';

interface IProps {
  ctrlKey: ControlKey,
  captionResName: I18nResName,
  mode: 'single' | 'range',
  ui?: {
    wrapper?: string,
    input?: string
  }
}

const { ctrlKey, mode } = defineProps<IProps>();


const logger = getCommonServices().getLogger().addContextProps({ component: 'SearchFlightsDatePicker' });
const controlValuesStore = useControlValuesStore();

const { d, locale } = useI18n();
const { current: deviceSize } = useDeviceSize();

const Today = eraseTimeOfDay(dayjs().utc(true).toDate());

const modelValue = defineModel<Date[] | null | undefined>('selectedDates');
const rangeValue = ref<{ start: Date, end: Date }>();
const singleValue = ref<Date>();
const open = ref(false);

function toUnary<T>(value: T | T[]): T | undefined {
  if(value && isArray(value)) {
    return value.length ? value[0] : undefined;
  }
  return value;
}

function toArray<T>(value: T | T[] | null): T[] | null {
  if(!value) {
    return null;
  }
  if(isArray(value)) {
    return value;
  }
  return [value];
}

function datesArrayEquals(arr1: Date[], arr2: Date[]) {
  return arr1.length === arr2.length && arr1.every((v, idx) => v === arr2[idx]);
}

function storeModelValuesDiffer(
  storeValue: Date | Date[] | null, 
  modelValue: Date[] | null | undefined, mode: 'single' | 'range'
) {
  return mode === 'single' ? 
    (storeValue != ((modelValue?.length ?? 0) > 0 ? modelValue![0] : null)) :
    (!datesArrayEquals((storeValue ?? []) as Date[], (modelValue?.length ?? 0) > 0 ? (modelValue as Date[]) : [])
  );
}

const datesDisplayText = computed(() => {
  if(import.meta.server) {
    return '';
  }

  const displayFormat = 'numeric';
  return mode === 'single' ? 
    (singleValue.value ? d(singleValue.value, displayFormat) : '') : 
    (rangeValue.value ? `${d(rangeValue.value.start, displayFormat)} - ${d(rangeValue.value.end, displayFormat)}` : '');
});

const numColumnsForDevice = computed(() => 
  (deviceSize.value === DeviceSizeEnum.XS) || 
  (deviceSize.value === DeviceSizeEnum.SM) || 
  (deviceSize.value === DeviceSizeEnum.MD) ? 1 : 2
);

const calendarAttrs = computed(() => {
  return {
    transparent: true,
    borderless: false,
    color: 'primary',
    minDate: Today,
    locale: locale.value,
    'is-dark': { selector: 'html', darkClass: 'dark' },
    timezone: 'utc',
    mode: 'date'
  };
});

defineShortcuts({
  'ESCAPE': () => open.value = false
});

onMounted(() => {
<<<<<<< HEAD
  //const singleInitialOverwrite = modelValue.value?.length ? modelValue.value[0] : undefined;
  logger.debug('acquiring value ref for single date', { ctrlKey /*, initialOverwrite: singleInitialOverwrite*/ });
  const { valueRef: singleStoreValueRef } = controlValuesStore.acquireValueRef<Date | null>(
    [...ctrlKey, 'DatePicker'], {
      //initialOverwrite: singleInitialOverwrite
    });
    
  //const rangeInitialOverwrite = ((modelValue.value?.length ?? 0) >= 2) ? modelValue.value : undefined;
  logger.debug('acquiring value ref for range dates', { ctrlKey /*, initialOverwrite: rangeInitialOverwrite */ });
  const { valueRef: rangeStoreValueRef } = controlValuesStore.acquireValueRef<Date[] | null>(
    [...ctrlKey, 'DateRangePicker'], {
      //initialOverwrite: rangeInitialOverwrite
    });
=======
  const singleInitialOverwrite = modelValue.value?.length ? modelValue.value[0] : undefined;
  logger.debug('acquiring value ref for single date', { ctrlKey, initialOverwrite: singleInitialOverwrite });
  const { valueRef: singleStoreValueRef } = controlValuesStore.acquireValueRef<Date | null>([...ctrlKey, 'DatePicker']);
    
  const rangeInitialOverwrite = ((modelValue.value?.length ?? 0) >= 2) ? modelValue.value : undefined;
  logger.debug('acquiring value ref for range dates', { ctrlKey, initialOverwrite: rangeInitialOverwrite });
  const { valueRef: rangeStoreValueRef } = controlValuesStore.acquireValueRef<Date[] | null>([...ctrlKey, 'DateRangePicker']);
>>>>>>> 6d5e954d

  watch([singleStoreValueRef, rangeStoreValueRef], () => {
    const storeValue = (mode === 'single' ? singleStoreValueRef : rangeStoreValueRef).value;
    logger.debug('store value watcher', { ctrlKey, modelValue: modelValue.value, storeValue, mode });
    const newValue = mode === 'single' ? storeValue : (storeValue ?? []);
    const changed = storeModelValuesDiffer(newValue, modelValue.value, mode);
    if(changed) {
      logger.debug('updating model value by store change', { ctrlKey, newValue, mode });
      modelValue.value = newValue ? (isArray(newValue) ? newValue : [newValue]) : null;  
    }
  }, { immediate: true });

  watch(modelValue, () => {
    const storeValue = (mode === 'single' ? singleStoreValueRef : rangeStoreValueRef).value;
    const outOfSyncUpdate = modelValue.value && (mode === 'single') !== (modelValue.value.length === 1);
    if(outOfSyncUpdate) {
      logger.debug('model value update for another mode', { ctrlKey, modelValue: modelValue.value, storeValue, mode });
      return;
    }
    
    logger.debug('model value watcher', { ctrlKey, modelValue: modelValue.value, storeValue, mode });
    const changed = storeModelValuesDiffer(storeValue, modelValue.value, mode);
    switch(mode) {
      case 'single':
        singleValue.value = modelValue.value ? 
          (isArray(modelValue.value) ? modelValue.value[0] : modelValue.value) : undefined;
        if(changed) {
          logger.debug('updating store value by model change', { ctrlKey, modelValue: modelValue.value, mode });
          singleStoreValueRef.value = toUnary(modelValue.value ?? null) as Date | null;
        }
        break;
      default:
        rangeValue.value = modelValue.value ? { start: modelValue.value[0], end: modelValue.value[1] } : undefined;
        if(changed) {
          logger.debug('updating store value by model change', { ctrlKey, modelValue: modelValue.value, mode });
          rangeStoreValueRef.value = modelValue.value ?? null;
        }
    }
  }, { immediate: true });

  watch([singleValue, rangeValue], () => {
    const newValue = mode === 'single' ? 
      (singleValue.value ? [singleValue.value] : null) : 
      (rangeValue.value ? [rangeValue.value!.start, rangeValue.value!.end] : null);
    const storeValue = (mode === 'single' ? singleStoreValueRef : rangeStoreValueRef).value;
    logger.debug('selected calendar value watcher', { ctrlKey, newValue, storeValue, mode });
    
    const changed = storeModelValuesDiffer(storeValue, newValue, mode);
    if(changed) {
      logger.debug('updating store value by calendar selection', { ctrlKey, newValue, mode });
      switch(mode) {
        case 'single':
          singleStoreValueRef.value = toUnary(singleValue.value) ?? null;
          break;
        default:
          rangeStoreValueRef.value = newValue;
      }
    }
  }, { immediate: false });

  watch(() => mode, () => {
    logger.verbose('mode changed, actualizing model value', { ctrlKey, mode });
    if (mode === 'single') {
      modelValue.value = toArray(singleStoreValueRef.value) ?? null;
    } else {
      modelValue.value = rangeStoreValueRef.value ? rangeStoreValueRef.value : null;
    }
  });
});

</script>

<template>
  <UPopover v-model:open="open" :popper="{ placement: 'bottom' }"  :class="ui?.wrapper">
    <InputFieldFrame :text-res-name="getI18nResName2('searchFlights', mode === 'single' ? 'dateSingle' : 'dateRange')" class="w-full">
      <UButton icon="i-heroicons-calendar-days-20-solid" :class="`w-full dark:hover:bg-transparent ${ui?.input ?? ''} pl-[12px]`" variant="outline" color="gray">
        <span class="overflow-hidden line-clamp-1 text-wrap text-start">{{ datesDisplayText }}</span>
      </UButton>
    </InputFieldFrame>

    <template #panel="{ close }">
      <VCalendarDatePicker
        v-if="mode === 'single'"
        v-model="singleValue"
        :columns="1"
        is-required
        v-bind="calendarAttrs"
        @close="close" 
      />
      <VCalendarDatePicker
        v-else
        v-model.range="rangeValue"
        is-required
        :columns="numColumnsForDevice"
        v-bind="calendarAttrs" 
        @close="close" 
      />
    </template>
  </UPopover>
</template>

<style>
:root {
  --vc-gray-50: rgb(var(--color-gray-50));
  --vc-gray-100: rgb(var(--color-gray-100));
  --vc-gray-200: rgb(var(--color-gray-200));
  --vc-gray-300: rgb(var(--color-gray-300));
  --vc-gray-400: rgb(var(--color-gray-400));
  --vc-gray-500: rgb(var(--color-gray-500));
  --vc-gray-600: rgb(var(--color-gray-600));
  --vc-gray-700: rgb(var(--color-gray-700));
  --vc-gray-800: rgb(var(--color-gray-800));
  --vc-gray-900: rgb(var(--color-gray-900));
}

.vc-primary {
  --vc-accent-50: rgb(var(--color-primary-50));
  --vc-accent-100: rgb(var(--color-primary-100));
  --vc-accent-200: rgb(var(--color-primary-200));
  --vc-accent-300: rgb(var(--color-primary-300));
  --vc-accent-400: rgb(var(--color-primary-400));
  --vc-accent-500: rgb(var(--color-primary-500));
  --vc-accent-600: rgb(var(--color-primary-600));
  --vc-accent-700: rgb(var(--color-primary-700));
  --vc-accent-800: rgb(var(--color-primary-800));
  --vc-accent-900: rgb(var(--color-primary-900));
}

</style><|MERGE_RESOLUTION|>--- conflicted
+++ resolved
@@ -103,29 +103,13 @@
 });
 
 onMounted(() => {
-<<<<<<< HEAD
-  //const singleInitialOverwrite = modelValue.value?.length ? modelValue.value[0] : undefined;
-  logger.debug('acquiring value ref for single date', { ctrlKey /*, initialOverwrite: singleInitialOverwrite*/ });
+  logger.debug('acquiring value ref for single date', { ctrlKey });
   const { valueRef: singleStoreValueRef } = controlValuesStore.acquireValueRef<Date | null>(
-    [...ctrlKey, 'DatePicker'], {
-      //initialOverwrite: singleInitialOverwrite
-    });
+    [...ctrlKey, 'DatePicker'], { });
     
-  //const rangeInitialOverwrite = ((modelValue.value?.length ?? 0) >= 2) ? modelValue.value : undefined;
-  logger.debug('acquiring value ref for range dates', { ctrlKey /*, initialOverwrite: rangeInitialOverwrite */ });
+  logger.debug('acquiring value ref for range dates', { ctrlKey });
   const { valueRef: rangeStoreValueRef } = controlValuesStore.acquireValueRef<Date[] | null>(
-    [...ctrlKey, 'DateRangePicker'], {
-      //initialOverwrite: rangeInitialOverwrite
-    });
-=======
-  const singleInitialOverwrite = modelValue.value?.length ? modelValue.value[0] : undefined;
-  logger.debug('acquiring value ref for single date', { ctrlKey, initialOverwrite: singleInitialOverwrite });
-  const { valueRef: singleStoreValueRef } = controlValuesStore.acquireValueRef<Date | null>([...ctrlKey, 'DatePicker']);
-    
-  const rangeInitialOverwrite = ((modelValue.value?.length ?? 0) >= 2) ? modelValue.value : undefined;
-  logger.debug('acquiring value ref for range dates', { ctrlKey, initialOverwrite: rangeInitialOverwrite });
-  const { valueRef: rangeStoreValueRef } = controlValuesStore.acquireValueRef<Date[] | null>([...ctrlKey, 'DateRangePicker']);
->>>>>>> 6d5e954d
+    [...ctrlKey, 'DateRangePicker'], { });
 
   watch([singleStoreValueRef, rangeStoreValueRef], () => {
     const storeValue = (mode === 'single' ? singleStoreValueRef : rangeStoreValueRef).value;
