--- conflicted
+++ resolved
@@ -1,13 +1,7 @@
 <script setup lang="ts">
 import type { ControlKey } from './../../../helpers/components';
-<<<<<<< HEAD
-import { DefaultFlightClass, DefaultFlightTripType, type EntityId, type FlightClass, type TripType, getI18nResName2, FlightMinPassengers } from '@golobe-demo/shared';
-import type { ISearchFlightOffersMainParams, ISearchFlightOffersParams } from './../../../types';
+import { type TripType, type EntityId, getI18nResName2 } from '@golobe-demo/shared';
 import InputFieldFrame from '../../forms/input-field-frame.vue';
-=======
-import { type TripType, DefaultFlightTripType, type EntityId, getI18nResName2 } from '@golobe-demo/shared';
-import FieldFrame from './../../forms/field-frame.vue';
->>>>>>> 1fa37093
 import SearchListInput from './../../forms/search-list-input.vue';
 import DropdownList from './../../../components/forms/dropdown-list.vue';
 import SearchFlightDatePicker from './search-flights-date-picker.vue';
@@ -19,68 +13,18 @@
 }
 const { ctrlKey } = defineProps<IProps>();
 
-defineExpose({
-  getSearchParamsFromInputControls
-});
-
 const logger = getCommonServices().getLogger().addContextProps({ component: 'SearchFlightOffers' });
-const searchOffersStoreAccessor = useSearchOffersStore();
 
 const fromCityId = ref<EntityId | undefined>();
 const toCityId = ref<EntityId | undefined>();
 const tripType = ref<TripType>();
 const fromExclusionIds = ref<EntityId[]>([]);
 const toExclusionIds = ref<EntityId[]>([]);
-<<<<<<< HEAD
-const flightParams = ref<{ passengers: number, class: FlightClass }>();
-const tripType = ref<TripType>();
-const tripDates = ref<Date[]>();
-
-let searchOffersStore: Awaited<ReturnType<typeof searchOffersStoreAccessor.getInstance<ISearchFlightOffersParams>>> | undefined;
-let displayedSearchParams: ComputedRef<Partial<ISearchFlightOffersMainParams>> | undefined;
-if (takeInitialValuesFromUrlQuery) {
-  searchOffersStore = await searchOffersStoreAccessor.getInstance('flights', true, false);
-  displayedSearchParams = computed<Partial<ISearchFlightOffersMainParams>>(() => { return searchOffersStore!.viewState.currentSearchParams; });
-  fromCityId.value = displayedSearchParams.value?.fromCityId;
-  toCityId.value = displayedSearchParams.value?.toCityId;
-  tripType.value = displayedSearchParams.value?.tripType ?? DefaultFlightTripType;
-  tripDates.value = displayedSearchParams ? (getInitiallySelectedDates(displayedSearchParams.value) ?? []) : [];
-  flightParams.value = defu({ class: displayedSearchParams.value?.class, passengers: displayedSearchParams.value?.numPassengers }, {  class: DefaultFlightClass, passengers: FlightMinPassengers });
-} else {
-  searchOffersStore = await searchOffersStoreAccessor.getInstance('flights', false, false);
-  displayedSearchParams = computed<Partial<ISearchFlightOffersMainParams>>(getSearchParamsFromInputControls);
-}
 
 const toComponent = useTemplateRef('to-component');
 
-function getSearchParamsFromInputControls (): Partial<ISearchFlightOffersMainParams> {
-  return {
-    type: 'flights',
-    fromCityId: fromCityId.value,
-    toCityId: toCityId.value,
-    tripType: tripType.value,
-    dateFrom: (tripDates.value?.length ?? 0) > 0 ? tripDates.value![0] : undefined,
-    dateTo: (tripDates.value?.length ?? 0) > 1 ? tripDates.value![1] : undefined,
-    numPassengers: flightParams.value?.passengers,
-    class: flightParams.value?.class
-  } as Partial<ISearchFlightOffersMainParams>;
-}
-
-function getInitiallySelectedDates (params: Partial<ISearchFlightOffersMainParams>) : Date[] | undefined {
-  if (params.dateFrom && params.dateTo) {
-    return [params.dateFrom, params.dateTo];
-  } else if (params.dateFrom) {
-    return [params.dateFrom];
-  }
-  return undefined;
-}
-=======
->>>>>>> 1fa37093
-
 let swapOperationInProgress = false;
 let autoFocusAllowed = false;
-
-const toComponent = useTemplateRef('to-component');
 
 function onDestinationChanged (isFrom: boolean, newCityId?: EntityId | undefined) {
   logger.verbose('destination changes', { isFrom, id: newCityId ?? '[none]', swapInProgress: swapOperationInProgress });
@@ -195,23 +139,13 @@
           input: 'min-h-[3.25rem] max-h-[3.25rem] !pl-[16px] font-medium' 
         }"
       />
-<<<<<<< HEAD
       <SearchFlightDatePicker 
-        v-model:selected-dates="tripDates" 
         :mode="tripType === 'return' ? 'range' : 'single'"
         :ui="{ wrapper: 'flex-grow-[2] flex-shrink-[2] basis-auto w-full min-h-[3.25rem] max-h-[3.25rem]', input: 'min-h-[3.25rem] max-h-[3.25rem]' }" 
-=======
-      <SearchFlightDatePicker
-        :mode="tripType === 'return' ? 'range' : 'single'" 
->>>>>>> 1fa37093
         :ctrl-key="[...ctrlKey, 'Dates']" 
         :caption-res-name="tripType === 'return' ? (getI18nResName2('searchFlights', 'dateRange')) : (getI18nResName2('searchFlights', 'dateSingle'))" 
       />
     </div>
-<<<<<<< HEAD
-    <SearchFlightsParams v-model:params="flightParams" :ui="{ wrapper: 'flex-grow flex-shrink-[6.5] basis-auto w-full min-h-[3.25rem] max-h-[3.25rem]', input: 'min-h-[3.25rem] max-h-[3.25rem]' }" :ctrl-key="[...ctrlKey, 'FlightParams']" />
-=======
-    <SearchFlightsParams class="search-flights-flightparams" :ctrl-key="[...ctrlKey, 'FlightParams']" />
->>>>>>> 1fa37093
+    <SearchFlightsParams :ui="{ wrapper: 'flex-grow flex-shrink-[6.5] basis-auto w-full min-h-[3.25rem] max-h-[3.25rem]', input: 'min-h-[3.25rem] max-h-[3.25rem]' }" :ctrl-key="[...ctrlKey, 'FlightParams']" />
   </div>
 </template>