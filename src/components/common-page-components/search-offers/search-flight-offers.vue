<script setup lang="ts">
<<<<<<< HEAD
import { type EntityId, type FlightClass, type TripType, getI18nResName2, FlightMinPassengers } from '@golobe-demo/shared';
import type { ISearchListItem, ISearchFlightOffersMainParams, ISearchFlightOffersParams } from './../../../types';
import { ApiEndpointCitiesSearch } from './../../../server/api-definitions';
import InputFieldFrame from '../../forms/input-field-frame.vue';
=======
import type { ControlKey } from './../../../helpers/components';
import { DefaultFlightTripType, type EntityId, type FlightClass, type TripType, getI18nResName2, FlightMinPassengers, DefaultFlightClass } from '@golobe-demo/shared';
import type { ISearchFlightOffersMainParams, ISearchFlightOffersParams } from './../../../types';
import FieldFrame from './../../forms/field-frame.vue';
>>>>>>> a8c39b6a
import SearchListInput from './../../forms/search-list-input.vue';
import DropdownList from './../../../components/forms/dropdown-list.vue';
import SearchFlightDatePicker from './search-flights-date-picker.vue';
import SearchFlightsParams from './search-flights-params.vue';
import { getCommonServices } from '../../../helpers/service-accessors';
import { defu } from 'defu';

interface IProps {
  ctrlKey: ControlKey,
  takeInitialValuesFromUrlQuery?: boolean
}
const { ctrlKey, takeInitialValuesFromUrlQuery = false } = defineProps<IProps>();

<<<<<<< HEAD
defineExpose({
  getSearchParamsFromInputControls
});

const logger = getCommonServices().getLogger();

const fromCity: Ref<ISearchListItem | null | undefined> = ref();
const toCity: Ref<ISearchListItem | null | undefined> = ref();
const tripType: Ref<TripType | null | undefined> = ref();
const tripDates: Ref<Date[] | null | undefined> = ref();
const flightParams: Ref<{ passengers: number, class: FlightClass } | null | undefined> = ref();
=======
const logger = getCommonServices().getLogger().addContextProps({ component: 'SearchFlightOffers' });

const fromCityId = ref<EntityId | undefined>();
const toCityId = ref<EntityId | undefined>();
const fromExclusionIds = ref<EntityId[]>([]);
const toExclusionIds = ref<EntityId[]>([]);
const flightParams = ref<{ passengers: number, class: FlightClass }>();
const tripType = ref<TripType>();
const tripDates = ref<Date[]>();

const toComponent = useTemplateRef('to-component');
>>>>>>> a8c39b6a

const searchOffersStoreAccessor = useSearchOffersStore();

let searchOffersStore: Awaited<ReturnType<typeof searchOffersStoreAccessor.getInstance<ISearchFlightOffersParams>>> | undefined;
let displayedSearchParams: ComputedRef<Partial<ISearchFlightOffersMainParams>> | undefined;
if (takeInitialValuesFromUrlQuery) {
  searchOffersStore = await searchOffersStoreAccessor.getInstance('flights', true, false);
  displayedSearchParams = computed<Partial<ISearchFlightOffersMainParams>>(() => { return searchOffersStore!.viewState.currentSearchParams; });
<<<<<<< HEAD
  fromCity.value = displayedSearchParams.value.fromCity ?? null;
  toCity.value = displayedSearchParams.value.toCity ?? null;
  tripType.value = displayedSearchParams.value.tripType ?? null;
  tripDates.value = displayedSearchParams.value ? (getInitiallySelectedDates(displayedSearchParams.value) ?? null) : null;
  flightParams.value = (displayedSearchParams.value?.class && displayedSearchParams.value?.numPassengers) ? 
    { 
      class: displayedSearchParams.value?.class ?? 'economy', 
      passengers: displayedSearchParams.value?.numPassengers ?? FlightMinPassengers 
    } 
    : null;
  watch([fromCity, toCity, flightParams, tripType, tripDates], () => {
    logger.debug(`(SearchFlightOffers) search params watch handler, ctrlKey=${ctrlKey}`);
    const inputParams = getSearchParamsFromInputControls();
    $emit('change', inputParams);
  });
=======
  fromCityId.value = displayedSearchParams.value?.fromCityId;
  toCityId.value = displayedSearchParams.value?.toCityId;
  tripType.value = displayedSearchParams.value?.tripType ?? DefaultFlightTripType;
  tripDates.value = displayedSearchParams ? (getInitiallySelectedDates(displayedSearchParams.value) ?? []) : [];
  flightParams.value = defu({ class: displayedSearchParams.value?.class, passengers: displayedSearchParams.value?.numPassengers }, {  class: DefaultFlightClass, passengers: FlightMinPassengers });
>>>>>>> a8c39b6a
} else {
  searchOffersStore = await searchOffersStoreAccessor.getInstance('flights', false, false);
  displayedSearchParams = computed<Partial<ISearchFlightOffersMainParams>>(getSearchParamsFromInputControls);
}

const fromComponent = useTemplateRef('from-component');
const toComponent = useTemplateRef('to-component');

function getSearchParamsFromInputControls (): Partial<ISearchFlightOffersMainParams> {
  return {
    type: 'flights',
    fromCityId: fromCityId.value,
    toCityId: toCityId.value,
    tripType: tripType.value,
    dateFrom: (tripDates.value?.length ?? 0) > 0 ? tripDates.value![0] : undefined,
    dateTo: (tripDates.value?.length ?? 0) > 1 ? tripDates.value![1] : undefined,
    numPassengers: flightParams.value?.passengers,
    class: flightParams.value?.class
  } as Partial<ISearchFlightOffersMainParams>;
}

function getInitiallySelectedDates (params: Partial<ISearchFlightOffersMainParams>) : Date[] | undefined {
  if (params.dateFrom && params.dateTo) {
    return [params.dateFrom, params.dateTo];
  } else if (params.dateFrom) {
    return [params.dateFrom];
  }
  return undefined;
}

let swapOperationInProgress = false;
let autoFocusAllowed = false;

<<<<<<< HEAD
function onDestinationChanged (isFrom: boolean, newValue?: ISearchListItem | null | undefined) {
  logger.verbose(`(SearchFlightOffers) destination changes, isFrom=${isFrom}, id=${newValue?.id ?? '[none]'}}, swapInProgress=${swapOperationInProgress}`);
=======
function onDestinationChanged (isFrom: boolean, newCityId?: EntityId | undefined) {
  logger.verbose('destination changes', { isFrom, id: newCityId ?? '[none]', swapInProgress: swapOperationInProgress });
>>>>>>> a8c39b6a
  if (swapOperationInProgress) {
    return;
  }

  if (isFrom) {
    if (newCityId) {
      toExclusionIds.value = [newCityId];
    } else {
      toExclusionIds.value = [];
    }
<<<<<<< HEAD
    if (autoFocusAllowed && newValue) { // newId not-null check not to jump out of empty input field
      setTimeout(() => {
        toComponent.value?.setInputFocus();
      }, 1);
=======
    if (autoFocusAllowed && newCityId) { // newId not-null check not to jump out of empty input field
      toComponent.value?.setInputFocus();
>>>>>>> a8c39b6a
    }
  } else {
     
    if (newCityId) {
      fromExclusionIds.value = [newCityId];
    } else {
      fromExclusionIds.value = [];
    }
  }
}

function onSwapButtonClick () {
  logger.verbose(`(SearchFlightOffers) starting swap city operation, fromCityId=${fromCity.value?.id}, toCityId=${toCity.value?.id}`);

  let oldFromCityId: EntityId | undefined;
  let oldToCityId: EntityId | undefined;

  swapOperationInProgress = true;
  try {
<<<<<<< HEAD
    toComponent.value!.setExclusionIds([]);
    fromComponent.value!.setExclusionIds([]);

    const fromCityValue = fromCity.value;
    const toCityValue = toCity.value;

    oldFromCityId = fromCityValue?.id;
    oldToCityId = toCityValue?.id;

    fromCity.value = toCityValue;
    toCity.value = fromCityValue;
  } finally {
    swapOperationInProgress = false;
  }
  
  swapOperationInProgress = true;
  setTimeout(() => {
    try {
      if (oldToCityId) {
        toComponent.value!.setExclusionIds([oldToCityId]);
=======
    toExclusionIds.value = [];
    fromExclusionIds.value = [];

    const prevFromCityValue = fromCityId.value;
    const prevToCityValue = toCityId.value;

    toCityId.value = prevFromCityValue;
    fromCityId.value = prevToCityValue;

    setTimeout(() => {
      if (prevToCityValue) {
        toExclusionIds.value = [prevToCityValue];
>>>>>>> a8c39b6a
      }
      if (prevFromCityValue) {
        fromExclusionIds.value = [prevFromCityValue];
      }
    } finally {
      logger.debug(`(SearchFlightOffers) swap city operation completed, fromCityId=${fromCity.value?.id}, toCityId=${toCity.value?.id}`);
      swapOperationInProgress = false;
    }   
  }, 0);
}

onMounted(() => {
  watch(fromCityId, () => {
    onDestinationChanged(true, fromCityId.value);
  });

  watch(toCityId, () => {
    onDestinationChanged(false, toCityId.value);
  });

  if (takeInitialValuesFromUrlQuery) {
    watch([fromCityId, toCityId, flightParams, tripType, tripDates], () => {
      logger.debug('search params watch handler', ctrlKey);
      const inputParams = getSearchParamsFromInputControls();
      $emit('change', inputParams);
    });
  } else {
    watch(displayedSearchParams, () => {
      logger.debug('search params change handler', ctrlKey);
      $emit('change', displayedSearchParams!.value);
    });
  }

  setTimeout(() => {
    autoFocusAllowed = true;
  }, 1000);
});

watch(fromCity, () => {
  onDestinationChanged(true, fromCity.value);
});

watch(toCity, () => {
  onDestinationChanged(false, toCity.value);
});

const $emit = defineEmits<{(event: 'change', params: Partial<ISearchFlightOffersMainParams>): void}>();

</script>

<template>
  <div class="flex flex-col flex-nowrap gap-x-[16px] gap-y-4 sm:gap-x-[24px] sm:gap-y-6 xl:flex-row w-full">
    <InputFieldFrame class="flex-grow flex-shrink-[6] basis-auto w-full" :text-res-name="getI18nResName2('searchFlights', 'destinationCaption')">
      <div class="flex flex-row flex-nowrap w-full min-h-[3.25rem] max-h-[3.25rem] align-middle items-center gap-[6px] rounded ring-1 ring-inset ring-gray-500 dark:ring-gray-400 px-[16px]">
        <div class="flex flex-row flex-grow flex-shrink basis-auto flex-nowrap items-center justify-center gap-[6px] text-gray-500 dark:text-gray-400 font-medium">
          <SearchListInput
<<<<<<< HEAD
            ref="from-component"
            v-model:selected-value="fromCity"
            class="w-full min-h-[3.25rem] max-h-[3.25rem]"
            :ctrl-key="`${ctrlKey}-From`"
            :item-search-url="`/${ApiEndpointCitiesSearch}`"
            :persistent="true"
            type="destination"
=======
            v-model:selected-value="fromCityId"
            :exclusion-ids="fromExclusionIds"
            :ctrl-key="[...ctrlKey, 'From', 'SearchList']"
            type="City"
            list-container-class="search-offers-dropdown-list-container"
>>>>>>> a8c39b6a
            :placeholder-res-name="getI18nResName2('searchFlights', 'fromPlaceholder')"
            :aria-label-res-name="getI18nResName2('ariaLabels', 'ariaLabelFrom')"
          />
          <span class="text-gray-500 dark:text-gray-400">-</span>
          <SearchListInput
            ref="to-component"
<<<<<<< HEAD
            v-model:selected-value="toCity"
            class="w-full min-h-[3.25rem] max-h-[3.25rem]"
            :ctrl-key="`${ctrlKey}-To`"
            :item-search-url="`/${ApiEndpointCitiesSearch}`"
            :persistent="true"
            type="destination"
=======
            v-model:selected-value="toCityId"
            :exclusion-ids="toExclusionIds"
            :ctrl-key="[...ctrlKey, 'To', 'SearchList']"
            type="City"
            list-container-class="search-offers-dropdown-list-container"
>>>>>>> a8c39b6a
            :placeholder-res-name="getI18nResName2('searchFlights', 'toPlaceholder')"
            :aria-label-res-name="getI18nResName2('ariaLabels', 'ariaLabelTo')"
          />
        </div>
        <UButton size="xl" icon="ion-swap-horizontal" class="flex-initial p-0 max-h-[3.25rem]" variant="link" color="gray" :aria-label="$t(getI18nResName2('ariaLabels', 'ariaLabelSwap'))"  @click="onSwapButtonClick"/>        
      </div>
    </InputFieldFrame>
    <div class="flex flex-col sm:flex-row flex-nowrap flex-grow flex-shrink-[5] flex-basis-auto w-full gap-x-[16px] gap-y-4 sm:gap-x-[24px] sm:gap-y-6">
      <DropdownList
        v-model:selected-value="tripType"
<<<<<<< HEAD
        :ctrl-key="`${ctrlKey}-TripType`"
        class="search-flights-trip-type"
        :caption-res-name="getI18nResName2('searchFlights', 'tripCaption')"
        :persistent="true"
        default-value="oneway"
=======
        :ctrl-key="[...ctrlKey, 'TripType', 'Dropdown']"
        class="search-flights-trip-type"
        :caption-res-name="getI18nResName2('searchFlights', 'tripCaption')"
        list-container-class="search-offers-dropdown-list-container"
>>>>>>> a8c39b6a
        :items="[ {value: 'oneway', resName: getI18nResName2('searchFlights', 'tripOneway')}, {value: 'return', resName: getI18nResName2('searchFlights', 'tripReturn')} ]"
        :ui="{ 
          wrapper: 'flex-grow flex-shrink-[3] basis-auto w-full min-h-[3.25rem] max-h-[3.25rem]', 
          input: 'min-h-[3.25rem] max-h-[3.25rem] !pl-[16px] font-medium' 
        }"
      />
<<<<<<< HEAD
      <SearchFlightDatePicker v-model:selected-dates="tripDates" :ui="{ wrapper: 'flex-grow-[2] flex-shrink-[2] basis-auto w-full min-h-[3.25rem] max-h-[3.25rem]', input: 'min-h-[3.25rem] max-h-[3.25rem]' }" :ctrl-key="`${ctrlKey}-Dates`" :caption-res-name="tripType === 'oneway' ? (getI18nResName2('searchFlights', 'dateSingle')) : (getI18nResName2('searchFlights', 'dateRange'))" :mode="tripType === 'oneway' ? 'single' : 'range'" />
    </div>
    <SearchFlightsParams v-model:params="flightParams" :ui="{ wrapper: 'flex-grow flex-shrink-[6.5] basis-auto w-full min-h-[3.25rem] max-h-[3.25rem]', input: 'min-h-[3.25rem] max-h-[3.25rem]' }" :ctrl-key="`${ctrlKey}-FlightParams`" />
=======
      <SearchFlightDatePicker 
        v-model:selected-dates="tripDates" 
        :mode="tripType === 'oneway' ? 'single' : 'range'" 
        :ctrl-key="[...ctrlKey, 'Dates']" 
        :caption-res-name="tripType === 'oneway' ? (getI18nResName2('searchFlights', 'dateSingle')) : (getI18nResName2('searchFlights', 'dateRange'))" 
      />
    </div>
    <SearchFlightsParams v-model:params="flightParams" class="search-flights-flightparams" :ctrl-key="[...ctrlKey, 'FlightParams']" />
>>>>>>> a8c39b6a
  </div>
</template><|MERGE_RESOLUTION|>--- conflicted
+++ resolved
@@ -1,15 +1,8 @@
 <script setup lang="ts">
-<<<<<<< HEAD
-import { type EntityId, type FlightClass, type TripType, getI18nResName2, FlightMinPassengers } from '@golobe-demo/shared';
-import type { ISearchListItem, ISearchFlightOffersMainParams, ISearchFlightOffersParams } from './../../../types';
-import { ApiEndpointCitiesSearch } from './../../../server/api-definitions';
+import type { ControlKey } from './../../../helpers/components';
+import { DefaultFlightClass, DefaultFlightTripType, type EntityId, type FlightClass, type TripType, getI18nResName2, FlightMinPassengers } from '@golobe-demo/shared';
+import type { ISearchFlightOffersMainParams, ISearchFlightOffersParams } from './../../../types';
 import InputFieldFrame from '../../forms/input-field-frame.vue';
-=======
-import type { ControlKey } from './../../../helpers/components';
-import { DefaultFlightTripType, type EntityId, type FlightClass, type TripType, getI18nResName2, FlightMinPassengers, DefaultFlightClass } from '@golobe-demo/shared';
-import type { ISearchFlightOffersMainParams, ISearchFlightOffersParams } from './../../../types';
-import FieldFrame from './../../forms/field-frame.vue';
->>>>>>> a8c39b6a
 import SearchListInput from './../../forms/search-list-input.vue';
 import DropdownList from './../../../components/forms/dropdown-list.vue';
 import SearchFlightDatePicker from './search-flights-date-picker.vue';
@@ -23,20 +16,12 @@
 }
 const { ctrlKey, takeInitialValuesFromUrlQuery = false } = defineProps<IProps>();
 
-<<<<<<< HEAD
 defineExpose({
   getSearchParamsFromInputControls
 });
 
-const logger = getCommonServices().getLogger();
-
-const fromCity: Ref<ISearchListItem | null | undefined> = ref();
-const toCity: Ref<ISearchListItem | null | undefined> = ref();
-const tripType: Ref<TripType | null | undefined> = ref();
-const tripDates: Ref<Date[] | null | undefined> = ref();
-const flightParams: Ref<{ passengers: number, class: FlightClass } | null | undefined> = ref();
-=======
 const logger = getCommonServices().getLogger().addContextProps({ component: 'SearchFlightOffers' });
+const searchOffersStoreAccessor = useSearchOffersStore();
 
 const fromCityId = ref<EntityId | undefined>();
 const toCityId = ref<EntityId | undefined>();
@@ -46,45 +31,21 @@
 const tripType = ref<TripType>();
 const tripDates = ref<Date[]>();
 
-const toComponent = useTemplateRef('to-component');
->>>>>>> a8c39b6a
-
-const searchOffersStoreAccessor = useSearchOffersStore();
-
 let searchOffersStore: Awaited<ReturnType<typeof searchOffersStoreAccessor.getInstance<ISearchFlightOffersParams>>> | undefined;
 let displayedSearchParams: ComputedRef<Partial<ISearchFlightOffersMainParams>> | undefined;
 if (takeInitialValuesFromUrlQuery) {
   searchOffersStore = await searchOffersStoreAccessor.getInstance('flights', true, false);
   displayedSearchParams = computed<Partial<ISearchFlightOffersMainParams>>(() => { return searchOffersStore!.viewState.currentSearchParams; });
-<<<<<<< HEAD
-  fromCity.value = displayedSearchParams.value.fromCity ?? null;
-  toCity.value = displayedSearchParams.value.toCity ?? null;
-  tripType.value = displayedSearchParams.value.tripType ?? null;
-  tripDates.value = displayedSearchParams.value ? (getInitiallySelectedDates(displayedSearchParams.value) ?? null) : null;
-  flightParams.value = (displayedSearchParams.value?.class && displayedSearchParams.value?.numPassengers) ? 
-    { 
-      class: displayedSearchParams.value?.class ?? 'economy', 
-      passengers: displayedSearchParams.value?.numPassengers ?? FlightMinPassengers 
-    } 
-    : null;
-  watch([fromCity, toCity, flightParams, tripType, tripDates], () => {
-    logger.debug(`(SearchFlightOffers) search params watch handler, ctrlKey=${ctrlKey}`);
-    const inputParams = getSearchParamsFromInputControls();
-    $emit('change', inputParams);
-  });
-=======
   fromCityId.value = displayedSearchParams.value?.fromCityId;
   toCityId.value = displayedSearchParams.value?.toCityId;
   tripType.value = displayedSearchParams.value?.tripType ?? DefaultFlightTripType;
   tripDates.value = displayedSearchParams ? (getInitiallySelectedDates(displayedSearchParams.value) ?? []) : [];
   flightParams.value = defu({ class: displayedSearchParams.value?.class, passengers: displayedSearchParams.value?.numPassengers }, {  class: DefaultFlightClass, passengers: FlightMinPassengers });
->>>>>>> a8c39b6a
 } else {
   searchOffersStore = await searchOffersStoreAccessor.getInstance('flights', false, false);
   displayedSearchParams = computed<Partial<ISearchFlightOffersMainParams>>(getSearchParamsFromInputControls);
 }
 
-const fromComponent = useTemplateRef('from-component');
 const toComponent = useTemplateRef('to-component');
 
 function getSearchParamsFromInputControls (): Partial<ISearchFlightOffersMainParams> {
@@ -112,13 +73,8 @@
 let swapOperationInProgress = false;
 let autoFocusAllowed = false;
 
-<<<<<<< HEAD
-function onDestinationChanged (isFrom: boolean, newValue?: ISearchListItem | null | undefined) {
-  logger.verbose(`(SearchFlightOffers) destination changes, isFrom=${isFrom}, id=${newValue?.id ?? '[none]'}}, swapInProgress=${swapOperationInProgress}`);
-=======
 function onDestinationChanged (isFrom: boolean, newCityId?: EntityId | undefined) {
   logger.verbose('destination changes', { isFrom, id: newCityId ?? '[none]', swapInProgress: swapOperationInProgress });
->>>>>>> a8c39b6a
   if (swapOperationInProgress) {
     return;
   }
@@ -129,15 +85,10 @@
     } else {
       toExclusionIds.value = [];
     }
-<<<<<<< HEAD
-    if (autoFocusAllowed && newValue) { // newId not-null check not to jump out of empty input field
+    if (autoFocusAllowed && newCityId) { // newId not-null check not to jump out of empty input field
       setTimeout(() => {
         toComponent.value?.setInputFocus();
       }, 1);
-=======
-    if (autoFocusAllowed && newCityId) { // newId not-null check not to jump out of empty input field
-      toComponent.value?.setInputFocus();
->>>>>>> a8c39b6a
     }
   } else {
      
@@ -150,56 +101,31 @@
 }
 
 function onSwapButtonClick () {
-  logger.verbose(`(SearchFlightOffers) starting swap city operation, fromCityId=${fromCity.value?.id}, toCityId=${toCity.value?.id}`);
-
-  let oldFromCityId: EntityId | undefined;
-  let oldToCityId: EntityId | undefined;
+  logger.verbose('starting swap city operation', { fromCityId: fromCityId.value, toCityId: toCityId.value });
+
+  const oldFromCityId = fromCityId.value;
+  const oldToCityId = toCityId.value;
 
   swapOperationInProgress = true;
   try {
-<<<<<<< HEAD
-    toComponent.value!.setExclusionIds([]);
-    fromComponent.value!.setExclusionIds([]);
-
-    const fromCityValue = fromCity.value;
-    const toCityValue = toCity.value;
-
-    oldFromCityId = fromCityValue?.id;
-    oldToCityId = toCityValue?.id;
-
-    fromCity.value = toCityValue;
-    toCity.value = fromCityValue;
+    toExclusionIds.value = [];
+    fromExclusionIds.value = [];
+
+    toCityId.value = oldFromCityId;
+    fromCityId.value = oldToCityId;
   } finally {
     swapOperationInProgress = false;
   }
-  
+
   swapOperationInProgress = true;
   setTimeout(() => {
-    try {
-      if (oldToCityId) {
-        toComponent.value!.setExclusionIds([oldToCityId]);
-=======
-    toExclusionIds.value = [];
-    fromExclusionIds.value = [];
-
-    const prevFromCityValue = fromCityId.value;
-    const prevToCityValue = toCityId.value;
-
-    toCityId.value = prevFromCityValue;
-    fromCityId.value = prevToCityValue;
-
-    setTimeout(() => {
-      if (prevToCityValue) {
-        toExclusionIds.value = [prevToCityValue];
->>>>>>> a8c39b6a
-      }
-      if (prevFromCityValue) {
-        fromExclusionIds.value = [prevFromCityValue];
-      }
-    } finally {
-      logger.debug(`(SearchFlightOffers) swap city operation completed, fromCityId=${fromCity.value?.id}, toCityId=${toCity.value?.id}`);
-      swapOperationInProgress = false;
-    }   
+    if (oldToCityId) {
+      toExclusionIds.value = [oldToCityId];
+    }
+    if (oldFromCityId) {
+      fromExclusionIds.value = [oldFromCityId];
+    }
+    swapOperationInProgress = false;
   }, 0);
 }
 
@@ -230,14 +156,6 @@
   }, 1000);
 });
 
-watch(fromCity, () => {
-  onDestinationChanged(true, fromCity.value);
-});
-
-watch(toCity, () => {
-  onDestinationChanged(false, toCity.value);
-});
-
 const $emit = defineEmits<{(event: 'change', params: Partial<ISearchFlightOffersMainParams>): void}>();
 
 </script>
@@ -248,41 +166,23 @@
       <div class="flex flex-row flex-nowrap w-full min-h-[3.25rem] max-h-[3.25rem] align-middle items-center gap-[6px] rounded ring-1 ring-inset ring-gray-500 dark:ring-gray-400 px-[16px]">
         <div class="flex flex-row flex-grow flex-shrink basis-auto flex-nowrap items-center justify-center gap-[6px] text-gray-500 dark:text-gray-400 font-medium">
           <SearchListInput
-<<<<<<< HEAD
             ref="from-component"
-            v-model:selected-value="fromCity"
-            class="w-full min-h-[3.25rem] max-h-[3.25rem]"
-            :ctrl-key="`${ctrlKey}-From`"
-            :item-search-url="`/${ApiEndpointCitiesSearch}`"
-            :persistent="true"
-            type="destination"
-=======
             v-model:selected-value="fromCityId"
             :exclusion-ids="fromExclusionIds"
+            type="City"
+            class="w-full min-h-[3.25rem] max-h-[3.25rem]"
             :ctrl-key="[...ctrlKey, 'From', 'SearchList']"
-            type="City"
-            list-container-class="search-offers-dropdown-list-container"
->>>>>>> a8c39b6a
             :placeholder-res-name="getI18nResName2('searchFlights', 'fromPlaceholder')"
             :aria-label-res-name="getI18nResName2('ariaLabels', 'ariaLabelFrom')"
           />
           <span class="text-gray-500 dark:text-gray-400">-</span>
           <SearchListInput
             ref="to-component"
-<<<<<<< HEAD
-            v-model:selected-value="toCity"
-            class="w-full min-h-[3.25rem] max-h-[3.25rem]"
-            :ctrl-key="`${ctrlKey}-To`"
-            :item-search-url="`/${ApiEndpointCitiesSearch}`"
-            :persistent="true"
-            type="destination"
-=======
             v-model:selected-value="toCityId"
             :exclusion-ids="toExclusionIds"
+            type="City"
+            class="w-full min-h-[3.25rem] max-h-[3.25rem]"
             :ctrl-key="[...ctrlKey, 'To', 'SearchList']"
-            type="City"
-            list-container-class="search-offers-dropdown-list-container"
->>>>>>> a8c39b6a
             :placeholder-res-name="getI18nResName2('searchFlights', 'toPlaceholder')"
             :aria-label-res-name="getI18nResName2('ariaLabels', 'ariaLabelTo')"
           />
@@ -293,37 +193,22 @@
     <div class="flex flex-col sm:flex-row flex-nowrap flex-grow flex-shrink-[5] flex-basis-auto w-full gap-x-[16px] gap-y-4 sm:gap-x-[24px] sm:gap-y-6">
       <DropdownList
         v-model:selected-value="tripType"
-<<<<<<< HEAD
-        :ctrl-key="`${ctrlKey}-TripType`"
-        class="search-flights-trip-type"
+        :ctrl-key="[...ctrlKey, 'TripType', 'Dropdown']"
         :caption-res-name="getI18nResName2('searchFlights', 'tripCaption')"
-        :persistent="true"
-        default-value="oneway"
-=======
-        :ctrl-key="[...ctrlKey, 'TripType', 'Dropdown']"
-        class="search-flights-trip-type"
-        :caption-res-name="getI18nResName2('searchFlights', 'tripCaption')"
-        list-container-class="search-offers-dropdown-list-container"
->>>>>>> a8c39b6a
         :items="[ {value: 'oneway', resName: getI18nResName2('searchFlights', 'tripOneway')}, {value: 'return', resName: getI18nResName2('searchFlights', 'tripReturn')} ]"
         :ui="{ 
           wrapper: 'flex-grow flex-shrink-[3] basis-auto w-full min-h-[3.25rem] max-h-[3.25rem]', 
           input: 'min-h-[3.25rem] max-h-[3.25rem] !pl-[16px] font-medium' 
         }"
       />
-<<<<<<< HEAD
-      <SearchFlightDatePicker v-model:selected-dates="tripDates" :ui="{ wrapper: 'flex-grow-[2] flex-shrink-[2] basis-auto w-full min-h-[3.25rem] max-h-[3.25rem]', input: 'min-h-[3.25rem] max-h-[3.25rem]' }" :ctrl-key="`${ctrlKey}-Dates`" :caption-res-name="tripType === 'oneway' ? (getI18nResName2('searchFlights', 'dateSingle')) : (getI18nResName2('searchFlights', 'dateRange'))" :mode="tripType === 'oneway' ? 'single' : 'range'" />
-    </div>
-    <SearchFlightsParams v-model:params="flightParams" :ui="{ wrapper: 'flex-grow flex-shrink-[6.5] basis-auto w-full min-h-[3.25rem] max-h-[3.25rem]', input: 'min-h-[3.25rem] max-h-[3.25rem]' }" :ctrl-key="`${ctrlKey}-FlightParams`" />
-=======
       <SearchFlightDatePicker 
         v-model:selected-dates="tripDates" 
-        :mode="tripType === 'oneway' ? 'single' : 'range'" 
+        :mode="tripType === 'return' ? 'range' : 'single'"
+        :ui="{ wrapper: 'flex-grow-[2] flex-shrink-[2] basis-auto w-full min-h-[3.25rem] max-h-[3.25rem]', input: 'min-h-[3.25rem] max-h-[3.25rem]' }" 
         :ctrl-key="[...ctrlKey, 'Dates']" 
         :caption-res-name="tripType === 'oneway' ? (getI18nResName2('searchFlights', 'dateSingle')) : (getI18nResName2('searchFlights', 'dateRange'))" 
       />
     </div>
-    <SearchFlightsParams v-model:params="flightParams" class="search-flights-flightparams" :ctrl-key="[...ctrlKey, 'FlightParams']" />
->>>>>>> a8c39b6a
+    <SearchFlightsParams v-model:params="flightParams" :ui="{ wrapper: 'flex-grow flex-shrink-[6.5] basis-auto w-full min-h-[3.25rem] max-h-[3.25rem]', input: 'min-h-[3.25rem] max-h-[3.25rem]' }" :ctrl-key="[...ctrlKey, 'FlightParams']" />
   </div>
 </template>