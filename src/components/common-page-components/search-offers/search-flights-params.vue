--- conflicted
+++ resolved
@@ -6,10 +6,15 @@
 import SearchOffersCounter from './search-offers-counter.vue';
 import { getCommonServices } from '../../../helpers/service-accessors';
 import { LocatorClasses } from '../../../helpers/constants';
+import { useControlValuesStore } from './../../../stores/control-values-store';
+
+interface IFlightParams {
+  passengers: number,
+  class: FlightClass
+}
 
 interface IProps {
-<<<<<<< HEAD
-  ctrlKey: string,
+  ctrlKey: ControlKey,
   ui?: {
     wrapper?: string,
     input?: string
@@ -18,46 +23,16 @@
 
 const { ctrlKey } = defineProps<IProps>();
 
-const modelRef = defineModel<IFlightParams | null | undefined>('params');
-=======
-  ctrlKey: ControlKey
-}
-
-const { ctrlKey } = defineProps<IProps>();
-
-const FlightClassDropdownClass = 'search-offers-dropdown-list-container';
-
 const logger = getCommonServices().getLogger().addContextProps({ component: 'SearchFlightsParams' });
 const controlValuesStore = useControlValuesStore();
 const { t } = useI18n();
 
-interface IFlightParams {
-  passengers: number,
-  class: FlightClass
-}
 const paramsModel = defineModel<IFlightParams | null | undefined>('params');
 const selectedClass = ref<FlightClass>();
 const selectedPassengers = ref<number>();
-
-const openBtn = useTemplateRef<HTMLElement>('open-btn');
-const dropdownContainer = useTemplateRef<HTMLElement>('dropdown-container');
-const dropdown = useTemplateRef<InstanceType<typeof Dropdown>>('dropdown');
->>>>>>> a8c39b6a
 const hasMounted = ref(false);
 const mainMenuOpen = ref(false);
 
-<<<<<<< HEAD
-const logger = getCommonServices().getLogger();
-
-const controlSettingsStore = useControlSettingsStore();
-const passengerControlValueSetting = controlSettingsStore.getControlValueSetting<string>(`${ctrlKey}-NumPassengers`, FlightMinPassengers.toString(), true);
-const classControlValueSetting = controlSettingsStore.getControlValueSetting<FlightClass>(`${ctrlKey}-FlightClass`, DefaultFlightClass, true);
-
-const selectedClass = ref<FlightClass | null | undefined>();
-const numPassengers = ref<number | null | undefined>();
-
-const { t } = useI18n();
-=======
 const displayText = import.meta.client ? (
   controlValuesStore.acquireValuesView(
     (flightClassRef, numPassengersRef) => {
@@ -77,87 +52,8 @@
     [...ctrlKey, 'NumPassengers', 'Counter']
   )
 ) : computed(() => '');
->>>>>>> a8c39b6a
-
-function saveInitialValuesToSettingsIfNotEmpty () {
-  const initiallySelectedParams = modelRef.value;
-  if (initiallySelectedParams) {
-    passengerControlValueSetting.value = initiallySelectedParams.passengers.toString();
-    classControlValueSetting.value = initiallySelectedParams.class;
-  } else if (initiallySelectedParams === null) {
-    passengerControlValueSetting.value = FlightMinPassengers.toString();
-    classControlValueSetting.value = DefaultFlightClass;
-  }
-}
-
-function readParamsFromSettings(): IFlightParams {
-  logger.debug(`(SearchFlightsParams) parsing flight params from settings, ctrlKey=${ctrlKey}`);
-  let numPassengers = FlightMinPassengers;
-  if(passengerControlValueSetting.value?.length) {
-    try {
-      numPassengers = parseInt(passengerControlValueSetting.value);
-      if(numPassengers === undefined || numPassengers === null) {
-        logger.warn(`(SearchFlightsParams) parsing num passenger from settings resulted into empty number, ctrlKey=${ctrlKey}, value=[${JSON.stringify(passengerControlValueSetting.value)}]`);
-        numPassengers = FlightMinPassengers;
-      }
-    } catch(err: any) {
-      logger.warn(`(SearchFlightsParams) failed to parse num passenger from settings, ctrlKey=${ctrlKey}, value=[${JSON.stringify(passengerControlValueSetting.value)}]`, err);
-    }    
-  }
-  const result = {
-    passengers: numPassengers,
-    class: classControlValueSetting.value ?? DefaultFlightClass
-  };
-  logger.debug(`(SearchFlightsParams) flight params parsed from settings, ctrlKey=${ctrlKey}, result=${JSON.stringify(result)}`);
-  return result;
-}
-
-<<<<<<< HEAD
-const displayText = computed(() => {
-  if (!hasMounted.value) {
-    return '';
-  }
-
-  const passengersText = `${numPassengers.value} ${t(getI18nResName2('searchFlights', 'passenger'), numPassengers.value!)}`;
-  const flightClassResName = getI18nResName3('searchFlights', 'class', modelRef.value?.class ?? classControlValueSetting.value!);
-  const flightClass = t(flightClassResName);
-
-  return `${passengersText}, ${flightClass}`;
-});
-
-function updateParams (params: IFlightParams) {
-  logger.verbose(`(SearchFlightsParams) updating params: ctrlKey=${ctrlKey}, params=${JSON.stringify(params)}`);
-  passengerControlValueSetting.value = (params.passengers ?? FlightMinPassengers).toString();
-  classControlValueSetting.value = params.class ?? DefaultFlightClass;
-  modelRef.value = params;
-  logger.verbose(`(SearchFlightsParams) selected params updated: ctrlKey=${ctrlKey}, params=${JSON.stringify(params)}`);
-}
-
-function onParamsChange () {
-  updateParams({
-    class: selectedClass.value ?? modelRef.value?.class ?? DefaultFlightClass,
-    passengers: numPassengers.value ?? modelRef.value?.passengers ?? FlightMinPassengers
-  });
-=======
-function onEscape () {
-  hideDropdown();
->>>>>>> a8c39b6a
-}
-
-onBeforeMount(() => {
-  saveInitialValuesToSettingsIfNotEmpty();
-  const flightParams = readParamsFromSettings();
-  numPassengers.value = flightParams.passengers;
-  selectedClass.value = flightParams.class;
-  updateParams(flightParams);
-});
 
 onMounted(() => {
-<<<<<<< HEAD
-  hasMounted.value = true;  
-=======
-  document.addEventListener('click', handleDocumentEvent);
-
   watch([selectedClass, selectedPassengers], () => {
     logger.debug('class or passengers control value watcher', { ctrlKey, selectedClass: selectedClass.value, modelClass: paramsModel.value?.class, selectedNumPassengers: selectedPassengers.value, modelNumPassengers: paramsModel.value?.passengers });
     
@@ -184,14 +80,12 @@
   }, { immediate: false });
 
   hasMounted.value = true;
->>>>>>> a8c39b6a
 });
 
 defineShortcuts({
   'ESCAPE': () => mainMenuOpen.value = false
 });
 
-<<<<<<< HEAD
 </script>
 
 <template>
@@ -207,9 +101,8 @@
       <div class="w-full p-4">
         <DropdownList
           v-model:selected-value="selectedClass"
-          :ctrl-key="`${ctrlKey}-FlightClass`"
+          :ctrl-key="[...ctrlKey, 'FlightClass', 'Dropdown']"
           :caption-res-name="getI18nResName2('searchFlights', 'fieldClass')"
-          :persistent="false"
           :items="[{
             value: 'economy',
             resName: getI18nResName3('searchFlights', 'class', 'economy')
@@ -220,17 +113,15 @@
             value: 'business',
             resName: getI18nResName3('searchFlights', 'class', 'business')
           }]"
-          @update:selected-value="onParamsChange"
         />
         <SearchOffersCounter
-          v-model:value="numPassengers"
-          :ctrl-key="`${ctrlKey}-NumPassengers`"
+          v-model:value="selectedPassengers"
+          :ctrl-key="[...ctrlKey, 'NumPassengers', 'Counter']"
           :min-value="FlightMinPassengers"
           :max-value="FlightMaxPassengers"
-          :defaul-value="FlightMinPassengers"
+          :default-value="FlightMinPassengers"
           :label-res-name="getI18nResName2('searchFlights', 'fieldPassengers')"
           class="mt-16"
-          @update:value="onParamsChange"
         />
         <UButton
           class="mt-6 w-full justify-center"
@@ -244,78 +135,4 @@
       </div>
     </template>
   </UPopover>
-=======
-
-</script>
-
-<template>
-  <div class="search-flights-params">
-    <VDropdown
-      ref="dropdown"
-      v-floating-vue-hydration="{ tabIndex: -1 }"
-      :ctrl-key="[...ctrlKey, 'Wrapper']"
-      :aria-id="`${toShortForm(ctrlKey)}-DropDownWrapper`"
-      :distance="-6"
-      :hide-triggers="[(triggers: any) => [...triggers, 'click']]"
-      :auto-hide="false"
-      :prevent-overflow="false"
-      placement="bottom-end"
-      :flip="false"
-      :boundary="openBtn"
-      theme="control-dropdown"
-      @apply-show="onMenuShown"
-      @apply-hide="onMenuHide"
-      @keyup.escape="onEscape"
-    >
-      <FieldFrame :text-res-name="getI18nResName2('searchFlights', 'flightParamsCaption')" class="dropdown-list-field-frame">
-        <button
-          :id="`flight-params-${toShortForm(ctrlKey)}`"
-          ref="open-btn"
-          class="brdr-1"
-          type="button"
-        >
-          {{ displayText }}
-        </button>
-      </FieldFrame>
-      <template #popper>
-        <ClientOnly>
-          <div ref="dropdown-container" class="search-offers-dropdown-list-container flight-params-controls p-xs-2 p-s-3" :data-popper-anchor="`flight-params-${toShortForm(ctrlKey)}`">
-            <SearchOffersCounter
-              v-model:value="selectedPassengers"
-              :ctrl-key="[...ctrlKey, 'NumPassengers', 'Counter']"
-              :default-value="FlightMinPassengers"
-              :min-value="FlightMinPassengers"
-              :max-value="FlightMaxPassengers"
-              :label-res-name="getI18nResName2('searchFlights', 'fieldPassengers')"
-            />
-            <DropdownList
-              v-model:selected-value="selectedClass"
-              :ctrl-key="[...ctrlKey, 'FlightClass', 'Dropdown']"
-              :caption-res-name="getI18nResName2('searchFlights', 'fieldClass')"
-              class="flight-params-class mt-xs-4"
-              :list-container-class="FlightClassDropdownClass"
-              :items="[{
-                value: 'economy',
-                resName: getI18nResName3('searchFlights', 'class', 'economy')
-              }, {
-                value: 'comfort',
-                resName: getI18nResName3('searchFlights', 'class', 'comfort')
-              }, {
-                value: 'business',
-                resName: getI18nResName3('searchFlights', 'class', 'business')
-              }]"
-            />
-            <SimpleButton
-              class="mr-xs-2 mt-xs-4 flight-params-close-dropdown-btn"
-              :ctrl-key="[...ctrlKey, 'Btn', 'Close']"
-              kind="accent"
-              :label-res-name="getI18nResName1('close')"
-              @click="hideDropdown"
-            />
-          </div>
-        </ClientOnly>
-      </template>
-    </VDropdown>
-  </div>
->>>>>>> a8c39b6a
 </template>