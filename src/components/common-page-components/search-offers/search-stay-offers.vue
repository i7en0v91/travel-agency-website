--- conflicted
+++ resolved
@@ -1,15 +1,8 @@
 <script setup lang="ts">
-<<<<<<< HEAD
-import { AppConfig, getI18nResName2, StaysMinGuestsCount, StaysMinRoomsCount } from '@golobe-demo/shared';
-import type { ISearchListItem, ISearchStayOffersMainParams, ISearchStayOffersParams } from './../../../types';
+import type { ControlKey } from './../../../helpers/components';
+import { type EntityId, getI18nResName2, StaysMinGuestsCount, StaysMinRoomsCount } from '@golobe-demo/shared';
+import type { ISearchStayOffersMainParams, ISearchStayOffersParams } from './../../../types';
 import { ApiEndpointCitiesSearch } from './../../../server/api-definitions';
-=======
-import { toShortForm, type ControlKey } from './../../../helpers/components';
-import { type EntityId, getI18nResName2, StaysMaxRoomsCount, StaysMaxGuestsCount, StaysMinGuestsCount, StaysMinRoomsCount } from '@golobe-demo/shared';
-import type { ISearchStayOffersMainParams, ISearchStayOffersParams } from './../../../types';
-import { TabIndicesUpdateDefaultTimeout, updateTabIndices } from './../../../helpers/dom';
-import type { Dropdown } from 'floating-vue';
->>>>>>> a8c39b6a
 import dayjs from 'dayjs';
 import SearchListInput from './../../../components/forms/search-list-input.vue';
 import InputFieldFrame from '../../forms/input-field-frame.vue';
@@ -23,34 +16,19 @@
 }
 const { ctrlKey, takeInitialValuesFromUrlQuery = false } = defineProps<IProps>();
 
-<<<<<<< HEAD
-const destinationCity: Ref<ISearchListItem | null | undefined> = ref();
-const checkInDate = ref<Date | null | undefined>();
-const checkOutDate = ref<Date | null | undefined>();
-const stayParams: Ref<{ numRooms: number, numGuests: number } | null | undefined> = ref();
-
-=======
 const Today = eraseTimeOfDay(dayjs().toDate());
 
 const logger = getCommonServices().getLogger().addContextProps({ component: 'SearchStayOffers' });
-const controlValuesStore = useControlValuesStore();
->>>>>>> a8c39b6a
 const searchOffersStoreAccessor = useSearchOffersStore();
-
-let searchOffersStore: Awaited<ReturnType<typeof searchOffersStoreAccessor.getInstance<ISearchStayOffersParams>>> | undefined;
-let displayedSearchParams: ComputedRef<Partial<ISearchStayOffersMainParams>> | undefined;
-
-const { t } = useI18n();
 
 const destinationCityId = ref<EntityId>();
 const checkInDate = ref<Date>();
 const checkOutDate = ref<Date>();
-const numRooms = ref<number>();
-const numGuests = ref<number>();
+const stayParams: Ref<{ numRooms: number, numGuests: number } | undefined> = ref();
 const hasMounted = ref(false);
 
-const dropdown = useTemplateRef<InstanceType<typeof Dropdown>>('dropdown');
-const openBtn = useTemplateRef<HTMLElement>('open-btn');
+let searchOffersStore: Awaited<ReturnType<typeof searchOffersStoreAccessor.getInstance<ISearchStayOffersParams>>> | undefined;
+let displayedSearchParams: ComputedRef<Partial<ISearchStayOffersMainParams>> | undefined;
 
 defineExpose({
   getSearchParamsFromInputControls
@@ -59,67 +37,28 @@
 if (takeInitialValuesFromUrlQuery) {
   searchOffersStore = await searchOffersStoreAccessor.getInstance('stays', true, false);
   displayedSearchParams = computed<Partial<ISearchStayOffersMainParams>>(() => { return searchOffersStore!.viewState.currentSearchParams; });
-<<<<<<< HEAD
-  destinationCity.value = displayedSearchParams.value?.city ?? null;
-  checkInDate.value = displayedSearchParams.value?.checkIn ?? null;
-  checkOutDate.value = displayedSearchParams.value?.checkOut ?? null;
+  destinationCityId.value = displayedSearchParams.value?.cityId;
+  checkInDate.value = displayedSearchParams.value?.checkIn;
+  checkOutDate.value = displayedSearchParams.value?.checkOut;
   stayParams.value = (displayedSearchParams.value?.numGuests && displayedSearchParams.value?.numRooms) ? 
     { 
       numGuests: displayedSearchParams.value?.numGuests ?? StaysMinGuestsCount, 
       numRooms: displayedSearchParams.value?.numRooms ?? StaysMinRoomsCount
-    } : null
+    } : undefined
   ;
-
-  watch([destinationCity, checkInDate, checkOutDate, stayParams], () => {
-    logger.debug(`(SearchStayOffers) search params watch handler, ctrlKey=${ctrlKey}`);
-    const inputParams = getSearchParamsFromInputControls();
-    $emit('change', inputParams);
-  });
-=======
-  destinationCityId.value = displayedSearchParams.value?.cityId;
-  checkInDate.value = displayedSearchParams.value?.checkIn;
-  checkOutDate.value = displayedSearchParams.value?.checkOut;
-  numRooms.value = displayedSearchParams.value?.numRooms;
-  numGuests.value = displayedSearchParams.value?.numGuests;
->>>>>>> a8c39b6a
 } else {
   searchOffersStore = await searchOffersStoreAccessor.getInstance('stays', false, false);
   displayedSearchParams = computed<Partial<ISearchStayOffersMainParams>>(getSearchParamsFromInputControls);
 }
-
-const displayText = import.meta.client ? (
-  controlValuesStore.acquireValuesView(
-    (numRoomsRef, numGuestsRef) => {
-      const numRooms = numRoomsRef.value as number;
-      const numGuests = numGuestsRef.value as number;
-      if([numRooms, numGuests].some(v => v === undefined || v === null)) {
-        return '';
-      }
-
-      const numRoomsText = `${numRooms} ${t(getI18nResName2('searchStays', 'numRooms'), numRooms)}`;
-      const numGuestsText = `${numGuests} ${t(getI18nResName2('searchStays', 'numGuests'), numGuests)}`;
-
-      return hasMounted.value ? `${numRoomsText}, ${numGuestsText}` : '';
-    }, 
-    [...ctrlKey, 'Guests', 'Counter'], 
-    [...ctrlKey, 'Rooms', 'Counter']
-  )
-) : computed(() => '');
 
 function getSearchParamsFromInputControls (): Partial<ISearchStayOffersMainParams> {
   return {
     type: 'stays',
     checkIn: checkInDate.value,
     checkOut: checkOutDate.value,
-<<<<<<< HEAD
-    city: destinationCity.value,
-    numGuests: stayParams.value?.numGuests,
-    numRooms: stayParams.value?.numRooms
-=======
     cityId: destinationCityId.value,
-    numGuests: numGuests.value,
-    numRooms: numRooms.value
->>>>>>> a8c39b6a
+    numGuests: stayParams.value?.numGuests ?? StaysMinGuestsCount,
+    numRooms: stayParams.value?.numRooms ?? StaysMinRoomsCount
   } as Partial<ISearchStayOffersMainParams>;
 }
 
@@ -128,33 +67,7 @@
   return new Date(totalMs - totalMs % (1000 * 60 * 60 * 24));
 }
 
-<<<<<<< HEAD
 onMounted(() => {
-  hasMounted.value = true;
-});
-=======
-function onMenuShown () {
-  setTimeout(() => updateTabIndices(), TabIndicesUpdateDefaultTimeout);
-}
-
-function onMenuHide () {
-  setTimeout(() => updateTabIndices(), TabIndicesUpdateDefaultTimeout);
-}
-
-function hideDropdown () {
-  dropdown.value?.hide();
-}
-
-function onEscape () {
-  hideDropdown();
-}
-
-const $emit = defineEmits<{(event: 'change', params: Partial<ISearchStayOffersMainParams>): void}>();
-
-onMounted(() => {
-  hasMounted.value = true;
->>>>>>> a8c39b6a
-
   watch([checkInDate, checkOutDate], () => {
     if (!checkOutDate.value || !checkInDate.value) {
       return;
@@ -166,7 +79,7 @@
   }, { immediate: true });
 
   if (takeInitialValuesFromUrlQuery) {
-    watch([destinationCityId, checkInDate, checkOutDate, numRooms, numGuests], () => {
+    watch([destinationCityId, checkInDate, checkOutDate, stayParams], () => {
       logger.debug('search params watch handler', ctrlKey);
       const inputParams = getSearchParamsFromInputControls();
       $emit('change', inputParams);
@@ -178,8 +91,10 @@
     });
   }
 
-  setTimeout(() => updateTabIndices(), TabIndicesUpdateDefaultTimeout);
+  hasMounted.value = true;
 });
+
+const $emit = defineEmits<{(event: 'change', params: Partial<ISearchStayOffersMainParams>): void}>();
 
 </script>
 
@@ -188,23 +103,13 @@
     <InputFieldFrame :text-res-name="getI18nResName2('searchStays', 'destinationCaption')" class="flex-grow-[4] flex-shrink-[4] basis-auto w-full">
       <div class="min-h-[3.25rem] max-h-[3.25rem] block w-full rounded ring-1 ring-inset ring-gray-500 dark:ring-gray-400 text-gray-500 dark:text-gray-400 font-medium pl-[16px]">
         <SearchListInput
-<<<<<<< HEAD
-          v-model:selected-value="destinationCity"
-          :ctrl-key="`${ctrlKey}-DestinationCity`"
+          v-model:selected-value="destinationCityId"
+          :ctrl-key="[...ctrlKey, 'Destination', 'SearchList']"
           class="w-full min-h-[3.25rem] max-h-[3.25rem]"
           :item-search-url="`/${ApiEndpointCitiesSearch}`"
           :additional-query-params="{ includeCountry: true }"
-          type="destination"
-          :persistent="true"
-=======
-          v-model:selected-value="destinationCityId"
-          :ctrl-key="[...ctrlKey, 'Destination', 'SearchList']"
-          :additional-query-params="{ includeCountry: true }"
           type="City"
           :min-suggestion-input-chars="2"
-          class="search-stays-destination"
-          list-container-class="search-offers-dropdown-list-container"
->>>>>>> a8c39b6a
           :placeholder-res-name="getI18nResName2('searchStays', 'destinationPlaceholder')"
           :aria-label-res-name="getI18nResName2('ariaLabels', 'ariaLabelDestination')"
         />
@@ -213,87 +118,19 @@
     <div class="flex-grow-[5] flex-shrink-[3] basis-auto w-full flex flex-col sm:flex-row flex-nowrap gap-x-[16px] gap-y-4 sm:gap-x-[24px] sm:gap-y-6">
       <DatePicker
         v-model:selected-date="checkInDate"
-<<<<<<< HEAD
-        :ctrl-key="`${ctrlKey}-CheckIn`"
+        :ctrl-key="[...ctrlKey, 'CheckIn', 'DatePicker']"
         :ui="{ wrapper: 'w-full min-h-[3.25rem] max-h-[3.25rem]', input: 'min-h-[3.25rem] max-h-[3.25rem]' }"
-=======
-        :ctrl-key="[...ctrlKey, 'CheckIn', 'DatePicker']"
-        class="search-stays-checkin"
->>>>>>> a8c39b6a
         :caption-res-name="getI18nResName2('searchStays', 'checkInCaption')"
         :min-date="Today"
       />
       <DatePicker
         v-model:selected-date="checkOutDate"
-<<<<<<< HEAD
-        :ctrl-key="`${ctrlKey}-CheckOut`"
+        :ctrl-key="[...ctrlKey, 'CheckOut', 'DatePicker']"
         :ui="{ wrapper: 'w-full min-h-[3.25rem] max-h-[3.25rem]', input: 'min-h-[3.25rem] max-h-[3.25rem]' }"
-        :caption-res-name="getI18nResName2('searchStays', 'checkOutCaption')"
-        :persistent="true"
-        :default-date="dayjs().utc(true).add(AppConfig.autoInputDatesRangeDays, 'day').toDate()"
-        :min-date="checkInDate ?? undefined"
-        @update:selected-date="onCalendarDataChanged()"
-      />
-    </div>
-    <SearchStayParams v-model:params="stayParams" :ui="{ wrapper: 'flex-grow-[2] flex-shrink-[4] basis-auto w-full min-h-[3.25rem] max-h-[3.25rem]', input: 'min-h-[3.25rem] max-h-[3.25rem]' }" :ctrl-key="`${ctrlKey}-StayParams`" />    
-=======
-        :ctrl-key="[...ctrlKey, 'CheckOut', 'DatePicker']"
-        class="search-stays-checkout"
         :caption-res-name="getI18nResName2('searchStays', 'checkOutCaption')"
         :min-date="checkInDate"
       />
     </div>
-    <VDropdown
-      ref="dropdown"
-      v-floating-vue-hydration="{ tabIndex: 0 }"
-      :ctrl-key="[...ctrlKey, 'Wrapper']"
-      :aria-id="`${toShortForm(ctrlKey)}-DropDownWrapper`"
-      :distance="-6"
-      :hide-triggers="[(triggers: any) => [...triggers, 'click']]"
-      placement="bottom"
-      class="search-stays-bookparams"
-      :flip="false"
-      :no-auto-focus="true"
-      :boundary="openBtn"
-      theme="control-dropdown"
-      @apply-show="onMenuShown"
-      @apply-hide="onMenuHide"
-      @keyup.escape="onEscape"
-    >
-      <FieldFrame :text-res-name="getI18nResName2('searchStays', 'roomsGuestsCaption')" class="search-stays-bookparams-frame">
-        <button
-          :id="`stays-bookparams-${toShortForm(ctrlKey)}`"
-          ref="open-btn"
-          class="search-stays-bookparams-btn brdr-1"
-          type="button"
-        >
-          {{ displayText ?? '' }}
-        </button>
-      </FieldFrame>
-      <template #popper>
-        <ClientOnly>
-          <div class="search-stays-bookparams-content p-xs-2" :data-popper-anchor="`stays-bookparams-${toShortForm(ctrlKey)}`">
-            <SearchOffersCounter
-              v-model:value="numRooms"
-              :ctrl-key="[...ctrlKey, 'Rooms', 'Counter']"
-              :default-value="StaysMinRoomsCount"
-              :min-value="StaysMinRoomsCount"
-              :max-value="StaysMaxRoomsCount"
-              :label-res-name="getI18nResName2('searchStays', 'numberOfRooms')"
-            />
-            <SearchOffersCounter
-              v-model:value="numGuests"
-              :ctrl-key="[...ctrlKey, 'Guests', 'Counter']"
-              class="mt-xs-4"
-              :default-value="StaysMinGuestsCount"
-              :min-value="StaysMinGuestsCount"
-              :max-value="StaysMaxGuestsCount"
-              :label-res-name="getI18nResName2('searchStays', 'numberOfGuests')"
-            />
-          </div>
-        </ClientOnly>
-      </template>
-    </VDropdown>
->>>>>>> a8c39b6a
+    <SearchStayParams v-model:params="stayParams" :ui="{ wrapper: 'flex-grow-[2] flex-shrink-[4] basis-auto w-full min-h-[3.25rem] max-h-[3.25rem]', input: 'min-h-[3.25rem] max-h-[3.25rem]' }" :ctrl-key="[...ctrlKey, 'StayParams']" />    
   </div>
 </template>