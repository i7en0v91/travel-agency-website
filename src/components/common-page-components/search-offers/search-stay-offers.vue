<script setup lang="ts">
<<<<<<< HEAD
import type { ControlKey } from './../../../helpers/components';
import { type EntityId, getI18nResName2, StaysMinGuestsCount, StaysMinRoomsCount } from '@golobe-demo/shared';
import type { ISearchStayOffersMainParams, ISearchStayOffersParams } from './../../../types';
import { ApiEndpointCitiesSearch } from './../../../server/api-definitions';
=======
import { toShortForm, type ControlKey } from './../../../helpers/components';
import { getI18nResName2, StaysMaxRoomsCount, StaysMaxGuestsCount, StaysMinGuestsCount, StaysMinRoomsCount } from '@golobe-demo/shared';
import { TabIndicesUpdateDefaultTimeout, updateTabIndices } from './../../../helpers/dom';
import type { Dropdown } from 'floating-vue';
>>>>>>> 1fa37093
import dayjs from 'dayjs';
import SearchListInput from './../../../components/forms/search-list-input.vue';
import InputFieldFrame from '../../forms/input-field-frame.vue';
import DatePicker from './../../../components/forms/date-picker.vue';
import SearchStayParams from './search-stay-params.vue';
import { getCommonServices } from '../../../helpers/service-accessors';

interface IProps {
  ctrlKey: ControlKey
}
const { ctrlKey } = defineProps<IProps>();

const Today = eraseTimeOfDay(dayjs().toDate());

<<<<<<< HEAD
const logger = getCommonServices().getLogger().addContextProps({ component: 'SearchStayOffers' });
const searchOffersStoreAccessor = useSearchOffersStore();

const destinationCityId = ref<EntityId>();
const checkInDate = ref<Date>();
const checkOutDate = ref<Date>();
const stayParams: Ref<{ numRooms: number, numGuests: number } | undefined> = ref();
=======
const controlValuesStore = useControlValuesStore();

const { t } = useI18n();

const checkInDate = ref<Date>();
const checkOutDate = ref<Date>();
>>>>>>> 1fa37093
const hasMounted = ref(false);

let searchOffersStore: Awaited<ReturnType<typeof searchOffersStoreAccessor.getInstance<ISearchStayOffersParams>>> | undefined;
let displayedSearchParams: ComputedRef<Partial<ISearchStayOffersMainParams>> | undefined;

<<<<<<< HEAD
defineExpose({
  getSearchParamsFromInputControls
});

if (takeInitialValuesFromUrlQuery) {
  searchOffersStore = await searchOffersStoreAccessor.getInstance('stays', true, false);
  displayedSearchParams = computed<Partial<ISearchStayOffersMainParams>>(() => { return searchOffersStore!.viewState.currentSearchParams; });
  destinationCityId.value = displayedSearchParams.value?.cityId;
  checkInDate.value = displayedSearchParams.value?.checkIn;
  checkOutDate.value = displayedSearchParams.value?.checkOut;
  stayParams.value = (displayedSearchParams.value?.numGuests && displayedSearchParams.value?.numRooms) ? 
    { 
      numGuests: displayedSearchParams.value?.numGuests ?? StaysMinGuestsCount, 
      numRooms: displayedSearchParams.value?.numRooms ?? StaysMinRoomsCount
    } : undefined
  ;
} else {
  searchOffersStore = await searchOffersStoreAccessor.getInstance('stays', false, false);
  displayedSearchParams = computed<Partial<ISearchStayOffersMainParams>>(getSearchParamsFromInputControls);
}

function getSearchParamsFromInputControls (): Partial<ISearchStayOffersMainParams> {
  return {
    type: 'stays',
    checkIn: checkInDate.value,
    checkOut: checkOutDate.value,
    cityId: destinationCityId.value,
    numGuests: stayParams.value?.numGuests ?? StaysMinGuestsCount,
    numRooms: stayParams.value?.numRooms ?? StaysMinRoomsCount
  } as Partial<ISearchStayOffersMainParams>;
}
=======
const displayText = import.meta.client ? (
  controlValuesStore.acquireValuesView(
    (numRoomsRef, numGuestsRef) => {
      const numRooms = numRoomsRef.value as number;
      const numGuests = numGuestsRef.value as number;
      if([numRooms, numGuests].some(v => v === undefined || v === null)) {
        return '';
      }

      const numRoomsText = `${numRooms} ${t(getI18nResName2('searchStays', 'numRooms'), numRooms)}`;
      const numGuestsText = `${numGuests} ${t(getI18nResName2('searchStays', 'numGuests'), numGuests)}`;

      return hasMounted.value ? `${numRoomsText}, ${numGuestsText}` : '';
    }, 
    [...ctrlKey, 'Guests', 'Counter'], 
    [...ctrlKey, 'Rooms', 'Counter']
  )
) : computed(() => '');
>>>>>>> 1fa37093

function eraseTimeOfDay (dateTime: Date): Date {
  const totalMs = dateTime.getTime();
  return new Date(totalMs - totalMs % (1000 * 60 * 60 * 24));
}

<<<<<<< HEAD
=======
function onMenuShown () {
  setTimeout(() => updateTabIndices(), TabIndicesUpdateDefaultTimeout);
}

function onMenuHide () {
  setTimeout(() => updateTabIndices(), TabIndicesUpdateDefaultTimeout);
}

function hideDropdown () {
  dropdown.value?.hide();
}

function onEscape () {
  hideDropdown();
}

>>>>>>> 1fa37093
onMounted(() => {
  watch([checkInDate, checkOutDate], () => {
    if (!checkOutDate.value || !checkInDate.value) {
      return;
    }

    if (checkOutDate.value!.getTime() < checkInDate.value!.getTime()) {
      checkOutDate.value = checkInDate.value;
    }
  }, { immediate: true });

<<<<<<< HEAD
  if (takeInitialValuesFromUrlQuery) {
    watch([destinationCityId, checkInDate, checkOutDate, stayParams], () => {
      logger.debug('search params watch handler', ctrlKey);
      const inputParams = getSearchParamsFromInputControls();
      $emit('change', inputParams);
    });
  } else {
    watch(displayedSearchParams, () => {
      logger.debug('search params change handler', ctrlKey);
      $emit('change', displayedSearchParams!.value);
    });
  }

  hasMounted.value = true;
=======
  setTimeout(() => updateTabIndices(), TabIndicesUpdateDefaultTimeout);
>>>>>>> 1fa37093
});

const $emit = defineEmits<{(event: 'change', params: Partial<ISearchStayOffersMainParams>): void}>();

</script>

<template>
  <div class="flex flex-col xl:flex-row flex-nowrap gap-x-[16px] gap-y-4 sm:gap-x-[24px] sm:gap-y-6 w-full h-full">
    <InputFieldFrame :text-res-name="getI18nResName2('searchStays', 'destinationCaption')" class="flex-grow-[4] flex-shrink-[4] basis-auto w-full">
      <div class="min-h-[3.25rem] max-h-[3.25rem] block w-full rounded ring-1 ring-inset ring-gray-500 dark:ring-gray-400 text-gray-500 dark:text-gray-400 font-medium pl-[16px]">
        <SearchListInput
          :ctrl-key="[...ctrlKey, 'Destination', 'SearchList']"
          class="w-full min-h-[3.25rem] max-h-[3.25rem]"
          :item-search-url="`/${ApiEndpointCitiesSearch}`"
          :additional-query-params="{ includeCountry: true }"
          type="City"
          :min-suggestion-input-chars="2"
          :placeholder-res-name="getI18nResName2('searchStays', 'destinationPlaceholder')"
          :aria-label-res-name="getI18nResName2('ariaLabels', 'ariaLabelDestination')"
        />
      </div>
    </InputFieldFrame>
    <div class="flex-grow-[5] flex-shrink-[3] basis-auto w-full flex flex-col sm:flex-row flex-nowrap gap-x-[16px] gap-y-4 sm:gap-x-[24px] sm:gap-y-6">
      <DatePicker
        v-model:selected-date="checkInDate"
        :ctrl-key="[...ctrlKey, 'CheckIn', 'DatePicker']"
        :ui="{ wrapper: 'w-full min-h-[3.25rem] max-h-[3.25rem]', input: 'min-h-[3.25rem] max-h-[3.25rem]' }"
        :caption-res-name="getI18nResName2('searchStays', 'checkInCaption')"
        :min-date="Today"
      />
      <DatePicker
        v-model:selected-date="checkOutDate"
        :ctrl-key="[...ctrlKey, 'CheckOut', 'DatePicker']"
        :ui="{ wrapper: 'w-full min-h-[3.25rem] max-h-[3.25rem]', input: 'min-h-[3.25rem] max-h-[3.25rem]' }"
        :caption-res-name="getI18nResName2('searchStays', 'checkOutCaption')"
        :min-date="checkInDate"
      />
    </div>
<<<<<<< HEAD
    <SearchStayParams v-model:params="stayParams" :ui="{ wrapper: 'flex-grow-[2] flex-shrink-[4] basis-auto w-full min-h-[3.25rem] max-h-[3.25rem]', input: 'min-h-[3.25rem] max-h-[3.25rem]' }" :ctrl-key="[...ctrlKey, 'StayParams']" />    
=======
    <VDropdown
      ref="dropdown"
      v-floating-vue-hydration="{ tabIndex: 0 }"
      :ctrl-key="[...ctrlKey, 'Wrapper']"
      :aria-id="`${toShortForm(ctrlKey)}-DropDownWrapper`"
      :distance="-6"
      :hide-triggers="[(triggers: any) => [...triggers, 'click']]"
      placement="bottom"
      class="search-stays-bookparams"
      :flip="false"
      :no-auto-focus="true"
      :boundary="openBtn"
      theme="control-dropdown"
      @apply-show="onMenuShown"
      @apply-hide="onMenuHide"
      @keyup.escape="onEscape"
    >
      <FieldFrame :text-res-name="getI18nResName2('searchStays', 'roomsGuestsCaption')" class="search-stays-bookparams-frame">
        <button
          :id="`stays-bookparams-${toShortForm(ctrlKey)}`"
          ref="open-btn"
          class="search-stays-bookparams-btn brdr-1"
          type="button"
        >
          {{ displayText ?? '' }}
        </button>
      </FieldFrame>
      <template #popper>
        <ClientOnly>
          <div class="search-stays-bookparams-content p-xs-2" :data-popper-anchor="`stays-bookparams-${toShortForm(ctrlKey)}`">
            <SearchOffersCounter
              :ctrl-key="[...ctrlKey, 'Rooms', 'Counter']"
              :default-value="StaysMinRoomsCount"
              :min-value="StaysMinRoomsCount"
              :max-value="StaysMaxRoomsCount"
              :label-res-name="getI18nResName2('searchStays', 'numberOfRooms')"
            />
            <SearchOffersCounter
              :ctrl-key="[...ctrlKey, 'Guests', 'Counter']"
              class="mt-xs-4"
              :default-value="StaysMinGuestsCount"
              :min-value="StaysMinGuestsCount"
              :max-value="StaysMaxGuestsCount"
              :label-res-name="getI18nResName2('searchStays', 'numberOfGuests')"
            />
          </div>
        </ClientOnly>
      </template>
    </VDropdown>
>>>>>>> 1fa37093
  </div>
</template><|MERGE_RESOLUTION|>--- conflicted
+++ resolved
@@ -1,21 +1,12 @@
 <script setup lang="ts">
-<<<<<<< HEAD
 import type { ControlKey } from './../../../helpers/components';
-import { type EntityId, getI18nResName2, StaysMinGuestsCount, StaysMinRoomsCount } from '@golobe-demo/shared';
-import type { ISearchStayOffersMainParams, ISearchStayOffersParams } from './../../../types';
+import { getI18nResName2 } from '@golobe-demo/shared';
 import { ApiEndpointCitiesSearch } from './../../../server/api-definitions';
-=======
-import { toShortForm, type ControlKey } from './../../../helpers/components';
-import { getI18nResName2, StaysMaxRoomsCount, StaysMaxGuestsCount, StaysMinGuestsCount, StaysMinRoomsCount } from '@golobe-demo/shared';
-import { TabIndicesUpdateDefaultTimeout, updateTabIndices } from './../../../helpers/dom';
-import type { Dropdown } from 'floating-vue';
->>>>>>> 1fa37093
 import dayjs from 'dayjs';
 import SearchListInput from './../../../components/forms/search-list-input.vue';
 import InputFieldFrame from '../../forms/input-field-frame.vue';
 import DatePicker from './../../../components/forms/date-picker.vue';
 import SearchStayParams from './search-stay-params.vue';
-import { getCommonServices } from '../../../helpers/service-accessors';
 
 interface IProps {
   ctrlKey: ControlKey
@@ -24,104 +15,14 @@
 
 const Today = eraseTimeOfDay(dayjs().toDate());
 
-<<<<<<< HEAD
-const logger = getCommonServices().getLogger().addContextProps({ component: 'SearchStayOffers' });
-const searchOffersStoreAccessor = useSearchOffersStore();
-
-const destinationCityId = ref<EntityId>();
 const checkInDate = ref<Date>();
 const checkOutDate = ref<Date>();
-const stayParams: Ref<{ numRooms: number, numGuests: number } | undefined> = ref();
-=======
-const controlValuesStore = useControlValuesStore();
-
-const { t } = useI18n();
-
-const checkInDate = ref<Date>();
-const checkOutDate = ref<Date>();
->>>>>>> 1fa37093
-const hasMounted = ref(false);
-
-let searchOffersStore: Awaited<ReturnType<typeof searchOffersStoreAccessor.getInstance<ISearchStayOffersParams>>> | undefined;
-let displayedSearchParams: ComputedRef<Partial<ISearchStayOffersMainParams>> | undefined;
-
-<<<<<<< HEAD
-defineExpose({
-  getSearchParamsFromInputControls
-});
-
-if (takeInitialValuesFromUrlQuery) {
-  searchOffersStore = await searchOffersStoreAccessor.getInstance('stays', true, false);
-  displayedSearchParams = computed<Partial<ISearchStayOffersMainParams>>(() => { return searchOffersStore!.viewState.currentSearchParams; });
-  destinationCityId.value = displayedSearchParams.value?.cityId;
-  checkInDate.value = displayedSearchParams.value?.checkIn;
-  checkOutDate.value = displayedSearchParams.value?.checkOut;
-  stayParams.value = (displayedSearchParams.value?.numGuests && displayedSearchParams.value?.numRooms) ? 
-    { 
-      numGuests: displayedSearchParams.value?.numGuests ?? StaysMinGuestsCount, 
-      numRooms: displayedSearchParams.value?.numRooms ?? StaysMinRoomsCount
-    } : undefined
-  ;
-} else {
-  searchOffersStore = await searchOffersStoreAccessor.getInstance('stays', false, false);
-  displayedSearchParams = computed<Partial<ISearchStayOffersMainParams>>(getSearchParamsFromInputControls);
-}
-
-function getSearchParamsFromInputControls (): Partial<ISearchStayOffersMainParams> {
-  return {
-    type: 'stays',
-    checkIn: checkInDate.value,
-    checkOut: checkOutDate.value,
-    cityId: destinationCityId.value,
-    numGuests: stayParams.value?.numGuests ?? StaysMinGuestsCount,
-    numRooms: stayParams.value?.numRooms ?? StaysMinRoomsCount
-  } as Partial<ISearchStayOffersMainParams>;
-}
-=======
-const displayText = import.meta.client ? (
-  controlValuesStore.acquireValuesView(
-    (numRoomsRef, numGuestsRef) => {
-      const numRooms = numRoomsRef.value as number;
-      const numGuests = numGuestsRef.value as number;
-      if([numRooms, numGuests].some(v => v === undefined || v === null)) {
-        return '';
-      }
-
-      const numRoomsText = `${numRooms} ${t(getI18nResName2('searchStays', 'numRooms'), numRooms)}`;
-      const numGuestsText = `${numGuests} ${t(getI18nResName2('searchStays', 'numGuests'), numGuests)}`;
-
-      return hasMounted.value ? `${numRoomsText}, ${numGuestsText}` : '';
-    }, 
-    [...ctrlKey, 'Guests', 'Counter'], 
-    [...ctrlKey, 'Rooms', 'Counter']
-  )
-) : computed(() => '');
->>>>>>> 1fa37093
 
 function eraseTimeOfDay (dateTime: Date): Date {
   const totalMs = dateTime.getTime();
   return new Date(totalMs - totalMs % (1000 * 60 * 60 * 24));
 }
 
-<<<<<<< HEAD
-=======
-function onMenuShown () {
-  setTimeout(() => updateTabIndices(), TabIndicesUpdateDefaultTimeout);
-}
-
-function onMenuHide () {
-  setTimeout(() => updateTabIndices(), TabIndicesUpdateDefaultTimeout);
-}
-
-function hideDropdown () {
-  dropdown.value?.hide();
-}
-
-function onEscape () {
-  hideDropdown();
-}
-
->>>>>>> 1fa37093
 onMounted(() => {
   watch([checkInDate, checkOutDate], () => {
     if (!checkOutDate.value || !checkInDate.value) {
@@ -132,28 +33,7 @@
       checkOutDate.value = checkInDate.value;
     }
   }, { immediate: true });
-
-<<<<<<< HEAD
-  if (takeInitialValuesFromUrlQuery) {
-    watch([destinationCityId, checkInDate, checkOutDate, stayParams], () => {
-      logger.debug('search params watch handler', ctrlKey);
-      const inputParams = getSearchParamsFromInputControls();
-      $emit('change', inputParams);
-    });
-  } else {
-    watch(displayedSearchParams, () => {
-      logger.debug('search params change handler', ctrlKey);
-      $emit('change', displayedSearchParams!.value);
-    });
-  }
-
-  hasMounted.value = true;
-=======
-  setTimeout(() => updateTabIndices(), TabIndicesUpdateDefaultTimeout);
->>>>>>> 1fa37093
 });
-
-const $emit = defineEmits<{(event: 'change', params: Partial<ISearchStayOffersMainParams>): void}>();
 
 </script>
 
@@ -189,58 +69,6 @@
         :min-date="checkInDate"
       />
     </div>
-<<<<<<< HEAD
-    <SearchStayParams v-model:params="stayParams" :ui="{ wrapper: 'flex-grow-[2] flex-shrink-[4] basis-auto w-full min-h-[3.25rem] max-h-[3.25rem]', input: 'min-h-[3.25rem] max-h-[3.25rem]' }" :ctrl-key="[...ctrlKey, 'StayParams']" />    
-=======
-    <VDropdown
-      ref="dropdown"
-      v-floating-vue-hydration="{ tabIndex: 0 }"
-      :ctrl-key="[...ctrlKey, 'Wrapper']"
-      :aria-id="`${toShortForm(ctrlKey)}-DropDownWrapper`"
-      :distance="-6"
-      :hide-triggers="[(triggers: any) => [...triggers, 'click']]"
-      placement="bottom"
-      class="search-stays-bookparams"
-      :flip="false"
-      :no-auto-focus="true"
-      :boundary="openBtn"
-      theme="control-dropdown"
-      @apply-show="onMenuShown"
-      @apply-hide="onMenuHide"
-      @keyup.escape="onEscape"
-    >
-      <FieldFrame :text-res-name="getI18nResName2('searchStays', 'roomsGuestsCaption')" class="search-stays-bookparams-frame">
-        <button
-          :id="`stays-bookparams-${toShortForm(ctrlKey)}`"
-          ref="open-btn"
-          class="search-stays-bookparams-btn brdr-1"
-          type="button"
-        >
-          {{ displayText ?? '' }}
-        </button>
-      </FieldFrame>
-      <template #popper>
-        <ClientOnly>
-          <div class="search-stays-bookparams-content p-xs-2" :data-popper-anchor="`stays-bookparams-${toShortForm(ctrlKey)}`">
-            <SearchOffersCounter
-              :ctrl-key="[...ctrlKey, 'Rooms', 'Counter']"
-              :default-value="StaysMinRoomsCount"
-              :min-value="StaysMinRoomsCount"
-              :max-value="StaysMaxRoomsCount"
-              :label-res-name="getI18nResName2('searchStays', 'numberOfRooms')"
-            />
-            <SearchOffersCounter
-              :ctrl-key="[...ctrlKey, 'Guests', 'Counter']"
-              class="mt-xs-4"
-              :default-value="StaysMinGuestsCount"
-              :min-value="StaysMinGuestsCount"
-              :max-value="StaysMaxGuestsCount"
-              :label-res-name="getI18nResName2('searchStays', 'numberOfGuests')"
-            />
-          </div>
-        </ClientOnly>
-      </template>
-    </VDropdown>
->>>>>>> 1fa37093
+    <SearchStayParams :ui="{ wrapper: 'flex-grow-[2] flex-shrink-[4] basis-auto w-full min-h-[3.25rem] max-h-[3.25rem]', input: 'min-h-[3.25rem] max-h-[3.25rem]' }" :ctrl-key="[...ctrlKey, 'StayParams']" />    
   </div>
 </template>