--- conflicted
+++ resolved
@@ -1,13 +1,7 @@
 <script setup lang="ts">
-<<<<<<< HEAD
-import { AppConfig, type OfferKind, AppPage, getPagePath, getI18nResName1, getI18nResName2, type Locale, PreviewModeParamEnabledValue, QueryPagePreviewModeParam, CheckInOutDateUrlFormat } from '@golobe-demo/shared';
-import type { ISearchStayOffersMainParams, ISearchFlightOffersMainParams, ISearchFlightOffersParams, ISearchListItem, ISearchStayOffersParams } from './../../../types';
-=======
 import { areCtrlKeysEqual, type ControlKey } from './../../../helpers/components';
 import { type EntityId, type OfferKind, AppPage, getPagePath, getI18nResName1, getI18nResName2, type Locale, PreviewModeParamEnabledValue, QueryPagePreviewModeParam, CheckInOutDateUrlFormat } from '@golobe-demo/shared';
 import type { ISearchStayOffersMainParams, ISearchFlightOffersMainParams, ISearchFlightOffersParams, ISearchStayOffersParams } from './../../../types';
-import type { Tooltip } from 'floating-vue';
->>>>>>> a8c39b6a
 import dayjs from 'dayjs';
 import isEqual from 'lodash-es/isEqual';
 import pick from 'lodash-es/pick';
@@ -30,30 +24,16 @@
 }
 const { ctrlKey, singleTab, showPromoBtn = false, takeInitialValuesFromUrlQuery = false } = defineProps<IProps>();
 
-<<<<<<< HEAD
-const SearchTabFlights = `${ctrlKey}-TabFlights`;
-const SearchTabStays = `${ctrlKey}-TabStays`;
-=======
-const SearchOffersOptionButtonGroup: ControlKey = [...ctrlKey, 'OptionBtnGroup'];
-const SearchTabFlights: ControlKey = [...SearchOffersOptionButtonGroup, 'Flights', 'Option'];
-const SearchTabStays: ControlKey = [...SearchOffersOptionButtonGroup, 'Stays', 'Option'];
->>>>>>> a8c39b6a
+const SearchOffersTabControl: ControlKey = [...ctrlKey, 'TabGroup'];
+const SearchTabFlights: ControlKey = [...SearchOffersTabControl, 'Flights', 'Tab'];
+const SearchTabStays: ControlKey = [...SearchOffersTabControl, 'Stays', 'Tab'];
 
 const searchOffersStoreAccessor = useSearchOffersStore();
 const entityCacheStore = useEntityCacheStore();
 
-const activeSearchTab = ref<ControlKey>();
-
-<<<<<<< HEAD
-const selectedTab = ref<string | undefined>();
-if(singleTab) {
-  selectedTab.value = singleTab === 'stays' ? SearchTabStays : SearchTabFlights;
-}
+const selectedTab = ref<ControlKey>();
 
 const promoTooltipShown = ref(false);
-=======
-const tooltip = useTemplateRef<InstanceType<typeof Tooltip>>('tooltip');
->>>>>>> a8c39b6a
 const searchFlights = useTemplateRef('search-flights');
 const searchStays = useTemplateRef('search-stays');
 
@@ -61,15 +41,8 @@
 const router = useRouter();
 const navLinkBuilder = useNavLinkBuilder();
 const { enabled } = usePreviewState();
-<<<<<<< HEAD
 const { locale, t } = useI18n();
-
-const searchFlightStore = await searchOffersStoreAccessor.getInstance<ISearchFlightOffersParams>('flights', false, false);
-const searchStayStore = await searchOffersStoreAccessor.getInstance<ISearchStayOffersParams>('stays', false, false);
-=======
-const { locale } = useI18n();
 const hasMounted = ref(false);
->>>>>>> a8c39b6a
 
 const isFlightsTabActive = computed(() => {
   if(singleTab === 'stays') {
@@ -78,7 +51,7 @@
   if(singleTab === 'flights') {
     return true;
   }
-  return !hasMounted.value || (activeSearchTab.value && areCtrlKeysEqual(activeSearchTab.value, SearchTabFlights));
+  return !hasMounted.value || (selectedTab.value && areCtrlKeysEqual(selectedTab.value, SearchTabFlights));
 });
 
 async function resolveFlightCitiesSlugs (searchParams: Partial<ISearchFlightOffersParams>): Promise<{ fromCitySlug: string | undefined, toCitySlug: string | undefined }> {
@@ -138,11 +111,7 @@
 }
 
 async function validateAndGetRouteParams (): Promise<RouteLocationRaw | undefined> {
-<<<<<<< HEAD
-  const searchKind: OfferKind = selectedTab.value === SearchTabStays ? 'stays' : 'flights';
-=======
   const searchKind: OfferKind = isFlightsTabActive.value ? 'flights' : 'stays';
->>>>>>> a8c39b6a
   if (searchKind === 'flights') {
     const searchFlightStore = await searchOffersStoreAccessor.getInstance<ISearchFlightOffersParams>('flights', false, false);
     const userParams = searchFlightStore.viewState.currentSearchParams;
@@ -191,13 +160,8 @@
 }
 
 async function applyParamsAndFetchData (): Promise<void> {
-<<<<<<< HEAD
-  logger.verbose(`(SearchOffers) applying user params and fetching, ctrlKey=${ctrlKey}, selectedTab=${selectedTab.value}`);
-  const searchKind: OfferKind = selectedTab.value === SearchTabStays ? 'stays' : 'flights';
-=======
-  logger.verbose('applying user params and fetching', ctrlKey);
+  logger.verbose('applying user params and fetching', { ctrlKey, selectedTab: selectedTab.value });
   const searchKind: OfferKind = isFlightsTabActive.value ? 'flights' : 'stays';
->>>>>>> a8c39b6a
   const store = await searchOffersStoreAccessor.getInstance(searchKind, false, false);
   if (searchKind === 'flights') {
     const searchParams = searchFlights.value!.getSearchParamsFromInputControls();
@@ -234,13 +198,8 @@
 }
 
 async function refetchIfNotLatestSearchParams (): Promise<void> {
-<<<<<<< HEAD
-  logger.debug(`(SearchOffers) checking for refetch if not latest search params were used, ctrlKey=${ctrlKey}, selectedTab=${selectedTab.value}`);
-  const searchKind: OfferKind = selectedTab.value === SearchTabStays ? 'stays' : 'flights';
-=======
   const searchKind: OfferKind = isFlightsTabActive.value ? 'flights' : 'stays';
-  logger.debug('checking for refetch if not latest search params were used', { ctrlKey, type: searchKind });
->>>>>>> a8c39b6a
+  logger.debug('checking for refetch if not latest search params were used', { ctrlKey, type: searchKind, selectedTab: selectedTab.value });
 
   let paramsAreActual = true;
   if (searchKind === 'flights') {
@@ -284,36 +243,38 @@
 }
 
 onMounted(async () => {
+  hasMounted.value = true;
+  
+  const searchFlightStore = await searchOffersStoreAccessor.getInstance<ISearchFlightOffersParams>('flights', false, false);
+  const searchStayStore = await searchOffersStoreAccessor.getInstance<ISearchStayOffersParams>('stays', false, false);
   watch(() => searchFlightStore.resultState.status, () => {
     refetchIfNotLatestSearchParams();
   });
   watch(() => searchStayStore.resultState.status, () => {
     refetchIfNotLatestSearchParams();
   });
-  setTimeout(() => {
-    hasMounted.value = true;
-  });
 });
+
 
 const flightsTabHtmlId = useId()!;
 const staysTabHtmlId = useId()!;
 
 const searchBtnLabel = computed(() => {
-  return showPromoBtn ? t(getI18nResName2('searchOffers', (singleTab === 'stays' || selectedTab.value === SearchTabStays) ? 'showStays' : 'showFlights')) : '';
+  return showPromoBtn ? t(getI18nResName2('searchOffers', isFlightsTabActive.value ? 'showFlights' : 'showStays')) : '';
 });
 
 </script>
 
 <template>
-<<<<<<< HEAD
   <section :class="`block !overflow-visible bg-white dark:bg-gray-900 rounded-3xl shadow-lg dark:shadow-gray-700 mx-auto px-4 md:px-8 pt-1 pb-8 overflow-x-clip z-[2] ${!showPromoBtn ? 'pt-8' : ''}`" role="search">
     <div class="w-full h-auto">
       <div class="block w-full h-auto">
         <TabsGroup
           v-if="!singleTab"
           v-model:active-tab-key="selectedTab"
+          :default-active-tab-key="SearchTabFlights"
           class="w-full pt-1"
-          :ctrl-key="`${ctrlKey}-TabControl`"
+          :ctrl-key="SearchOffersTabControl"
           :tabs="[
             { ctrlKey: SearchTabFlights, tabName: SearchTabFlights, slotName: 'flights', label: { resName: getI18nResName2('searchOffers', 'flightsTab'), shortIcon: 'i-material-symbols-flight' }, enabled: true },
             { ctrlKey: SearchTabStays, tabName: SearchTabStays, slotName: 'stays', label: { resName: getI18nResName2('searchOffers', 'staysTab'), shortIcon: 'i-material-symbols-bed' }, enabled: true }
@@ -322,13 +283,13 @@
         >
           <template #flights>
             <div class="w-full h-auto">
-              <SearchFlightOffers :id="flightsTabHtmlId" ref="search-flights" ctrl-key="SearchFlightOffersBox" :take-initial-values-from-url-query="takeInitialValuesFromUrlQuery" />
+              <SearchFlightOffers :id="flightsTabHtmlId" ref="search-flights" :ctrl-key="[...ctrlKey, 'FlightOffers']" :take-initial-values-from-url-query="takeInitialValuesFromUrlQuery" />
             </div>
           </template>
 
           <template #stays>
             <div class="w-full h-auto">
-              <SearchStayOffers :id="staysTabHtmlId" ref="search-stays" ctrl-key="SearchStayOffersBox" :take-initial-values-from-url-query="takeInitialValuesFromUrlQuery" />
+              <SearchStayOffers :id="staysTabHtmlId" ref="search-stays" :ctrl-key="[...ctrlKey, 'StayOffers']" :take-initial-values-from-url-query="takeInitialValuesFromUrlQuery" />
             </div>
           </template>
         </TabsGroup>
@@ -338,8 +299,8 @@
           </h2>
           <div class="flex flex-row flex-wrap xl:flex-nowrap gap-[16px] sm:gap-[24px]">
             <div class="flex-1 w-full h-auto">
-              <SearchFlightOffers v-if="singleTab === 'flights'" :id="flightsTabHtmlId" ref="search-flights" ctrl-key="SearchFlightOffersBox" :take-initial-values-from-url-query="takeInitialValuesFromUrlQuery" />
-              <SearchStayOffers v-else :id="staysTabHtmlId" ref="search-stays" ctrl-key="SearchStayOffersBox" :take-initial-values-from-url-query="takeInitialValuesFromUrlQuery" />
+              <SearchFlightOffers v-if="isFlightsTabActive" :id="flightsTabHtmlId" ref="search-flights" :ctrl-key="[...ctrlKey, 'FlightOffers']" :take-initial-values-from-url-query="takeInitialValuesFromUrlQuery" />
+              <SearchStayOffers v-else :id="staysTabHtmlId" ref="search-stays" :ctrl-key="[...ctrlKey, 'StayOffers']" :take-initial-values-from-url-query="takeInitialValuesFromUrlQuery" />
             </div>
             <UButton
               v-if="!showPromoBtn"
@@ -377,85 +338,6 @@
           {{ searchBtnLabel }}
         </UButton>
       </div>
-=======
-  <section class="search-offers mx-xs-3 mx-m-5 px-xs-3 px-m-4 pt-xs-1 pb-xs-4" role="search">
-    <OptionButtonGroup
-      v-if="!singleTab && !minimumButtons"
-      v-model:active-option-key="activeSearchTab"
-      :default-active-option-key="SearchTabFlights"
-      class="search-offers-tab-control mt-xs-1"
-      role="tablist"
-      :ctrl-key="SearchOffersOptionButtonGroup"
-      :options="[
-        { ctrlKey: SearchTabFlights, labelResName: getI18nResName2('searchOffers', 'flightsTab'), shortIcon: 'airplane', enabled: true, role: { role: 'tab', tabPanelId: flightsTabHtmlId } },
-        { ctrlKey: SearchTabStays, labelResName: getI18nResName2('searchOffers', 'staysTab'), shortIcon: 'bed', enabled: true, role: { role: 'tab', tabPanelId: staysTabHtmlId } },
-      ]"
-    />
-    <h2 v-else-if="!minimumButtons" class="search-offers-single-header mt-xs-4 mt-s-5 mb-xs-5">
-      {{ $t(getI18nResName2('searchOffers', 'whereToFly')) }}
-    </h2>
-    <div :class="`mt-xs-4 ${minimumButtons ? 'search-offer-minimal-buttons-container' : ''}`">
-      <KeepAlive>
-        <SearchFlightOffers
-          v-if="isFlightsTabActive" 
-          :id="flightsTabHtmlId" 
-          ref="search-flights" 
-          :ctrl-key="[...ctrlKey, 'FlightOffers']"
-          :take-initial-values-from-url-query="takeInitialValuesFromUrlQuery" 
-        />
-        <SearchStayOffers 
-          v-else 
-          :id="staysTabHtmlId" 
-          ref="search-stays" 
-          :ctrl-key="[...ctrlKey, 'StayOffers']"
-          :take-initial-values-from-url-query="takeInitialValuesFromUrlQuery" 
-        />
-      </KeepAlive>
-      <SimpleButton
-        v-if="minimumButtons"
-        class="search-offers-btn-minimum-show"
-        :ctrl-key="[...ctrlKey, 'Btn', 'Search', 1]"
-        :aria-label-res-name="getI18nResName2('ariaLabels', 'ariaLabelSearch')"
-        icon="magnifier"
-        kind="default"
-        @click="onSearchBtnClick"
-      />
-    </div>
-    <div v-if="!minimumButtons" class="search-offers-buttons mt-xs-2 mt-s-5">
-      <VTooltip
-        ref="tooltip"
-        :aria-id="tooltipId"
-        :distance="6"
-        :triggers="['click']"
-        placement="bottom"
-        :flip="false"
-        theme="default-tooltip"
-        :auto-hide="true"
-        no-auto-focus
-        @apply-show="scheduleTooltipAutoHide"
-      >
-        <SimpleButton
-          class="search-offers-btn-promocode"
-          :ctrl-key="[...ctrlKey, 'Btn', 'PromoCode']"
-          icon="plus-simple"
-          :label-res-name="getI18nResName2('searchOffers', 'addPromoCode')"
-          kind="support"
-        />
-        <template #popper>
-          <div>
-            {{ $t(getI18nResName1('notAvailableInDemo')) }}
-          </div>
-        </template>
-      </VTooltip>
-      <SimpleButton
-        class="search-offers-btn-show"
-        :ctrl-key="[...ctrlKey, 'Btn', 'Search', 2]"
-        :label-res-name="getI18nResName2('searchOffers', isFlightsTabActive ? 'showFlights' : 'showStays')"
-        icon="paper-plane"
-        kind="default"
-        @click="onSearchBtnClick"
-      />
->>>>>>> a8c39b6a
     </div>
   </section>
 </template>