--- conflicted
+++ resolved
@@ -1,26 +1,14 @@
 <script setup lang="ts">
 import { AppConfig, type OfferKind, AppPage, getPagePath, getI18nResName1, getI18nResName2, type Locale, PreviewModeParamEnabledValue, QueryPagePreviewModeParam, CheckInOutDateUrlFormat } from '@golobe-demo/shared';
-<<<<<<< HEAD
-import { type ISearchStayOffersMainParams, type ISearchFlightOffersMainParams, type ISearchFlightOffersParams, type ISearchListItem, type ISearchStayOffersParams } from './../../../types';
-=======
 import type { ISearchStayOffersMainParams, ISearchFlightOffersMainParams, ISearchFlightOffersParams, ISearchListItem, ISearchStayOffersParams } from './../../../types';
-import type { Tooltip } from 'floating-vue';
->>>>>>> ee635197
 import dayjs from 'dayjs';
 import isEqual from 'lodash-es/isEqual';
 import pick from 'lodash-es/pick';
 import TabsGroup from '../../forms/tabs-group.vue';
 import { TooltipHideTimeout } from './../../../helpers/constants';
-<<<<<<< HEAD
 import type SearchFlightOffers from './search-flight-offers.vue';
 import type SearchStayOffers from './search-stay-offers.vue';
-import { type RouteLocationRaw } from 'vue-router';
-import { type ComponentInstance } from 'vue';
-=======
-import SearchFlightOffers from './search-flight-offers.vue';
-import SearchStayOffers from './search-stay-offers.vue';
 import type { RouteLocationRaw } from 'vue-router';
->>>>>>> ee635197
 import set from 'lodash-es/set';
 import { useNavLinkBuilder } from './../../../composables/nav-link-builder';
 import { usePreviewState } from './../../../composables/preview-state';
@@ -32,45 +20,22 @@
   showPromoBtn?: boolean,
   takeInitialValuesFromUrlQuery?: boolean // this will look into page's url query for initial values and may result into server fetch requests
 }
-<<<<<<< HEAD
-const props = withDefaults(defineProps<IProps>(), {
-  singleTab: undefined,
-  showPromoBtn: false,
-  takeInitialValuesFromUrlQuery: false
-});
-
-const SearchTabFlights = `${props.ctrlKey}-TabFlights`;
-const SearchTabStays = `${props.ctrlKey}-TabStays`;
-=======
-const { ctrlKey, singleTab, minimumButtons = false, takeInitialValuesFromUrlQuery = false } = defineProps<IProps>();
+const { ctrlKey, singleTab, showPromoBtn = false, takeInitialValuesFromUrlQuery = false } = defineProps<IProps>();
 
 const SearchTabFlights = `${ctrlKey}-TabFlights`;
 const SearchTabStays = `${ctrlKey}-TabStays`;
-const DefaultSearchTab = singleTab === 'stays' ? SearchTabStays : SearchTabFlights;
->>>>>>> ee635197
 
 const searchOffersStoreAccessor = useSearchOffersStore();
 const clientEntityCache = import.meta.client ? getClientServices().getEntityCache() : undefined;
 
-<<<<<<< HEAD
 const selectedTab = ref<string | undefined>();
-if(props.singleTab) {
-  selectedTab.value = props.singleTab === 'stays' ? SearchTabStays : SearchTabFlights;
+if(singleTab) {
+  selectedTab.value = singleTab === 'stays' ? SearchTabStays : SearchTabFlights;
 }
 
 const promoTooltipShown = ref(false);
-const searchFlights = shallowRef<ComponentInstance<typeof SearchFlightOffers> | undefined>();
-const searchStays = shallowRef<ComponentInstance<typeof SearchStayOffers> | undefined>();
-=======
-const controlSettingsStore = useControlSettingsStore();
-const activeSearchTab = controlSettingsStore.getControlValueSetting(`${ctrlKey}-TabControl`, DefaultSearchTab);
-if (singleTab) {
-  activeSearchTab.value = singleTab === 'flights' ? SearchTabFlights : SearchTabStays;
-}
-const tooltip = useTemplateRef<InstanceType<typeof Tooltip>>('tooltip');
 const searchFlights = useTemplateRef('search-flights');
 const searchStays = useTemplateRef('search-stays');
->>>>>>> ee635197
 
 const logger = getCommonServices().getLogger();
 const router = useRouter();
@@ -192,13 +157,8 @@
 }
 
 async function applyParamsAndFetchData (): Promise<void> {
-<<<<<<< HEAD
-  logger.verbose(`(SearchOffers) applying user params and fetching, ctrlKey=${props.ctrlKey}, selectedTab=${selectedTab.value}`);
+  logger.verbose(`(SearchOffers) applying user params and fetching, ctrlKey=${ctrlKey}, selectedTab=${selectedTab.value}`);
   const searchKind: OfferKind = selectedTab.value === SearchTabStays ? 'stays' : 'flights';
-=======
-  logger.verbose(`(SearchOffers) applying user params and fetching, ctrlKey=${ctrlKey}`);
-  const searchKind: OfferKind = activeSearchTab.value === SearchTabStays ? 'stays' : 'flights';
->>>>>>> ee635197
   const store = await searchOffersStoreAccessor.getInstance(searchKind, false, false);
   if (searchKind === 'flights') {
     const searchParams = searchFlights.value!.getSearchParamsFromInputControls();
@@ -235,13 +195,8 @@
 }
 
 async function refetchIfNotLatestSearchParams (): Promise<void> {
-<<<<<<< HEAD
-  logger.debug(`(SearchOffers) checking for refetch if not latest search params were used, ctrlKey=${props.ctrlKey}, selectedTab=${selectedTab.value}`);
+  logger.debug(`(SearchOffers) checking for refetch if not latest search params were used, ctrlKey=${ctrlKey}, selectedTab=${selectedTab.value}`);
   const searchKind: OfferKind = selectedTab.value === SearchTabStays ? 'stays' : 'flights';
-=======
-  const searchKind: OfferKind = activeSearchTab.value === SearchTabStays ? 'stays' : 'flights';
-  logger.debug(`(SearchOffers) checking for refetch if not latest search params were used, ctrlKey=${ctrlKey}, type=${searchKind}`);
->>>>>>> ee635197
 
   let paramsAreActual = true;
   if (searchKind === 'flights') {
@@ -297,21 +252,20 @@
 const staysTabHtmlId = useId()!;
 
 const searchBtnLabel = computed(() => {
-  return props.showPromoBtn ? t(getI18nResName2('searchOffers', (props.singleTab === 'stays' || selectedTab.value === SearchTabStays) ? 'showStays' : 'showFlights')) : '';
+  return showPromoBtn ? t(getI18nResName2('searchOffers', (singleTab === 'stays' || selectedTab.value === SearchTabStays) ? 'showStays' : 'showFlights')) : '';
 });
 
 </script>
 
 <template>
-<<<<<<< HEAD
   <section :class="`block !overflow-visible bg-white dark:bg-gray-900 rounded-3xl shadow-lg dark:shadow-gray-700 mx-auto px-4 md:px-8 pt-1 pb-8 overflow-x-clip z-[2] ${!showPromoBtn ? 'pt-8' : ''}`" role="search">
     <div class="w-full h-auto">
       <div class="block w-full h-auto">
         <TabsGroup
           v-if="!singleTab"
-          v-model:activeTabKey="selectedTab"
+          v-model:active-tab-key="selectedTab"
           class="w-full pt-1"
-          :ctrl-key="`${props.ctrlKey}-TabControl`"
+          :ctrl-key="`${ctrlKey}-TabControl`"
           :tabs="[
             { ctrlKey: SearchTabFlights, tabName: SearchTabFlights, slotName: 'flights', label: { resName: getI18nResName2('searchOffers', 'flightsTab'), shortIcon: 'i-material-symbols-flight' }, enabled: true },
             { ctrlKey: SearchTabStays, tabName: SearchTabStays, slotName: 'stays', label: { resName: getI18nResName2('searchOffers', 'staysTab'), shortIcon: 'i-material-symbols-bed' }, enabled: true }
@@ -320,13 +274,13 @@
         >
           <template #flights>
             <div class="w-full h-auto">
-              <SearchFlightOffers :id="flightsTabHtmlId" ref="searchFlights" ctrl-key="SearchFlightOffersBox" :take-initial-values-from-url-query="takeInitialValuesFromUrlQuery" />
+              <SearchFlightOffers :id="flightsTabHtmlId" ref="search-flights" ctrl-key="SearchFlightOffersBox" :take-initial-values-from-url-query="takeInitialValuesFromUrlQuery" />
             </div>
           </template>
 
           <template #stays>
             <div class="w-full h-auto">
-              <SearchStayOffers :id="staysTabHtmlId" ref="searchStays" ctrl-key="SearchStayOffersBox" :take-initial-values-from-url-query="takeInitialValuesFromUrlQuery" />
+              <SearchStayOffers :id="staysTabHtmlId" ref="search-stays" ctrl-key="SearchStayOffersBox" :take-initial-values-from-url-query="takeInitialValuesFromUrlQuery" />
             </div>
           </template>
         </TabsGroup>
@@ -336,8 +290,8 @@
           </h2>
           <div class="flex flex-row flex-wrap xl:flex-nowrap gap-[16px] sm:gap-[24px]">
             <div class="flex-1 w-full h-auto">
-              <SearchFlightOffers v-if="singleTab === 'flights'" :id="flightsTabHtmlId" ref="searchFlights" ctrl-key="SearchFlightOffersBox" :take-initial-values-from-url-query="takeInitialValuesFromUrlQuery" />
-              <SearchStayOffers v-else :id="staysTabHtmlId" ref="searchStays" ctrl-key="SearchStayOffersBox" :take-initial-values-from-url-query="takeInitialValuesFromUrlQuery" />
+              <SearchFlightOffers v-if="singleTab === 'flights'" :id="flightsTabHtmlId" ref="search-flights" ctrl-key="SearchFlightOffersBox" :take-initial-values-from-url-query="takeInitialValuesFromUrlQuery" />
+              <SearchStayOffers v-else :id="staysTabHtmlId" ref="search-stays" ctrl-key="SearchStayOffersBox" :take-initial-values-from-url-query="takeInitialValuesFromUrlQuery" />
             </div>
             <UButton
               v-if="!showPromoBtn"
@@ -375,72 +329,6 @@
           {{ searchBtnLabel }}
         </UButton>
       </div>
-=======
-  <section class="search-offers mx-xs-3 mx-m-5 px-xs-3 px-m-4 pt-xs-1 pb-xs-4" role="search">
-    <OptionButtonGroup
-      v-if="!singleTab && !minimumButtons"
-      v-model:active-option-ctrl="activeSearchTab.value"
-      class="search-offers-tab-control mt-xs-1"
-      role="tablist"
-      :ctrl-key="`${ctrlKey}-TabControl`"
-      :options="[
-        { ctrlKey: SearchTabFlights, labelResName: getI18nResName2('searchOffers', 'flightsTab'), shortIcon: 'airplane', enabled: true, role: { role: 'tab', tabPanelId: flightsTabHtmlId } },
-        { ctrlKey: SearchTabStays, labelResName: getI18nResName2('searchOffers', 'staysTab'), shortIcon: 'bed', enabled: true, role: { role: 'tab', tabPanelId: staysTabHtmlId } },
-      ]"
-    />
-    <h2 v-else-if="!minimumButtons" class="search-offers-single-header mt-xs-4 mt-s-5 mb-xs-5">
-      {{ $t(getI18nResName2('searchOffers', 'whereToFly')) }}
-    </h2>
-    <div :class="`mt-xs-4 ${minimumButtons ? 'search-offer-minimal-buttons-container' : ''}`">
-      <KeepAlive>
-        <SearchFlightOffers v-if="singleTab === 'flights' || activeSearchTab.value === SearchTabFlights" :id="flightsTabHtmlId" ref="search-flights" ctrl-key="SearchFlightOffersBox" :take-initial-values-from-url-query="takeInitialValuesFromUrlQuery" />
-        <SearchStayOffers v-else :id="staysTabHtmlId" ref="search-stays" ctrl-key="SearchStayOffersBox" :take-initial-values-from-url-query="takeInitialValuesFromUrlQuery" />
-      </KeepAlive>
-      <SimpleButton
-        v-if="minimumButtons"
-        class="search-offers-btn-minimum-show"
-        :ctrl-key="`${ctrlKey}-ShowMinimumBtn`"
-        :aria-label-res-name="getI18nResName2('ariaLabels', 'ariaLabelSearch')"
-        icon="magnifier"
-        kind="default"
-        @click="onSearchBtnClick"
-      />
-    </div>
-    <div v-if="!minimumButtons" class="search-offers-buttons mt-xs-2 mt-s-5">
-      <VTooltip
-        ref="tooltip"
-        :aria-id="tooltipId"
-        :distance="6"
-        :triggers="['click']"
-        placement="bottom"
-        :flip="false"
-        theme="default-tooltip"
-        :auto-hide="true"
-        no-auto-focus
-        @apply-show="scheduleTooltipAutoHide"
-      >
-        <SimpleButton
-          class="search-offers-btn-promocode"
-          :ctrl-key="`${ctrlKey}-PromoCodeBtn`"
-          icon="plus-simple"
-          :label-res-name="getI18nResName2('searchOffers', 'addPromoCode')"
-          kind="support"
-        />
-        <template #popper>
-          <div>
-            {{ $t(getI18nResName1('notAvailableInDemo')) }}
-          </div>
-        </template>
-      </VTooltip>
-      <SimpleButton
-        class="search-offers-btn-show"
-        :ctrl-key="`${ctrlKey}-ShowBtn`"
-        :label-res-name="getI18nResName2('searchOffers', (singleTab === 'flights' || activeSearchTab.value === SearchTabFlights) ? 'showFlights' : 'showStays')"
-        icon="paper-plane"
-        kind="default"
-        @click="onSearchBtnClick"
-      />
->>>>>>> ee635197
     </div>
   </section>
 </template>