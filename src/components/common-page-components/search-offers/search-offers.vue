--- conflicted
+++ resolved
@@ -1,19 +1,9 @@
 <script setup lang="ts">
 import { areCtrlKeysEqual, type ControlKey } from './../../../helpers/components';
-<<<<<<< HEAD
-import { type EntityId, type OfferKind, AppPage, getPagePath, getI18nResName1, getI18nResName2, type Locale, PreviewModeParamEnabledValue, QueryPagePreviewModeParam, CheckInOutDateUrlFormat } from '@golobe-demo/shared';
-import type { ISearchStayOffersMainParams, ISearchFlightOffersMainParams, ISearchFlightOffersParams, ISearchStayOffersParams } from './../../../types';
+import { type EntityId, type OfferKind, AppPage, lookupPageByUrl, getI18nResName1, getI18nResName2, type Locale, PreviewModeParamEnabledValue, QueryPagePreviewModeParam, CheckInOutDateUrlFormat } from '@golobe-demo/shared';
+import type { ISearchFlightOffersParams, ISearchStayOffersParams } from './../../../types';
 import dayjs from 'dayjs';
-import isEqual from 'lodash-es/isEqual';
-import pick from 'lodash-es/pick';
 import TabsGroup from '../../forms/tabs-group.vue';
-=======
-import { type EntityId, type OfferKind, AppPage, lookupPageByUrl, getI18nResName1, getI18nResName2, type Locale, PreviewModeParamEnabledValue, QueryPagePreviewModeParam, CheckInOutDateUrlFormat } from '@golobe-demo/shared';
-import type { ISearchFlightOffersMainParams, ISearchStayOffersMainParams, ISearchFlightOffersParams, ISearchStayOffersParams } from './../../../types';
-import type { Tooltip } from 'floating-vue';
-import dayjs from 'dayjs';
-import OptionButtonGroup from './../../../components/option-buttons/option-button-group.vue';
->>>>>>> 1fa37093
 import { TooltipHideTimeout } from './../../../helpers/constants';
 import type SearchFlightOffers from './search-flight-offers.vue';
 import type SearchStayOffers from './search-stay-offers.vue';
@@ -27,54 +17,26 @@
 interface IProps {
   ctrlKey: ControlKey,
   singleTab?: 'flights' | 'stays',
-<<<<<<< HEAD
-  showPromoBtn?: boolean,
-  takeInitialValuesFromUrlQuery?: boolean // this will look into page's url query for initial values and may result into server fetch requests
-}
-const { ctrlKey, singleTab, showPromoBtn = false, takeInitialValuesFromUrlQuery = false } = defineProps<IProps>();
-=======
-  minimumButtons?: boolean
-}
-const { ctrlKey, singleTab, minimumButtons = false } = defineProps<IProps>();
->>>>>>> 1fa37093
+  showPromoBtn?: boolean
+}
+const { ctrlKey, singleTab, showPromoBtn = false } = defineProps<IProps>();
 
 const SearchOffersTabControl: ControlKey = [...ctrlKey, 'TabGroup'];
 const SearchTabFlights: ControlKey = [...SearchOffersTabControl, 'Flights', 'Tab'];
 const SearchTabStays: ControlKey = [...SearchOffersTabControl, 'Stays', 'Tab'];
-
-<<<<<<< HEAD
-const searchOffersStoreAccessor = useSearchOffersStore();
-const entityCacheStore = useEntityCacheStore();
-
-const selectedTab = ref<ControlKey>();
-
-const promoTooltipShown = ref(false);
-const searchFlights = useTemplateRef('search-flights');
-const searchStays = useTemplateRef('search-stays');
-=======
-const logger = getCommonServices().getLogger().addContextProps({ component: 'SearchOffers' });
-
 const searchOffersStore = useSearchOffersStore();
 const entityCacheStore = useEntityCacheStore();
->>>>>>> 1fa37093
-
+
+const selectedTab = ref<ControlKey>();
+
+const promoTooltipShown = ref(false);
+
+const logger = getCommonServices().getLogger().addContextProps({ component: 'SearchOffers' });
 const router = useRouter();
 const navLinkBuilder = useNavLinkBuilder();
 const { enabled } = usePreviewState();
-<<<<<<< HEAD
 const { locale, t } = useI18n();
-=======
-const { locale } = useI18n();
-
->>>>>>> 1fa37093
 const hasMounted = ref(false);
-const activeSearchTab = ref<ControlKey>();
-
-const tooltip = useTemplateRef<InstanceType<typeof Tooltip>>('tooltip');
-
-const flightsTabHtmlId = useId()!;
-const staysTabHtmlId = useId()!;
-const tooltipId = useId()!;
 
 const appPage = lookupPageByUrl(router.currentRoute.value.path);
 
@@ -203,63 +165,6 @@
 }
 
 async function applyParamsAndFetchData (): Promise<void> {
-<<<<<<< HEAD
-  logger.verbose('applying user params and fetching', { ctrlKey, selectedTab: selectedTab.value });
-  const searchKind: OfferKind = isFlightsTabActive.value ? 'flights' : 'stays';
-  const store = await searchOffersStoreAccessor.getInstance(searchKind, false, false);
-  if (searchKind === 'flights') {
-    const searchParams = searchFlights.value!.getSearchParamsFromInputControls();
-    store.setMainSearchParams(searchParams!);
-  } else {
-    const searchParams = searchStays.value!.getSearchParamsFromInputControls();
-    store.setMainSearchParams(searchParams!);
-  }
-  if (store.resultState.status !== 'fetched' && store.resultState.status !== 'error') {
-    logger.debug('apply, checking for refetch skipped, as fetch is in progress', { ctrlKey, type: searchKind });
-    return;
-  }
-
-  const searchRoute = await validateAndGetRouteParams();
-  if (searchRoute) {
-    store.resetFetchState();
-
-    const isOnSearchPage = router.currentRoute.value.path.includes(getPagePath(AppPage.FindFlights)) || router.currentRoute.value.path.includes(getPagePath(AppPage.FindStays));
-    if (isOnSearchPage) {
-      logger.info('replacing search page query params', ctrlKey);
-      router.replace(searchRoute);
-      store.fetchData('full-refetch');
-    } else {
-      logger.info('navigating to search page', ctrlKey);
-      router.push(searchRoute);
-    }
-  }
-  logger.verbose('user params applied, fetch request sent', ctrlKey);
-}
-
-async function onSearchBtnClick () : Promise<void> {
-  logger.debug('search btn click handler', ctrlKey);
-  await applyParamsAndFetchData();
-}
-
-async function refetchIfNotLatestSearchParams (): Promise<void> {
-  const searchKind: OfferKind = isFlightsTabActive.value ? 'flights' : 'stays';
-  logger.debug('checking for refetch if not latest search params were used', { ctrlKey, type: searchKind, selectedTab: selectedTab.value });
-
-  let paramsAreActual = true;
-  if (searchKind === 'flights') {
-    const searchFlightStore = await searchOffersStoreAccessor.getInstance<ISearchFlightOffersParams>('flights', false, false);
-    if (searchFlightStore.resultState.status !== 'fetched' && searchFlightStore.resultState.status !== 'error') {
-      logger.debug('checking for flights refetch skipped, as fetch is in progress', { ctrlKey, type: searchKind });
-      return;
-    }
-
-    const fetchParams = pick(searchFlightStore.resultState.usedSearchParams, ['class', 'dateFrom', 'dateTo', 'fromCity.id', 'toCity.id', 'numPassengers', 'tripType'] as Array<keyof ISearchFlightOffersMainParams>);
-    const userParams = pick(searchFlightStore.viewState.currentSearchParams, ['class', 'dateFrom', 'dateTo', 'fromCity.id', 'toCity.id', 'numPassengers', 'tripType'] as Array<keyof ISearchFlightOffersMainParams>);
-    paramsAreActual = isEqual(fetchParams, userParams);
-    if (!paramsAreActual) {
-      logger.verbose('params used in last request are not actual, refetching flights with latest values', { ctrlKey, type: searchKind, fetchParams, userParams });
-    }
-=======
   const searchKind: OfferKind = isFlightsTabActive.value ? 'flights' : 'stays'; 
   logger.verbose('applying user params and fetching', { ctrlKey, searchKind });
   
@@ -267,7 +172,6 @@
   if (appPage === AppPage.FindFlights || appPage === AppPage.FindStays) {
     logger.verbose('replacing search page query params', ctrlKey);
     router.replace(searchRoute);
->>>>>>> 1fa37093
   } else {
     logger.verbose('navigating to search page', ctrlKey);
     router.push(searchRoute);
@@ -279,17 +183,17 @@
   setTimeout(() => { promoTooltipShown.value = false; }, TooltipHideTimeout);
 }
 
-<<<<<<< HEAD
-onMounted(async () => {
-  hasMounted.value = true;
-  
-  const searchFlightStore = await searchOffersStoreAccessor.getInstance<ISearchFlightOffersParams>('flights', false, false);
-  const searchStayStore = await searchOffersStoreAccessor.getInstance<ISearchStayOffersParams>('stays', false, false);
-  watch(() => searchFlightStore.resultState.status, () => {
-    refetchIfNotLatestSearchParams();
-  });
-  watch(() => searchStayStore.resultState.status, () => {
-    refetchIfNotLatestSearchParams();
+const isSearchPage = (appPage === AppPage.FindFlights || appPage === AppPage.FindStays);
+if(import.meta.client && isSearchPage) {
+  const offersKind = appPage === AppPage.FindFlights ? 'flights' : 'stays';
+  if(useNuxtApp().isHydrating) {
+    await useSearchOffersStore().load(offersKind, { overrideParams: 'fromUrlQuery' });
+  }
+}
+
+onMounted(() => {
+  setTimeout(() => {
+    hasMounted.value = true;
   });
 });
 
@@ -321,13 +225,13 @@
         >
           <template #flights>
             <div class="w-full h-auto">
-              <SearchFlightOffers :id="flightsTabHtmlId" ref="search-flights" :ctrl-key="[...ctrlKey, 'FlightOffers']" :take-initial-values-from-url-query="takeInitialValuesFromUrlQuery" />
+              <SearchFlightOffers :id="flightsTabHtmlId" ref="search-flights" :ctrl-key="[...ctrlKey, 'FlightOffers']" />
             </div>
           </template>
 
           <template #stays>
             <div class="w-full h-auto">
-              <SearchStayOffers :id="staysTabHtmlId" ref="search-stays" :ctrl-key="[...ctrlKey, 'StayOffers']" :take-initial-values-from-url-query="takeInitialValuesFromUrlQuery" />
+              <SearchStayOffers :id="staysTabHtmlId" ref="search-stays" :ctrl-key="[...ctrlKey, 'StayOffers']" />
             </div>
           </template>
         </TabsGroup>
@@ -337,8 +241,8 @@
           </h2>
           <div class="flex flex-row flex-wrap xl:flex-nowrap gap-[16px] sm:gap-[24px]">
             <div class="flex-1 w-full h-auto">
-              <SearchFlightOffers v-if="isFlightsTabActive" :id="flightsTabHtmlId" ref="search-flights" :ctrl-key="[...ctrlKey, 'FlightOffers']" :take-initial-values-from-url-query="takeInitialValuesFromUrlQuery" />
-              <SearchStayOffers v-else :id="staysTabHtmlId" ref="search-stays" :ctrl-key="[...ctrlKey, 'StayOffers']" :take-initial-values-from-url-query="takeInitialValuesFromUrlQuery" />
+              <SearchFlightOffers v-if="isFlightsTabActive" :id="flightsTabHtmlId" ref="search-flights" :ctrl-key="[...ctrlKey, 'FlightOffers']"  />
+              <SearchStayOffers v-else :id="staysTabHtmlId" ref="search-stays" :ctrl-key="[...ctrlKey, 'StayOffers']"  />
             </div>
             <UButton
               v-if="!showPromoBtn"
@@ -348,7 +252,7 @@
               icon="i-heroicons-magnifying-glass-solid"
               variant="solid"
               color="primary"
-              @click="onSearchBtnClick"
+              @click="applyParamsAndFetchData"
             >
               {{ searchBtnLabel }}
             </UButton>
@@ -371,105 +275,11 @@
           icon="i-ion-paper-plane"
           variant="solid"
           color="primary"
-          @click="onSearchBtnClick"
+          @click="applyParamsAndFetchData"
         >
           {{ searchBtnLabel }}
         </UButton>
       </div>
-=======
-const isSearchPage = (appPage === AppPage.FindFlights || appPage === AppPage.FindStays);
-if(import.meta.client && isSearchPage) {
-  const offersKind = appPage === AppPage.FindFlights ? 'flights' : 'stays';
-  if(useNuxtApp().isHydrating) {
-    await useSearchOffersStore().load(offersKind, { overrideParams: 'fromUrlQuery' });
-  }
-}
-
-onMounted(() => {
-  setTimeout(() => {
-    hasMounted.value = true;
-  });
-});
-
-</script>
-
-<template>
-  <section class="search-offers mx-xs-3 mx-m-5 px-xs-3 px-m-4 pt-xs-1 pb-xs-4" role="search">
-    <OptionButtonGroup
-      v-if="!singleTab && !minimumButtons"
-      v-model:active-option-key="activeSearchTab"
-      :default-active-option-key="SearchTabFlights"
-      class="search-offers-tab-control mt-xs-1"
-      role="tablist"
-      :ctrl-key="SearchOffersOptionButtonGroup"
-      :options="[
-        { ctrlKey: SearchTabFlights, labelResName: getI18nResName2('searchOffers', 'flightsTab'), shortIcon: 'airplane', enabled: true, role: { role: 'tab', tabPanelId: flightsTabHtmlId } },
-        { ctrlKey: SearchTabStays, labelResName: getI18nResName2('searchOffers', 'staysTab'), shortIcon: 'bed', enabled: true, role: { role: 'tab', tabPanelId: staysTabHtmlId } },
-      ]"
-    />
-    <h2 v-else-if="!minimumButtons" class="search-offers-single-header mt-xs-4 mt-s-5 mb-xs-5">
-      {{ $t(getI18nResName2('searchOffers', 'whereToFly')) }}
-    </h2>
-    <div :class="`mt-xs-4 ${minimumButtons ? 'search-offer-minimal-buttons-container' : ''}`">
-      <KeepAlive>
-        <SearchFlightOffers
-          v-if="isFlightsTabActive" 
-          :id="flightsTabHtmlId" 
-          ref="search-flights" 
-          :ctrl-key="[...ctrlKey, 'FlightOffers']"
-        />
-        <SearchStayOffers 
-          v-else 
-          :id="staysTabHtmlId" 
-          ref="search-stays" 
-          :ctrl-key="[...ctrlKey, 'StayOffers']"
-        />
-      </KeepAlive>
-      <SimpleButton
-        v-if="minimumButtons"
-        class="search-offers-btn-minimum-show"
-        :ctrl-key="[...ctrlKey, 'Btn', 'Search', 1]"
-        :aria-label-res-name="getI18nResName2('ariaLabels', 'ariaLabelSearch')"
-        icon="magnifier"
-        kind="default"
-        @click="applyParamsAndFetchData"
-      />
-    </div>
-    <div v-if="!minimumButtons" class="search-offers-buttons mt-xs-2 mt-s-5">
-      <VTooltip
-        ref="tooltip"
-        :aria-id="tooltipId"
-        :distance="6"
-        :triggers="['click']"
-        placement="bottom"
-        :flip="false"
-        theme="default-tooltip"
-        :auto-hide="true"
-        no-auto-focus
-        @apply-show="scheduleTooltipAutoHide"
-      >
-        <SimpleButton
-          class="search-offers-btn-promocode"
-          :ctrl-key="[...ctrlKey, 'Btn', 'PromoCode']"
-          icon="plus-simple"
-          :label-res-name="getI18nResName2('searchOffers', 'addPromoCode')"
-          kind="support"
-        />
-        <template #popper>
-          <div>
-            {{ $t(getI18nResName1('notAvailableInDemo')) }}
-          </div>
-        </template>
-      </VTooltip>
-      <SimpleButton
-        class="search-offers-btn-show"
-        :ctrl-key="[...ctrlKey, 'Btn', 'Search', 2]"
-        :label-res-name="getI18nResName2('searchOffers', isFlightsTabActive ? 'showFlights' : 'showStays')"
-        icon="paper-plane"
-        kind="default"
-        @click="applyParamsAndFetchData"
-      />
->>>>>>> 1fa37093
     </div>
   </section>
 </template>