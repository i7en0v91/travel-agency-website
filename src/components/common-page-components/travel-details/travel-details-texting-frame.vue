--- conflicted
+++ resolved
@@ -1,12 +1,6 @@
 <script setup lang="ts">
-<<<<<<< HEAD
 import { type Locale, AppPage, getI18nResName3, getI18nResName2 } from '@golobe-demo/shared';
-import { type ITravelDetailsTextingData } from './../../../types';
-=======
-import { type Locale, AppPage, getI18nResName2, getI18nResName3 } from '@golobe-demo/shared';
 import type { ITravelDetailsTextingData } from './../../../types';
-import { PerfectScrollbar } from 'vue3-perfect-scrollbar';
->>>>>>> ee635197
 import { useNavLinkBuilder } from './../../../composables/nav-link-builder';
 
 interface IProps {
@@ -21,16 +15,9 @@
 const { locale } = useI18n();
 const navLinkBuilder = useNavLinkBuilder();
 
-<<<<<<< HEAD
 const styleClass = computed(() => {
-  if (!props.texting) {
-    return props.isInitial ? 'z-[2]' : 'invisible';
-=======
-const fadeIn = ref<boolean | undefined>(undefined);
-const cssClass = computed(() => {
   if (!texting) {
-    return isInitial ? 'initialized' : 'initializing';
->>>>>>> ee635197
+    return isInitial ? 'z-[2]' : 'invisible';
   }
   return 'z-[3]';
 });
@@ -70,7 +57,7 @@
 </script>
 
 <template>
-  <div :class="`flex flex-col gap-[12px] w-full h-[31.625rem] travelsmd:h-full md:h-[20.375rem] xl:h-full row-start-1 row-end-2 col-start-1 col-end-2 z-[1] rounded-2xl ${styleClass}`">
+  <div :class="`w-full h-[31.625rem] travelsmd:h-full md:h-[20.375rem] xl:h-full row-start-1 row-end-2 col-start-1 col-end-2 z-[1] rounded-2xl ${styleClass}`">
     <UCard as="div" :ui="uiStyling">
       <template #header>
         <UBadge 
