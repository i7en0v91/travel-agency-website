<script setup lang="ts">
import type { ControlKey } from './../../../helpers/components';
import type { ITravelDetailsData, ITravelDetailsTextingData } from './../../../types';
import type { WatchStopHandle } from 'vue';
import TravelDetailsTextingFrame from './travel-details-texting-frame.vue';
import TravelDetailsFrameContainer from './travel-details-frame-container.vue';
import { getCommonServices } from '../../../helpers/service-accessors';
import { TravelDetails } from '../../../client/vue-transitions';

interface IProps {
  ctrlKey: ControlKey,
  bookKind: 'flight' | 'stay'
};
const { ctrlKey } = defineProps<IProps>();

const logger = getCommonServices().getLogger().addContextProps({ component: 'TravelDetailsTexting' });
const activeFrame = ref<'initial' | 'A' | 'B'>('initial');
const isError = ref(false);
const initialFrameHidden = ref(false);
const clientFramesActivated = ref(false);

const dataBufInitial = ref<ITravelDetailsTextingData | undefined>();
const dataBuf1 = ref<ITravelDetailsTextingData | undefined>();
const dataBuf2 = ref<ITravelDetailsTextingData | undefined>();

const watches: WatchStopHandle[] = [];

function swapFrames () {
  logger.debug('swapping frames', { ctrlKey, activeFrame: activeFrame.value });
  switch (activeFrame.value) {
    case 'initial':
      activeFrame.value = 'A';
      nextTick(() => { clientFramesActivated.value = true; });
      break;
    case 'A':
      activeFrame.value = 'B';
      initialFrameHidden.value = true;
      break;
    case 'B':
      activeFrame.value = 'A';
      break;
  }
}

function isInitialFrame () : boolean {
  return activeFrame.value === 'initial';
}

defineExpose({
  swapFrames,
  isInitialFrame
});

const travelDetailsStore = useTravelDetailsStore();

if (import.meta.client) {
  await startWatchingForDataChanges();
}

const storeInstance = await (travelDetailsStore.getInstance());
if (storeInstance.current?.texting) {
  onInitialDataReady(storeInstance.current);
} else if (import.meta.server) {
  isError.value = true;
}

function onUpcomingDataChanged (data?: ITravelDetailsData | undefined) {
  logger.verbose('upcoming data changed', { ctrlKey, activeFrame: activeFrame.value });
  if (data?.texting) {
    (activeFrame.value !== 'A' ? dataBuf2 : dataBuf1).value = data.texting;
  }
}

function onInitialDataReady (data: ITravelDetailsData) {
  logger.verbose('initial data ready', { ctrlKey, activeFrame: activeFrame.value });
  if (activeFrame.value !== 'initial' || dataBufInitial.value) {
    logger.verbose('initial data has been already processed', { ctrlKey, activeFrame: activeFrame.value });
    return;
  }

  if (data.texting) {
    dataBufInitial.value = data.texting;
  }
}

async function startWatchingForDataChanges () : Promise<void> {
  logger.verbose('starting to watch for data changes', ctrlKey);

  const storeInstance = await (travelDetailsStore.getInstance());
  watches.push(watch([() => storeInstance.upcoming?.cityId, () => storeInstance.upcoming?.texting], () => {
    onUpcomingDataChanged(storeInstance.upcoming);
  }));

  if (!storeInstance.current?.cityId) {
    watches.push(watch([() => storeInstance.current?.cityId], () => {
      onInitialDataReady(storeInstance.current!);
    }));
  }
}

function stopWatchingForDataChanges () {
  logger.verbose('stopping to watch for data changes', ctrlKey);
  watches.forEach(sw => sw());
}

onBeforeUnmount(() => {
  stopWatchingForDataChanges();
});

const GridLayoutClass = `
row-start-1 row-end-2 col-start-1 col-end-2 
travelsmd:row-start-1 travelsmd:row-end-5 travelsmd:col-start-1 travelsmd:col-end-2 
md:row-start-1 md:row-end-2 md:col-start-1 md:col-end-3 
xl:row-start-1 xl:row-end-3 xl:col-start-1 xl:col-end-2 
`.replaceAll(/[\n\r\t]/g, '');

</script>

<template>
<<<<<<< HEAD
  <div :class="`w-full h-full xl:h-traveldtlsh ${GridLayoutClass} bg-primary-200 dark:bg-gray-700 rounded-xl`" role="article">
    <ErrorHelm v-model:is-error="isError">
      <TravelDetailsFrameContainer>
        <Transition v-bind="TravelDetails">
          <TravelDetailsTextingFrame
=======
  <div class="travel-details-texting brdr-3" role="article">
    <ErrorHelm :is-error="isError">
      <div class="travel-details-frame-container">
        <Transition name="travel-details-fade">
          <LazyTravelDetailsTextingFrame
>>>>>>> 1fa37093
            v-show="activeFrame === 'initial'"
            :ctrl-key="[...ctrlKey, 'TravelDetails', 'Texting', 1]"
            :texting="dataBufInitial"
            :book-kind="bookKind"
            :is-initial="activeFrame === 'initial'"
          />
        </Transition>
<<<<<<< HEAD
        <Transition v-bind="TravelDetails">
          <TravelDetailsTextingFrame
=======
        <Transition name="travel-details-fade">
          <LazyTravelDetailsTextingFrame
>>>>>>> 1fa37093
            v-show="activeFrame === 'A'"
            :book-kind="bookKind"
            :ctrl-key="[...ctrlKey, 'TravelDetails', 'Texting', 2]"
            :texting="dataBuf2"
            :class="clientFramesActivated ? '' : 'invisible'"
          />
        </Transition>
<<<<<<< HEAD
        <Transition v-bind="TravelDetails">
          <TravelDetailsTextingFrame
=======
        <Transition name="travel-details-fade">
          <LazyTravelDetailsTextingFrame
>>>>>>> 1fa37093
            v-show="activeFrame === 'B'"
            :book-kind="bookKind"
            :ctrl-key="[...ctrlKey, 'TravelDetails', 'Texting', 3]"
            :texting="dataBuf1"
            :class="(clientFramesActivated && initialFrameHidden) ? '' : 'invisible'"
          />
        </Transition>
      </TravelDetailsFrameContainer>
    </ErrorHelm>
  </div>
</template><|MERGE_RESOLUTION|>--- conflicted
+++ resolved
@@ -117,19 +117,11 @@
 </script>
 
 <template>
-<<<<<<< HEAD
   <div :class="`w-full h-full xl:h-traveldtlsh ${GridLayoutClass} bg-primary-200 dark:bg-gray-700 rounded-xl`" role="article">
     <ErrorHelm v-model:is-error="isError">
       <TravelDetailsFrameContainer>
         <Transition v-bind="TravelDetails">
-          <TravelDetailsTextingFrame
-=======
-  <div class="travel-details-texting brdr-3" role="article">
-    <ErrorHelm :is-error="isError">
-      <div class="travel-details-frame-container">
-        <Transition name="travel-details-fade">
           <LazyTravelDetailsTextingFrame
->>>>>>> 1fa37093
             v-show="activeFrame === 'initial'"
             :ctrl-key="[...ctrlKey, 'TravelDetails', 'Texting', 1]"
             :texting="dataBufInitial"
@@ -137,13 +129,8 @@
             :is-initial="activeFrame === 'initial'"
           />
         </Transition>
-<<<<<<< HEAD
         <Transition v-bind="TravelDetails">
-          <TravelDetailsTextingFrame
-=======
-        <Transition name="travel-details-fade">
           <LazyTravelDetailsTextingFrame
->>>>>>> 1fa37093
             v-show="activeFrame === 'A'"
             :book-kind="bookKind"
             :ctrl-key="[...ctrlKey, 'TravelDetails', 'Texting', 2]"
@@ -151,13 +138,8 @@
             :class="clientFramesActivated ? '' : 'invisible'"
           />
         </Transition>
-<<<<<<< HEAD
         <Transition v-bind="TravelDetails">
-          <TravelDetailsTextingFrame
-=======
-        <Transition name="travel-details-fade">
           <LazyTravelDetailsTextingFrame
->>>>>>> 1fa37093
             v-show="activeFrame === 'B'"
             :book-kind="bookKind"
             :ctrl-key="[...ctrlKey, 'TravelDetails', 'Texting', 3]"
