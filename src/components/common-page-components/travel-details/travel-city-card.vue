--- conflicted
+++ resolved
@@ -1,10 +1,6 @@
 <script setup lang="ts">
-<<<<<<< HEAD
-import { AppPage, getI18nResName3, getI18nResName2, type IImageEntitySrc, type ILocalizableValue, ImageCategory, type Locale } from '@golobe-demo/shared';
-=======
 import type { ControlKey } from './../../../helpers/components';
 import { AppPage, getI18nResName3, type IImageEntitySrc, type ILocalizableValue, ImageCategory, type Locale } from '@golobe-demo/shared';
->>>>>>> a8c39b6a
 import { useNavLinkBuilder } from './../../../composables/nav-link-builder';
 
 interface IProps {
@@ -79,19 +75,13 @@
       :src="imgSrc ? { slug: imgSrc.slug, timestamp: imgSrc.timestamp } : undefined"
       :category="ImageCategory.CityCard"
       sizes="xs:90vw sm:80vw md:60vw lg:50vw xl:50vw"
-<<<<<<< HEAD
       :ui="{ 
         wrapper: 'rounded-xl w-auto h-full row-start-1 row-end-2 col-start-1 col-end-2 w-auto z-[1]',
         img: 'rounded-xl object-cover',
         stub: 'rounded-xl'
       }"
-      :alt-res-name="getI18nResName2('travelDetails', 'travelImgAlt')"
-      :show-stub="true"
-=======
-      class="travel-city-card-img brdr-3"
       :alt="{ resName: getI18nResName3('indexPage', 'companyReviewSection', 'imgAlt') }"
       stub="default"
->>>>>>> a8c39b6a
     />
   </div>
 </template>