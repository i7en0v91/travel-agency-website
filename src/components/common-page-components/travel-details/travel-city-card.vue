<script setup lang="ts">
import type { ControlKey } from './../../../helpers/components';
import { getCommonServices } from '../../../helpers/service-accessors';
import type { ISearchFlightOffersMainParams, ISearchStayOffersMainParams } from './../../../types';
import { type OfferKind, AppPage, getI18nResName3, type IImageEntitySrc, type ILocalizableValue, ImageCategory, type Locale } from '@golobe-demo/shared';
import { useNavLinkBuilder } from './../../../composables/nav-link-builder';

interface IProps {
  ctrlKey: ControlKey,
  bookKind: 'flight' | 'stay',
  cityName?: ILocalizableValue,
  promoLine?: ILocalizableValue,
  promoPrice?: number,
  citySlug?: string,
  imgSrc?: IImageEntitySrc
};
const { 
  ctrlKey, 
  cityName = undefined, 
  promoLine = undefined, 
  promoPrice = undefined, 
  citySlug = undefined, 
  bookKind = undefined 
} = defineProps<IProps>();

const logger = getCommonServices().getLogger().addContextProps({ component: 'TravelCityCard' });

const navLinkBuilder = useNavLinkBuilder();
const { locale } = useI18n();

<<<<<<< HEAD
const uiStyling = {
  base: 'w-full h-full flex flex-col flex-nowrap row-start-1 row-end-2 col-start-1 col-end-2 min-w-[296px] min-h-[420px] z-[3]',
  background: 'bg-transparent dark:bg-transparent',
  shadow: 'shadow-lg',
  rounded: 'rounded-2xl',
  divide: 'divide-none',
  header: {
    base: 'flex-grow-0 flex-shrink basis-auto'
  },
  body: {
    base: 'flex-1 flex flex-col flex-nowrap justify-end h-auto',
    padding: '!pb-0'
  },
  footer: {
    base: 'flex-grow-0 flex-shrink basis-auto',
    padding: '!pt-0'
  }
};

=======
const offersSearchLink = computed (() => 
  citySlug ? (
    bookKind === 'flight' ? 
      navLinkBuilder.buildPageLink(AppPage.FindFlights, locale.value as Locale, { fromCitySlug: citySlug }) : 
      navLinkBuilder.buildPageLink(AppPage.FindStays, locale.value as Locale, { citySlug })
  ) : 
  navLinkBuilder.buildPageLink(AppPage.Index, locale.value as Locale)
);

async function onBookBtnClick(): Promise<void> {
  logger.debug('book btn click', { ctrlKey, bookKind, citySlug });
  if(citySlug) {
    const searchOffersStore = useSearchOffersStore();
    const offersKind: OfferKind = bookKind === 'flight' ? 'flights' : 'stays';

    const entityCacheStore = useEntityCacheStore();
    const items = await entityCacheStore!.get({ slugs: [citySlug!] }, 'City', true);
    const cityId = items[0].id;

    const mainParams = offersKind === 'flights' ?
      { fromCityId: cityId } as Partial<ISearchFlightOffersMainParams> :
      { cityId }  as Partial<ISearchStayOffersMainParams>;

    logger.debug('travel city offers search params computed', { ctrlKey, mainParams });
    await searchOffersStore.load(offersKind, { overrideParams: mainParams });
  }
}
>>>>>>> 1fa37093

</script>

<template>
  <div class="text-white grid grid-rows-1 grid-cols-1 rounded-2xl w-full min-w-[296px] h-auto min-h-[420px]">
    <UCard as="div" :ui="uiStyling">
      <template #header>
        <h3 v-if="cityName" class="font-semibold text-2xl">
          {{ (cityName as any)[locale] }}            
        </h3>
        <USkeleton v-else class="w-full h-6 mb-[100%]" />
      </template>
      
      <div class="flex flex-row flex-nowrap items-end gap-[16px]">
        <div class="flex-1 w-min h-auto">          
          <div v-if="cityName" class="h-auto font-medium text-sm sm:text-base">
            {{ (promoLine as any)[locale] }}            
          </div>
          <USkeleton v-else class="w-1/2 h-3" />
        </div>

        <div v-if="promoPrice" class="flex-grow-0 flex-shrink basis-auto whitespace-nowrap w-auto h-auto min-w-[60px] font-semibold text-2xl">
          {{ `$ ${promoPrice}` }}            
        </div>
        <USkeleton v-else class="w-1/4 h-6" />
      </div>
<<<<<<< HEAD

      <template #footer>
        <UButton size="xl" class="w-full rounded mt-4 justify-center" variant="solid" color="green" :to="citySlug ? (bookKind === 'flight' ? navLinkBuilder.buildPageLink(AppPage.FindFlights, locale as Locale, { fromCitySlug: citySlug }) : navLinkBuilder.buildPageLink(AppPage.FindStays, locale as Locale, { citySlug })) : navLinkBuilder.buildPageLink(AppPage.Index, locale as Locale)" :external="false">
          {{ $t(getI18nResName3('travelCities', 'bookBtn', bookKind)) }}
        </UButton>
      </template>
    </UCard>
    <div class="rounded-xl row-start-1 row-end-2 col-start-1 col-end-2 w-auto h-full z-[2] bg-gradient-to-t from-black to-gray-600 via-75% via-transparent opacity-40 " />
=======
      <NuxtLink class="btn btn-primary brdr-1 mt-xs-3 no-hidden-parent-tabulation-check" :to="offersSearchLink" @click="onBookBtnClick">
        {{ $t(getI18nResName3('travelCities', 'bookBtn', bookKind)) }}
      </NuxtLink>
    </div>
>>>>>>> 1fa37093
    <StaticImage
      :ctrl-key="[...ctrlKey, 'StaticImg', 'City']"
      :src="imgSrc ? { slug: imgSrc.slug, timestamp: imgSrc.timestamp } : undefined"
      :category="ImageCategory.CityCard"
      sizes="xs:90vw sm:80vw md:60vw lg:50vw xl:50vw"
      :ui="{ 
        wrapper: 'rounded-xl w-auto h-full row-start-1 row-end-2 col-start-1 col-end-2 w-auto z-[1]',
        img: 'rounded-xl object-cover',
        stub: 'rounded-xl'
      }"
      :alt="{ resName: getI18nResName3('indexPage', 'companyReviewSection', 'imgAlt') }"
      stub="default"
    />
  </div>
</template><|MERGE_RESOLUTION|>--- conflicted
+++ resolved
@@ -28,27 +28,6 @@
 const navLinkBuilder = useNavLinkBuilder();
 const { locale } = useI18n();
 
-<<<<<<< HEAD
-const uiStyling = {
-  base: 'w-full h-full flex flex-col flex-nowrap row-start-1 row-end-2 col-start-1 col-end-2 min-w-[296px] min-h-[420px] z-[3]',
-  background: 'bg-transparent dark:bg-transparent',
-  shadow: 'shadow-lg',
-  rounded: 'rounded-2xl',
-  divide: 'divide-none',
-  header: {
-    base: 'flex-grow-0 flex-shrink basis-auto'
-  },
-  body: {
-    base: 'flex-1 flex flex-col flex-nowrap justify-end h-auto',
-    padding: '!pb-0'
-  },
-  footer: {
-    base: 'flex-grow-0 flex-shrink basis-auto',
-    padding: '!pt-0'
-  }
-};
-
-=======
 const offersSearchLink = computed (() => 
   citySlug ? (
     bookKind === 'flight' ? 
@@ -76,7 +55,26 @@
     await searchOffersStore.load(offersKind, { overrideParams: mainParams });
   }
 }
->>>>>>> 1fa37093
+
+const uiStyling = {
+  base: 'w-full h-full flex flex-col flex-nowrap row-start-1 row-end-2 col-start-1 col-end-2 min-w-[296px] min-h-[420px] z-[3]',
+  background: 'bg-transparent dark:bg-transparent',
+  shadow: 'shadow-lg',
+  rounded: 'rounded-2xl',
+  divide: 'divide-none',
+  header: {
+    base: 'flex-grow-0 flex-shrink basis-auto'
+  },
+  body: {
+    base: 'flex-1 flex flex-col flex-nowrap justify-end h-auto',
+    padding: '!pb-0'
+  },
+  footer: {
+    base: 'flex-grow-0 flex-shrink basis-auto',
+    padding: '!pt-0'
+  }
+};
+
 
 </script>
 
@@ -103,21 +101,14 @@
         </div>
         <USkeleton v-else class="w-1/4 h-6" />
       </div>
-<<<<<<< HEAD
 
       <template #footer>
-        <UButton size="xl" class="w-full rounded mt-4 justify-center" variant="solid" color="green" :to="citySlug ? (bookKind === 'flight' ? navLinkBuilder.buildPageLink(AppPage.FindFlights, locale as Locale, { fromCitySlug: citySlug }) : navLinkBuilder.buildPageLink(AppPage.FindStays, locale as Locale, { citySlug })) : navLinkBuilder.buildPageLink(AppPage.Index, locale as Locale)" :external="false">
+        <UButton size="xl" class="w-full rounded mt-4 justify-center" variant="solid" color="green" :to="offersSearchLink" @click="onBookBtnClick" :external="false">
           {{ $t(getI18nResName3('travelCities', 'bookBtn', bookKind)) }}
         </UButton>
       </template>
     </UCard>
     <div class="rounded-xl row-start-1 row-end-2 col-start-1 col-end-2 w-auto h-full z-[2] bg-gradient-to-t from-black to-gray-600 via-75% via-transparent opacity-40 " />
-=======
-      <NuxtLink class="btn btn-primary brdr-1 mt-xs-3 no-hidden-parent-tabulation-check" :to="offersSearchLink" @click="onBookBtnClick">
-        {{ $t(getI18nResName3('travelCities', 'bookBtn', bookKind)) }}
-      </NuxtLink>
-    </div>
->>>>>>> 1fa37093
     <StaticImage
       :ctrl-key="[...ctrlKey, 'StaticImg', 'City']"
       :src="imgSrc ? { slug: imgSrc.slug, timestamp: imgSrc.timestamp } : undefined"
