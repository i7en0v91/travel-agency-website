<script setup lang="ts">
import { AppPage, getI18nResName3, getI18nResName2, type IImageEntitySrc, type ILocalizableValue, ImageCategory, type Locale } from '@golobe-demo/shared';
import { useNavLinkBuilder } from './../../../composables/nav-link-builder';

interface IProps {
  ctrlKey: string,
  bookKind: 'flight' | 'stay',
  cityName?: ILocalizableValue,
  promoLine?: ILocalizableValue,
  promoPrice?: number,
  citySlug?: string,
  imgSrc?: IImageEntitySrc
};
const { cityName, promoLine, promoPrice } = defineProps<IProps>();

const navLinkBuilder = useNavLinkBuilder();
const { locale } = useI18n();

const uiStyling = {
  base: 'w-full h-full flex flex-col flex-nowrap row-start-1 row-end-2 col-start-1 col-end-2 min-w-[296px] min-h-[420px] z-[3]',
  background: 'bg-transparent dark:bg-transparent',
  shadow: 'shadow-lg',
  rounded: 'rounded-2xl',
  divide: 'divide-none',
  header: {
    base: 'flex-grow-0 flex-shrink basis-auto'
  },
  body: {
    base: 'flex-1 flex flex-col flex-nowrap justify-end h-auto',
    padding: '!pb-0'
  },
  footer: {
    base: 'flex-grow-0 flex-shrink basis-auto',
    padding: '!pt-0'
  }
};


</script>

<template>
<<<<<<< HEAD
  <div class="text-white grid grid-rows-1 grid-cols-1 rounded-2xl w-full min-w-[296px] h-auto min-h-[420px]">
    <UCard as="div" :ui="uiStyling">
      <template #header>
        <h3 v-if="props.cityName" class="font-semibold text-2xl">
          {{ (props.cityName as any)[locale] }}            
        </h3>
        <USkeleton v-else class="w-full h-6 mb-[100%]" />
      </template>
      
      <div class="flex flex-row flex-nowrap items-end gap-[16px]">
        <div class="flex-1 w-min h-auto">          
          <div v-if="props.cityName" class="h-auto font-medium text-sm sm:text-base">
            {{ (props.promoLine as any)[locale] }}            
=======
  <article class="travel-city-card">
    <div class="travel-city-card-dim brdr-3" />
    <div class="travel-city-card-details p-xs-4">
      <div class="travel-city-card-texts">
        <div class="travel-city-card-place-info">
          <h3 :class="`${cityName ? '' : 'data-loading-stub text-data-loading'} font-h4`">
            {{ cityName ? (cityName as any)[locale] : '&nbsp;' }}
          </h3>
          <div :class="promoLine ? '' : 'data-loading-stub text-data-loading mt-xs-1'">
            {{ promoLine ? (promoLine as any)[locale] : '&nbsp;' }}
>>>>>>> ee635197
          </div>
          <USkeleton v-else class="w-1/2 h-3" />
        </div>
<<<<<<< HEAD

        <div v-if="props.promoPrice" class="flex-grow-0 flex-shrink basis-auto whitespace-nowrap w-auto h-auto min-w-[60px] font-semibold text-2xl">
          {{ `$ ${props.promoPrice}` }}            
=======
        <div :class="promoPrice ? 'travel-city-card-price' : 'data-loading-stub text-data-loading travel-city-card-price'">
          {{ promoPrice ? `$ ${promoPrice}` : '&nbsp;' }}
>>>>>>> ee635197
        </div>
        <USkeleton v-else class="w-1/4 h-6" />
      </div>

      <template #footer>
        <UButton size="xl" class="w-full rounded mt-4 justify-center" variant="solid" color="green" :to="citySlug ? (bookKind === 'flight' ? navLinkBuilder.buildPageLink(AppPage.FindFlights, locale as Locale, { fromCitySlug: citySlug }) : navLinkBuilder.buildPageLink(AppPage.FindStays, locale as Locale, { citySlug })) : navLinkBuilder.buildPageLink(AppPage.Index, locale as Locale)" :external="false">
          {{ $t(getI18nResName3('travelCities', 'bookBtn', bookKind)) }}
        </UButton>
      </template>
    </UCard>
    <div class="rounded-xl row-start-1 row-end-2 col-start-1 col-end-2 w-auto h-full z-[2] bg-gradient-to-t from-black to-gray-600 via-75% via-transparent opacity-40 " />
    <StaticImage
      :ctrl-key="`${ctrlKey}-CityImage`"
      :entity-src="imgSrc ? { slug: imgSrc.slug, timestamp: imgSrc.timestamp } : undefined"
      :category="ImageCategory.CityCard"
      sizes="xs:90vw sm:80vw md:60vw lg:50vw xl:50vw"
      :ui="{ 
        wrapper: 'rounded-xl w-auto h-full row-start-1 row-end-2 col-start-1 col-end-2 w-auto z-[1]',
        img: 'rounded-xl object-cover',
        stub: 'rounded-xl'
      }"
      :alt-res-name="getI18nResName2('travelDetails', 'travelImgAlt')"
      :show-stub="true"
    />
  </div>
</template><|MERGE_RESOLUTION|>--- conflicted
+++ resolved
@@ -39,43 +39,25 @@
 </script>
 
 <template>
-<<<<<<< HEAD
   <div class="text-white grid grid-rows-1 grid-cols-1 rounded-2xl w-full min-w-[296px] h-auto min-h-[420px]">
     <UCard as="div" :ui="uiStyling">
       <template #header>
-        <h3 v-if="props.cityName" class="font-semibold text-2xl">
-          {{ (props.cityName as any)[locale] }}            
+        <h3 v-if="cityName" class="font-semibold text-2xl">
+          {{ (cityName as any)[locale] }}            
         </h3>
         <USkeleton v-else class="w-full h-6 mb-[100%]" />
       </template>
       
       <div class="flex flex-row flex-nowrap items-end gap-[16px]">
         <div class="flex-1 w-min h-auto">          
-          <div v-if="props.cityName" class="h-auto font-medium text-sm sm:text-base">
-            {{ (props.promoLine as any)[locale] }}            
-=======
-  <article class="travel-city-card">
-    <div class="travel-city-card-dim brdr-3" />
-    <div class="travel-city-card-details p-xs-4">
-      <div class="travel-city-card-texts">
-        <div class="travel-city-card-place-info">
-          <h3 :class="`${cityName ? '' : 'data-loading-stub text-data-loading'} font-h4`">
-            {{ cityName ? (cityName as any)[locale] : '&nbsp;' }}
-          </h3>
-          <div :class="promoLine ? '' : 'data-loading-stub text-data-loading mt-xs-1'">
-            {{ promoLine ? (promoLine as any)[locale] : '&nbsp;' }}
->>>>>>> ee635197
+          <div v-if="cityName" class="h-auto font-medium text-sm sm:text-base">
+            {{ (promoLine as any)[locale] }}            
           </div>
           <USkeleton v-else class="w-1/2 h-3" />
         </div>
-<<<<<<< HEAD
 
-        <div v-if="props.promoPrice" class="flex-grow-0 flex-shrink basis-auto whitespace-nowrap w-auto h-auto min-w-[60px] font-semibold text-2xl">
-          {{ `$ ${props.promoPrice}` }}            
-=======
-        <div :class="promoPrice ? 'travel-city-card-price' : 'data-loading-stub text-data-loading travel-city-card-price'">
-          {{ promoPrice ? `$ ${promoPrice}` : '&nbsp;' }}
->>>>>>> ee635197
+        <div v-if="promoPrice" class="flex-grow-0 flex-shrink basis-auto whitespace-nowrap w-auto h-auto min-w-[60px] font-semibold text-2xl">
+          {{ `$ ${promoPrice}` }}            
         </div>
         <USkeleton v-else class="w-1/4 h-6" />
       </div>
