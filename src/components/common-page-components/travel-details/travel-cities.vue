<script setup lang="ts">
<<<<<<< HEAD
import { AppConfig } from '@golobe-demo/shared';
=======
import { toShortForm, type ControlKey } from './../../../helpers/components';
import { AppConfig, getI18nResName2 } from '@golobe-demo/shared';
import { updateTabIndices, TabIndicesUpdateDefaultTimeout } from './../../../helpers/dom';
>>>>>>> a8c39b6a
import { type IPopularCityDto, ApiEndpointPopularCitiesList } from './../../../server/api-definitions';
import range from 'lodash-es/range';
import TravelCityCard from './travel-city-card.vue';
import { usePreviewState } from './../../../composables/preview-state';
import { getCommonServices } from '../../../helpers/service-accessors';
import { useCarouselPlayer } from '../../../composables/carousel-player';
import type { UCarousel } from './../../../.nuxt/components';


interface IProps {
  ctrlKey: ControlKey,
  bookKind: 'flight' | 'stay'
};
const { ctrlKey, bookKind } = defineProps<IProps>();

const logger = getCommonServices().getLogger().addContextProps({ component: 'TravelCities' });

const nuxtApp = useNuxtApp();
const { enabled } = usePreviewState();

const carouselRef = useTemplateRef('carousel');
useCarouselPlayer(carouselRef as any);

const popularCitiesListFetch = await useFetch(`/${ApiEndpointPopularCitiesList}`,
  {
    server: true,
    lazy: true,
    cache: (AppConfig.caching.intervalSeconds && !enabled) ? 'default' : 'no-cache',
    query: { drafts: enabled },
    default: () => { return range(0, 20, 1).map(_ => null); },
    transform: (response: IPopularCityDto[]) => {
      logger.verbose('received popular cities list response', ctrlKey);
      if (!response) {
        logger.warn('popular cities list response is empty', undefined, ctrlKey);
        return range(0, 20, 1).map(_ => null); // error should be logged by fetchEx
      }
      return response;
    },
    $fetch: nuxtApp.$fetchEx({ defautAppExceptionAppearance: 'error-page' })
  });

</script>

<template>
<<<<<<< HEAD
  <ErrorHelm :is-error="!!popularCitiesListFetch.error.value">
    <UCarousel
      v-slot="{ item: city }" 
      ref="carousel"
      :items="popularCitiesListFetch.data.value" 
      :ui="{ 
        container: 'gap-4',
        item: 'snap-end justify-around basis-1/2 sm:basis-1/3 md:basis-1/4 lg:basis-1/5 xl:basis-1/6' 
=======
  <PageSection
    :ctrl-key="[...ctrlKey, 'TravelCities']"
    :header-res-name="getI18nResName2('travelCities', 'title')"
    :subtext-res-name="getI18nResName2('travelCities', 'subtext')"
    :btn-text-res-name="getI18nResName2('travelCities', 'btn')"
    :content-padded="true"
    :is-error="!!popularCitiesListFetch.error.value"
  >
    <Swiper
      class="travel-cities-swiper pb-xs-4"
      :modules="[Navigation, Mousewheel, Autoplay]"
      slides-per-view="auto"
      :navigation="{
        enabled: true,
        nextEl: null,
        prevEl: null
      }"
      space-between="16"
      :loop="true"
      :allow-touch-move="true"
      :simulate-touch="true"
      :autoplay="{
        delay: AppConfig.sliderAutoplayPeriodMs
      }"
      :mousewheel="{
        forceToAxis: true
>>>>>>> a8c39b6a
      }"
      :indicators="false" 
    >
<<<<<<< HEAD
    <TravelCityCard
      :ctrl-key="`${ctrlKey}-TravelCity-${city?.id}`"
      :book-kind="bookKind"
      :city-name="city?.cityDisplayName ?? undefined"
      :promo-line="city?.promoLine ?? undefined"
      :promo-price="city?.promoPrice ?? undefined"
      :img-src="city?.imgSlug ? { slug: city.imgSlug, timestamp: city.timestamp } : undefined"
      :city-slug="city?.slug"
    />
    </UCarousel>
  </ErrorHelm>
=======
      <SwiperSlide
        v-for="(city, index) in popularCitiesListFetch.data.value"
        :key="`${toShortForm(ctrlKey)}-TravelCity-${index}`"
        :style="{width: 'auto'}"
      >
        <TravelCityCard
          :ctrl-key="[...ctrlKey, 'TravelCities', index]"
          :book-kind="bookKind"
          :city-name="city?.cityDisplayName ?? undefined"
          :promo-line="city?.promoLine ?? undefined"
          :promo-price="city?.promoPrice ?? undefined"
          :img-src="city?.imgSlug ? { slug: city.imgSlug, timestamp: city.timestamp } : undefined"
          :city-slug="city?.slug"
        />
      </SwiperSlide>
    </Swiper>
  </PageSection>
>>>>>>> a8c39b6a
</template><|MERGE_RESOLUTION|>--- conflicted
+++ resolved
@@ -1,11 +1,6 @@
 <script setup lang="ts">
-<<<<<<< HEAD
+import { toShortForm, type ControlKey } from './../../../helpers/components';
 import { AppConfig } from '@golobe-demo/shared';
-=======
-import { toShortForm, type ControlKey } from './../../../helpers/components';
-import { AppConfig, getI18nResName2 } from '@golobe-demo/shared';
-import { updateTabIndices, TabIndicesUpdateDefaultTimeout } from './../../../helpers/dom';
->>>>>>> a8c39b6a
 import { type IPopularCityDto, ApiEndpointPopularCitiesList } from './../../../server/api-definitions';
 import range from 'lodash-es/range';
 import TravelCityCard from './travel-city-card.vue';
@@ -50,7 +45,6 @@
 </script>
 
 <template>
-<<<<<<< HEAD
   <ErrorHelm :is-error="!!popularCitiesListFetch.error.value">
     <UCarousel
       v-slot="{ item: city }" 
@@ -59,40 +53,11 @@
       :ui="{ 
         container: 'gap-4',
         item: 'snap-end justify-around basis-1/2 sm:basis-1/3 md:basis-1/4 lg:basis-1/5 xl:basis-1/6' 
-=======
-  <PageSection
-    :ctrl-key="[...ctrlKey, 'TravelCities']"
-    :header-res-name="getI18nResName2('travelCities', 'title')"
-    :subtext-res-name="getI18nResName2('travelCities', 'subtext')"
-    :btn-text-res-name="getI18nResName2('travelCities', 'btn')"
-    :content-padded="true"
-    :is-error="!!popularCitiesListFetch.error.value"
-  >
-    <Swiper
-      class="travel-cities-swiper pb-xs-4"
-      :modules="[Navigation, Mousewheel, Autoplay]"
-      slides-per-view="auto"
-      :navigation="{
-        enabled: true,
-        nextEl: null,
-        prevEl: null
-      }"
-      space-between="16"
-      :loop="true"
-      :allow-touch-move="true"
-      :simulate-touch="true"
-      :autoplay="{
-        delay: AppConfig.sliderAutoplayPeriodMs
-      }"
-      :mousewheel="{
-        forceToAxis: true
->>>>>>> a8c39b6a
       }"
       :indicators="false" 
     >
-<<<<<<< HEAD
     <TravelCityCard
-      :ctrl-key="`${ctrlKey}-TravelCity-${city?.id}`"
+      :ctrl-key="[...ctrlKey, 'TravelCities', city?.id ?? 0]"
       :book-kind="bookKind"
       :city-name="city?.cityDisplayName ?? undefined"
       :promo-line="city?.promoLine ?? undefined"
@@ -102,23 +67,4 @@
     />
     </UCarousel>
   </ErrorHelm>
-=======
-      <SwiperSlide
-        v-for="(city, index) in popularCitiesListFetch.data.value"
-        :key="`${toShortForm(ctrlKey)}-TravelCity-${index}`"
-        :style="{width: 'auto'}"
-      >
-        <TravelCityCard
-          :ctrl-key="[...ctrlKey, 'TravelCities', index]"
-          :book-kind="bookKind"
-          :city-name="city?.cityDisplayName ?? undefined"
-          :promo-line="city?.promoLine ?? undefined"
-          :promo-price="city?.promoPrice ?? undefined"
-          :img-src="city?.imgSlug ? { slug: city.imgSlug, timestamp: city.timestamp } : undefined"
-          :city-slug="city?.slug"
-        />
-      </SwiperSlide>
-    </Swiper>
-  </PageSection>
->>>>>>> a8c39b6a
 </template>