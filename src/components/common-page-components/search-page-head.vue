--- conflicted
+++ resolved
@@ -41,10 +41,6 @@
         <slot />
       </div>
     </div>
-<<<<<<< HEAD
-    <SearchOffers :ctrl-key="['SearchOffers']" :single-tab="singleTab" :show-promo-btn="true" class="-translate-y-[10%] w-[95%] max-w-[1700px]"/>
-=======
-    <LazySearchOffers :ctrl-key="['SearchOffers']" :single-tab="singleTab" />
->>>>>>> 1fa37093
+    <LazySearchOffers :ctrl-key="['SearchOffers']" :single-tab="singleTab" :show-promo-btn="true" class="-translate-y-[10%] w-[95%] max-w-[1700px]"/>
   </div>
 </template>