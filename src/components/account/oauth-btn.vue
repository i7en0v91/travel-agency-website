--- conflicted
+++ resolved
@@ -1,12 +1,7 @@
 <script setup lang="ts">
-<<<<<<< HEAD
-
+import type { ControlKey } from './../../helpers/components';
 import { AuthProvider, type I18nResName } from '@golobe-demo/shared';
 import { LocatorClasses } from '../../helpers/constants';
-=======
-import type { ControlKey } from './../../helpers/components';
-import type { AuthProvider, I18nResName } from '@golobe-demo/shared';
->>>>>>> a8c39b6a
 
 interface IProps {
   ctrlKey: ControlKey,
