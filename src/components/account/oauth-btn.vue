<script setup lang="ts">
<<<<<<< HEAD
import  { AuthProvider, type I18nResName } from '@golobe-demo/shared';
import { LocatorClasses } from '../../helpers/constants';
=======

import type { AuthProvider, I18nResName } from '@golobe-demo/shared';
>>>>>>> ee635197

interface IProps {
  ctrlKey: string,
  provider: AuthProvider,
  ariaLabelResName?: I18nResName,
  ui?: string,
  enabled: boolean
}
<<<<<<< HEAD
const props = withDefaults(defineProps<IProps>(), { ariaLabelResName: undefined, ui: undefined });
=======
const { enabled } = defineProps<IProps>();
>>>>>>> ee635197

const $emit = defineEmits(['click']);
function onClick () {
  if (!enabled) {
    return;
  }

  $emit('click');
}

let iconName = 'grommet-icons-settings-option';
switch(props.provider) {
  case AuthProvider.GitHub:
    iconName = 'logos-github-icon';
    break;    
  case AuthProvider.Google:
    iconName = 'logos-google-icon';
    break;
}

const uiStyling = {
  base: `py-4 w-full h-auto *:mx-auto ${props.provider === AuthProvider.GitHub ? 'dark:*:invert' : ''} ${props.ui ?? ''} ${props.provider === AuthProvider.TestLocal ? LocatorClasses.TestLocalOAuthBtn : ''}`
};

</script>

<template>
  <UButton :ui="uiStyling" size="xl" :icon="iconName" :disabled="!enabled" :aria-label="ariaLabelResName ? $t(ariaLabelResName) : ''" variant="outline" @click="onClick"/>
</template><|MERGE_RESOLUTION|>--- conflicted
+++ resolved
@@ -1,11 +1,7 @@
 <script setup lang="ts">
-<<<<<<< HEAD
-import  { AuthProvider, type I18nResName } from '@golobe-demo/shared';
+
+import { AuthProvider, type I18nResName } from '@golobe-demo/shared';
 import { LocatorClasses } from '../../helpers/constants';
-=======
-
-import type { AuthProvider, I18nResName } from '@golobe-demo/shared';
->>>>>>> ee635197
 
 interface IProps {
   ctrlKey: string,
@@ -14,11 +10,7 @@
   ui?: string,
   enabled: boolean
 }
-<<<<<<< HEAD
-const props = withDefaults(defineProps<IProps>(), { ariaLabelResName: undefined, ui: undefined });
-=======
-const { enabled } = defineProps<IProps>();
->>>>>>> ee635197
+const { enabled, provider, ui } = defineProps<IProps>();
 
 const $emit = defineEmits(['click']);
 function onClick () {
@@ -30,7 +22,7 @@
 }
 
 let iconName = 'grommet-icons-settings-option';
-switch(props.provider) {
+switch(provider) {
   case AuthProvider.GitHub:
     iconName = 'logos-github-icon';
     break;    
@@ -40,7 +32,7 @@
 }
 
 const uiStyling = {
-  base: `py-4 w-full h-auto *:mx-auto ${props.provider === AuthProvider.GitHub ? 'dark:*:invert' : ''} ${props.ui ?? ''} ${props.provider === AuthProvider.TestLocal ? LocatorClasses.TestLocalOAuthBtn : ''}`
+  base: `py-4 w-full h-auto *:mx-auto ${provider === AuthProvider.GitHub ? 'dark:*:invert' : ''} ${ui ?? ''} ${provider === AuthProvider.TestLocal ? LocatorClasses.TestLocalOAuthBtn : ''}`
 };
 
 </script>
