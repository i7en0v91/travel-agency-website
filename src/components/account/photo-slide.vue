<script setup lang="ts">
import type { ControlKey } from './../../helpers/components';
import { type I18nResName, ImageCategory } from '@golobe-demo/shared';
import type { IStaticImageUiProps } from './../../types';

interface IProps {
  ctrlKey: ControlKey,
  altResName: I18nResName,
  imgSlug: string,
  ui?: {
    wrapper?: string
    image?: IStaticImageUiProps
  } 
}
defineProps<IProps>();

</script>

<template>
  <StaticImage
<<<<<<< HEAD
    :ctrl-key="`${ctrlKey}StaticImg`"
    :show-stub="true"
    :is-high-priority="true"
    :class="ui?.wrapper"
    :ui="{ ...(ui?.image ?? {  }), wrapper: `w-full h-full ${ui?.image?.wrapper ?? ''}` }"
    :entity-src="{ slug: imgSlug }"
=======
    :ctrl-key="[...ctrlKey, 'StaticImg']"
    stub="default"
    class="account-forms-photo"
    :ui="{ img: 'account-forms-photo-img' }"
    :src="{ slug: imgSlug }"
>>>>>>> a8c39b6a
    :category="ImageCategory.AuthFormsImage"
    sizes="xs:0vw sm:50vw md:50vw lg:40vw xl:30vw"
    :alt="{ resName: altResName }"
    high-priority
  />
</template><|MERGE_RESOLUTION|>--- conflicted
+++ resolved
@@ -18,20 +18,11 @@
 
 <template>
   <StaticImage
-<<<<<<< HEAD
-    :ctrl-key="`${ctrlKey}StaticImg`"
-    :show-stub="true"
-    :is-high-priority="true"
+    :ctrl-key="[...ctrlKey, 'StaticImg']"
+    stub="default"
     :class="ui?.wrapper"
     :ui="{ ...(ui?.image ?? {  }), wrapper: `w-full h-full ${ui?.image?.wrapper ?? ''}` }"
-    :entity-src="{ slug: imgSlug }"
-=======
-    :ctrl-key="[...ctrlKey, 'StaticImg']"
-    stub="default"
-    class="account-forms-photo"
-    :ui="{ img: 'account-forms-photo-img' }"
     :src="{ slug: imgSlug }"
->>>>>>> a8c39b6a
     :category="ImageCategory.AuthFormsImage"
     sizes="xs:0vw sm:50vw md:50vw lg:40vw xl:30vw"
     :alt="{ resName: altResName }"
