--- conflicted
+++ resolved
@@ -3,12 +3,8 @@
 import PhotoSlide from './../../components/account/photo-slide.vue';
 import { type IImageDetailsDto, ApiEndpointAuthFormPhotos } from './../../server/api-definitions';
 import { usePreviewState } from './../../composables/preview-state';
-<<<<<<< HEAD
-import { type IStaticImageUiProps } from './../../types';
-import { type ComponentInstance, type Ref } from 'vue';
-=======
+import type { IStaticImageUiProps } from './../../types';
 import type { Ref } from 'vue';
->>>>>>> ee635197
 import { getCommonServices } from '../../helpers/service-accessors';
 import type { UCarousel } from '../../.nuxt/components';
 import { useCarouselPlayer } from '../../composables/carousel-player';
@@ -27,8 +23,8 @@
 
 const { enabled } = usePreviewState();
 
-const carouselRef = shallowRef<ComponentInstance<typeof UCarousel> | undefined>();
-useCarouselPlayer(carouselRef);
+const carouselRef = useTemplateRef('carousel');
+useCarouselPlayer(carouselRef as any);
 
 const authFormsImagesUrl = `/${ApiEndpointAuthFormPhotos}`;
 const { error, data } = await useFetch(authFormsImagesUrl,
@@ -67,17 +63,13 @@
   }
 });
 
-<<<<<<< HEAD
-
-=======
->>>>>>> ee635197
 </script>
 
 <template>
   <div :class="`flex-initial hidden md:block w-[386px] min-w-[386px] lg:w-[486px] lg:min-w-[486px] rounded-4xl overflow-hidden ${ui?.wrapper ?? ''}`" role="figure">
     <ErrorHelm v-model:is-error="isError">
       <UCarousel
-        v-if="imageSlugs?.length ?? 0 > 0" ref="carouselRef" v-slot="{ item: imgSlug }" 
+        v-if="imageSlugs?.length ?? 0 > 0" ref="carousel" v-slot="{ item: imgSlug }" 
         :items="imageSlugs" 
         :ui="{ 
           item: 'w-full snap-end',
