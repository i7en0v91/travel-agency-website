--- conflicted
+++ resolved
@@ -53,7 +53,6 @@
 </script>
 
 <template>
-<<<<<<< HEAD
   <ErrorHelm v-model:is-error="isError" :ui="{ stub: 'max-h-[50vh]' }">
     <section class="w-full h-auto bg-white dark:bg-gray-900 shadow-lg shadow-gray-200 dark:shadow-gray-700 rounded-2xl px-4 py-5 sm:px-6">
       <UCard as="article" :ui="uiStyling">
@@ -65,42 +64,6 @@
             <USkeleton v-else class="w-full h-4 sm:h-6" />
             <div v-if="heading?.main" class="w-full h-auto break-words text-xl font-semibold text-primary-900 dark:text-white mt-1">
               {{ getLocalizeableValue(heading.main, locale as Locale) }}
-=======
-  <section class="pricing-details brdr-3 p-xs-3 p-s-4">
-    <div class="pricing-details-subject">
-      <StaticImage
-        :ctrl-key="[...ctrlKey, 'StaticImg']"
-        stub="default"
-        class="pricing-details-photo"
-        :ui="{ img: 'pricing-details-photo-img' }"
-        :src="imageEntitySrc"
-        :category="category"
-        sizes="xs:40vw sm:30vw md:30vw lg:30vw xl:20vw"
-        :alt="{ resName: imageAltResName }"
-        high-priority
-      />
-      <div class="pricing-subject-info">
-        <h2 v-if="heading?.sub" class="pricing-subject-heading-sub">
-          {{ getLocalizeableValue(heading.sub, locale as Locale) }}
-        </h2>
-        <div v-else class="pricing-subject-heading-sub data-loading-stub text-data-loading" />
-        <div v-if="heading?.main" class="pricing-subject-heading-main mt-xs-1">
-          {{ getLocalizeableValue(heading.main, locale as Locale) }}
-        </div>
-        <div v-else class="pricing-subject-heading-main data-loading-stub text-data-loading mt-xs-1" />
-        <div class="pricing-subject-info-stats mb-xs-3 mb-s-0 mt-xs-3">
-          <ClientOnly>
-            <div v-if="heading?.reviewSummary?.score" class="pricing-subject-info-score p-xs-2 brdr-1">
-              {{ heading?.reviewSummary.score.toFixed(1) }}
-            </div>
-            <div v-else class="pricing-subject-info-score" :style="{ visibility: 'hidden' }" />
-            <div v-if="scoreClassResName" class="pricing-subject-info-score-class">
-              {{ $t(scoreClassResName) }}
-            </div>
-            <div v-else class="pricing-subject-info-score-class data-loading-stub text-data-loading" />
-            <div v-if="reviewsCountText" class="pricing-subject-info-score-reviews">
-              {{ reviewsCountText }}
->>>>>>> a8c39b6a
             </div>
             <USkeleton v-else class="w-1/2 h-7 mt-2" />
           </div>
@@ -108,14 +71,13 @@
 
         <div class="w-full h-auto row-start-1 row-end-2 col-start-1 col-end-2 sm:row-start-1 sm:row-end-3">
           <StaticImage
-            :ctrl-key="`${ctrlKey}-StaticImg`"
-            :show-stub="true"
-            :is-high-priority="false"
+            :ctrl-key="[...ctrlKey, 'StaticImg']"
+            stub="default"
             :ui="{ wrapper: 'w-full h-full aspect-auto sm:w-[120px] sm:h-[120px] rounded-xl', img: 'rounded-xl object-cover' }"
-            :entity-src="imageEntitySrc"
+            :src="imageEntitySrc"
             :category="category"
             sizes="xs:40vw sm:30vw md:30vw lg:30vw xl:20vw"
-            :alt-res-name="imageAltResName"
+            :alt="{ resName: imageAltResName }"
           />
         </div>
 
@@ -160,7 +122,6 @@
           </template>
         </i18n-t>
       </div>
-<<<<<<< HEAD
       <UDivider orientation="horizontal" class="w-full my-4" size="2xs" :ui="{ border: { base: 'border-primary-200 dark:border-primary-700' } }"/>
 
       <div class="w-full h-auto text-sm sm:text-base text-gray-600 dark:text-gray-300">
@@ -168,34 +129,11 @@
           {{ $t(getI18nResName3('bookingCommon', 'pricingDecomposition', 'caption')) }}
         </h4>
         <ul class="w-full font-normal break-words mt-4 space-y-2">
-          <PriceDecompositionItem v-for="(item, idx) in priceDecompoisition" :key="`${ctrlKey}-${idx}`" :ctrl-key="`${ctrlKey}-${idx}`" :label-res-name="item.labelResName" :amount="item.amount" />
+          <PriceDecompositionItem v-for="(item, idx) in priceDecompoisition" :key="`${toShortForm(ctrlKey)}-${idx}`" :ctrl-key="[...ctrlKey, idx]" :label-res-name="item.labelResName" :amount="item.amount" />
         </ul>
         <UDivider orientation="horizontal" class="w-full my-4" size="2xs" :ui="{ border: { base: 'border-primary-200 dark:border-primary-700' } }"/>
-        <PriceDecompositionItem :ctrl-key="`${ctrlKey}-Total`" :label-res-name="getI18nResName3('bookingCommon', 'pricingDecomposition', 'total')" :amount="priceDecompoisition[0].amount ? sum(priceDecompoisition.map(i => i.amount!)) : undefined" />
+        <PriceDecompositionItem :ctrl-key="[...ctrlKey, 'Total']" :label-res-name="getI18nResName3('bookingCommon', 'pricingDecomposition', 'total')" :amount="priceDecompoisition[0].amount ? sum(priceDecompoisition.map(i => i.amount!)) : undefined" />
       </div>
     </section>
   </ErrorHelm>
-=======
-    </div>
-    <hr class="pricing-details-section-separator">
-    <div class="pricing-details-payment-protected">
-      <i18n-t :keypath="getI18nResName2('bookingCommon', 'bookingProtected')" tag="div" class="pricing-details-payment-protected" scope="global">
-        <template #by>
-          <span style="font-weight: bold;">{{ $t(getI18nResName2('bookingCommon', 'protectedBy')) }}</span>
-        </template>
-      </i18n-t>
-    </div>
-    <hr class="pricing-details-section-separator">
-    <div class="pricing-details-decomposition">
-      <h4 class="pricing-details-decomposition-caption">
-        {{ $t(getI18nResName3('bookingCommon', 'pricingDecomposition', 'caption')) }}
-      </h4>
-      <ol class="pricing-details-decomposition-list mt-xs-3">
-        <PriceDecompositionItem v-for="(item, idx) in priceDecompoisition" :key="`${toShortForm(ctrlKey)}-${idx}`" :ctrl-key="[...ctrlKey, idx]" :label-res-name="item.labelResName" :amount="item.amount" />
-      </ol>
-      <hr class="pricing-details-section-separator">
-      <PriceDecompositionItem :ctrl-key="[...ctrlKey, 'Total']" :label-res-name="getI18nResName3('bookingCommon', 'pricingDecomposition', 'total')" :amount="priceDecompoisition[0].amount ? sum(priceDecompoisition.map(i => i.amount!)) : undefined" :style="{ display: 'block' }" />
-    </div>
-  </section>
->>>>>>> a8c39b6a
 </template>