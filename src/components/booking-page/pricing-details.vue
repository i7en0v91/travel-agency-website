<script setup lang="ts" generic="TOffer extends EntityDataAttrsOnly<IFlightOffer> | EntityDataAttrsOnly<IStayOffer>">
import { type Locale, getScoreClassResName, getLocalizeableValue, type I18nResName, getI18nResName2, getI18nResName3, type ReviewSummary, type ImageCategory, type IImageEntitySrc, type EntityDataAttrsOnly, type IFlightOffer, type IStayOffer, type ILocalizableValue } from '@golobe-demo/shared';
<<<<<<< HEAD
=======
import sum from 'lodash-es/sum';
>>>>>>> ee635197
import StaticImage from './../../components/images/static-image.vue';
import sum from 'lodash-es/sum';
import PriceDecompositionItem from './price-decomposition-item.vue';

interface IProps {
  ctrlKey: string,
  imageEntitySrc?: IImageEntitySrc,
  category: ImageCategory,
  imageAltResName: I18nResName,
  priceDecompoisition: { labelResName: I18nResName, amount?: number }[],
  heading?: {
    sub: ILocalizableValue,
    main: ILocalizableValue,
    reviewSummary?: ReviewSummary
  }
};

const { 
  heading,
  imageEntitySrc,
  priceDecompoisition
} = defineProps<IProps>();

const { t, locale } = useI18n();

const scoreClassResName = computed(() => heading?.reviewSummary?.score ? getScoreClassResName(heading?.reviewSummary.score) : undefined);
const reviewsCountText = computed(() => heading?.reviewSummary?.numReviews !== undefined ? `${heading?.reviewSummary.numReviews} ${t(getI18nResName3('stayDetailsPage', 'reviews', 'count'), heading?.reviewSummary.numReviews)}` : '');

const isError = ref(false);

const uiStyling = {
  base: 'w-full h-full overflow-hidden grid sm:gap-x-6 sm:gap-y-0 grid-rows-bookingpricingxs grid-cols-bookingpricingxs sm:grid-rows-bookingpricingsm sm:grid-cols-bookingpricingsm',
  background: 'bg-transparent dark:bg-transparent',
  shadow: 'shadow-none',
  rounded: 'rounded-none',
  divide: 'divide-none',
  ring: '!ring-0',
  header: {
    base: 'contents'
  },
  body: {
    base: 'contents'
  },
  footer: {
    base: 'hidden'
  }
};


</script>

<template>
  <ErrorHelm v-model:is-error="isError" :ui="{ stub: 'max-h-[50vh]' }">
    <section class="w-full h-auto bg-white dark:bg-gray-900 shadow-lg shadow-gray-200 dark:shadow-gray-700 rounded-2xl px-4 py-5 sm:px-6">
      <UCard as="article" :ui="uiStyling">
        <template #header>
          <div class="w-full h-auto mt-4 sm:mt-0 row-start-2 row-end-3 col-start-1 col-end-2 sm:row-start-1 sm:row-end-2 sm:col-start-2 sm:col-end-3">
            <h2 v-if="heading?.sub" class="w-full h-auto break-words text-sm sm:text-base font-normal text-gray-600 dark:text-gray-300">
              {{ getLocalizeableValue(heading.sub, locale as Locale) }}
            </h2>
            <USkeleton v-else class="w-full h-4 sm:h-6" />
            <div v-if="heading?.main" class="w-full h-auto break-words text-xl font-semibold text-primary-900 dark:text-white mt-1">
              {{ getLocalizeableValue(heading.main, locale as Locale) }}
            </div>
            <USkeleton v-else class="w-1/2 h-7 mt-2" />
          </div>
        </template>

        <div class="w-full h-auto row-start-1 row-end-2 col-start-1 col-end-2 sm:row-start-1 sm:row-end-3">
          <StaticImage
            :ctrl-key="`${ctrlKey}-StaticImg`"
            :show-stub="true"
            :is-high-priority="false"
            :ui="{ wrapper: 'w-full h-full aspect-auto sm:w-[120px] sm:h-[120px] rounded-xl', img: 'rounded-xl object-cover' }"
            :entity-src="imageEntitySrc"
            :category="category"
            sizes="xs:40vw sm:30vw md:30vw lg:30vw xl:20vw"
            :alt-res-name="imageAltResName"
          />
        </div>

        <div class="w-full h-min row-start-3 row-end-4 col-start-1 col-end-2 sm:row-start-2 sm:row-end-3 sm:col-start-2 sm:col-end-3 flex flex-row flex-wrap items-start justify-between gap-2">
          <div class="w-full sm:mb-0 mt-4">
            <ClientOnly>
              <div class="flex flex-row flex-wrap items-center gap-2 justify-start">
                <UBadge 
                  v-if="heading?.reviewSummary?.score"
                  :ui="{ 
                    base: 'w-fit h-auto p-2 text-center',
                    rounded: 'rounded-md'
                  }"
                  size="sm"
                >
                  {{ heading?.reviewSummary.score.toFixed(1) }}
                </UBadge>
                <USkeleton v-else class="w-full h-4" />
                <div v-if="scoreClassResName" class="w-fit h-auto text-xs font-semibold">
                  {{ $t(scoreClassResName) }}
                </div>
                <USkeleton v-else class="w-1/2 h-3" />
                <div v-if="reviewsCountText" class="w-fit h-auto text-xs text-gray-500 dark:text-gray-400">
                  {{ reviewsCountText }}
                </div>
                <USkeleton v-else class="w-1/2 h-3" />
              </div>

              <template #fallback>
                <USkeleton class="w-full h-4" />
              </template>
            </ClientOnly>  
          </div>
        </div>
      </UCard>
      <UDivider orientation="horizontal" class="w-full my-4" size="2xs" :ui="{ border: { base: 'border-primary-200 dark:border-primary-700' } }"/>

      <div class="w-full h-auto text-sm sm:text-base text-gray-600 dark:text-gray-300">
        <i18n-t :keypath="getI18nResName2('bookingCommon', 'bookingProtected')" tag="div" scope="global">
          <template #by>
            <span style="font-weight: bold;">{{ $t(getI18nResName2('bookingCommon', 'protectedBy')) }}</span>
          </template>
        </i18n-t>
      </div>
<<<<<<< HEAD
      <UDivider orientation="horizontal" class="w-full my-4" size="2xs" :ui="{ border: { base: 'border-primary-200 dark:border-primary-700' } }"/>

      <div class="w-full h-auto text-sm sm:text-base text-gray-600 dark:text-gray-300">
        <h4 class="font-semibold break-words">
          {{ $t(getI18nResName3('bookingCommon', 'pricingDecomposition', 'caption')) }}
        </h4>
        <ul class="w-full font-normal break-words mt-4 space-y-2">
          <PriceDecompositionItem v-for="(item, idx) in priceDecompoisition" :key="`${ctrlKey}-${idx}`" :ctrl-key="`${ctrlKey}-${idx}`" :label-res-name="item.labelResName" :amount="item.amount" />
        </ul>
        <UDivider orientation="horizontal" class="w-full my-4" size="2xs" :ui="{ border: { base: 'border-primary-200 dark:border-primary-700' } }"/>
        <PriceDecompositionItem :ctrl-key="`${ctrlKey}-Total`" :label-res-name="getI18nResName3('bookingCommon', 'pricingDecomposition', 'total')" :amount="props.priceDecompoisition[0].amount ? sum(props.priceDecompoisition.map(i => i.amount!)) : undefined" />
      </div>
    </section>
  </ErrorHelm>
=======
    </div>
    <hr class="pricing-details-section-separator">
    <div class="pricing-details-payment-protected">
      <i18n-t :keypath="getI18nResName2('bookingCommon', 'bookingProtected')" tag="div" class="pricing-details-payment-protected" scope="global">
        <template #by>
          <span style="font-weight: bold;">{{ $t(getI18nResName2('bookingCommon', 'protectedBy')) }}</span>
        </template>
      </i18n-t>
    </div>
    <hr class="pricing-details-section-separator">
    <div class="pricing-details-decomposition">
      <h4 class="pricing-details-decomposition-caption">
        {{ $t(getI18nResName3('bookingCommon', 'pricingDecomposition', 'caption')) }}
      </h4>
      <ol class="pricing-details-decomposition-list mt-xs-3">
        <PriceDecompositionItem v-for="(item, idx) in priceDecompoisition" :key="`${ctrlKey}-${idx}`" :ctrl-key="`${ctrlKey}-${idx}`" :label-res-name="item.labelResName" :amount="item.amount" />
      </ol>
      <hr class="pricing-details-section-separator">
      <PriceDecompositionItem :ctrl-key="`${ctrlKey}-Total`" :label-res-name="getI18nResName3('bookingCommon', 'pricingDecomposition', 'total')" :amount="priceDecompoisition[0].amount ? sum(priceDecompoisition.map(i => i.amount!)) : undefined" :style="{ display: 'block' }" />
    </div>
  </section>
>>>>>>> ee635197
</template><|MERGE_RESOLUTION|>--- conflicted
+++ resolved
@@ -1,9 +1,5 @@
 <script setup lang="ts" generic="TOffer extends EntityDataAttrsOnly<IFlightOffer> | EntityDataAttrsOnly<IStayOffer>">
 import { type Locale, getScoreClassResName, getLocalizeableValue, type I18nResName, getI18nResName2, getI18nResName3, type ReviewSummary, type ImageCategory, type IImageEntitySrc, type EntityDataAttrsOnly, type IFlightOffer, type IStayOffer, type ILocalizableValue } from '@golobe-demo/shared';
-<<<<<<< HEAD
-=======
-import sum from 'lodash-es/sum';
->>>>>>> ee635197
 import StaticImage from './../../components/images/static-image.vue';
 import sum from 'lodash-es/sum';
 import PriceDecompositionItem from './price-decomposition-item.vue';
@@ -126,7 +122,6 @@
           </template>
         </i18n-t>
       </div>
-<<<<<<< HEAD
       <UDivider orientation="horizontal" class="w-full my-4" size="2xs" :ui="{ border: { base: 'border-primary-200 dark:border-primary-700' } }"/>
 
       <div class="w-full h-auto text-sm sm:text-base text-gray-600 dark:text-gray-300">
@@ -137,31 +132,8 @@
           <PriceDecompositionItem v-for="(item, idx) in priceDecompoisition" :key="`${ctrlKey}-${idx}`" :ctrl-key="`${ctrlKey}-${idx}`" :label-res-name="item.labelResName" :amount="item.amount" />
         </ul>
         <UDivider orientation="horizontal" class="w-full my-4" size="2xs" :ui="{ border: { base: 'border-primary-200 dark:border-primary-700' } }"/>
-        <PriceDecompositionItem :ctrl-key="`${ctrlKey}-Total`" :label-res-name="getI18nResName3('bookingCommon', 'pricingDecomposition', 'total')" :amount="props.priceDecompoisition[0].amount ? sum(props.priceDecompoisition.map(i => i.amount!)) : undefined" />
+        <PriceDecompositionItem :ctrl-key="`${ctrlKey}-Total`" :label-res-name="getI18nResName3('bookingCommon', 'pricingDecomposition', 'total')" :amount="priceDecompoisition[0].amount ? sum(priceDecompoisition.map(i => i.amount!)) : undefined" />
       </div>
     </section>
   </ErrorHelm>
-=======
-    </div>
-    <hr class="pricing-details-section-separator">
-    <div class="pricing-details-payment-protected">
-      <i18n-t :keypath="getI18nResName2('bookingCommon', 'bookingProtected')" tag="div" class="pricing-details-payment-protected" scope="global">
-        <template #by>
-          <span style="font-weight: bold;">{{ $t(getI18nResName2('bookingCommon', 'protectedBy')) }}</span>
-        </template>
-      </i18n-t>
-    </div>
-    <hr class="pricing-details-section-separator">
-    <div class="pricing-details-decomposition">
-      <h4 class="pricing-details-decomposition-caption">
-        {{ $t(getI18nResName3('bookingCommon', 'pricingDecomposition', 'caption')) }}
-      </h4>
-      <ol class="pricing-details-decomposition-list mt-xs-3">
-        <PriceDecompositionItem v-for="(item, idx) in priceDecompoisition" :key="`${ctrlKey}-${idx}`" :ctrl-key="`${ctrlKey}-${idx}`" :label-res-name="item.labelResName" :amount="item.amount" />
-      </ol>
-      <hr class="pricing-details-section-separator">
-      <PriceDecompositionItem :ctrl-key="`${ctrlKey}-Total`" :label-res-name="getI18nResName3('bookingCommon', 'pricingDecomposition', 'total')" :amount="priceDecompoisition[0].amount ? sum(priceDecompoisition.map(i => i.amount!)) : undefined" :style="{ display: 'block' }" />
-    </div>
-  </section>
->>>>>>> ee635197
 </template>