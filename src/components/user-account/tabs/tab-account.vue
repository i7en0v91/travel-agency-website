--- conflicted
+++ resolved
@@ -1,11 +1,6 @@
 <script setup lang="ts">
-<<<<<<< HEAD
-import { UserNotificationLevel, maskLog, AppConfig, getI18nResName2, getI18nResName3, type I18nResName } from '@golobe-demo/shared';
-=======
+import { areCtrlKeysEqual, type ControlKey } from './../../../helpers/components';
 import { AppException, AppExceptionCodeEnum, UserNotificationLevel, maskLog, AppConfig, getI18nResName2, getI18nResName3, type I18nResName } from '@golobe-demo/shared';
-import { areCtrlKeysEqual, type ControlKey } from './../../../helpers/components';
-import { TabIndicesUpdateDefaultTimeout, updateTabIndices } from './../../../helpers/dom';
->>>>>>> a8c39b6a
 import { ApiEndpointUserAccount, type IUpdateAccountDto, type IUpdateAccountResultDto, UpdateAccountResultCode } from '../../../server/api-definitions';
 import PropertyGrid from './../../forms/property-grid/property-grid.vue';
 import SimplePropertyEdit from './../../forms/property-grid/simple-property-edit.vue';
@@ -214,13 +209,8 @@
           :required="true"
           :max-elements-count="AppConfig.maxUserEmailsCount"
           @enter-edit-mode="onPropertyEnterEditMode"
-<<<<<<< HEAD
         />        
-        <CaptchaProtection ref="captcha" ctrl-key="UserAccountTabCaptchaProtection" @verified="captchaToken.onCaptchaVerified" @failed="captchaToken.onCaptchaFailed" />
-=======
-        />
         <CaptchaProtection ref="captcha" :ctrl-key="[...ctrlKey, 'Captcha']" @verified="captchaToken.onCaptchaVerified" @failed="captchaToken.onCaptchaFailed" />
->>>>>>> a8c39b6a
       </ErrorHelm>
     </UForm>
   </div>
