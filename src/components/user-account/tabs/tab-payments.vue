--- conflicted
+++ resolved
@@ -1,10 +1,5 @@
 <script setup lang="ts">
-<<<<<<< HEAD
-=======
 import type { ControlKey } from './../../../helpers/components';
-import { getI18nResName3 } from '@golobe-demo/shared';
-import { PerfectScrollbar } from 'vue3-perfect-scrollbar';
->>>>>>> a8c39b6a
 import PaymentCard from './../../payments/payment-card.vue';
 import AddNewCard from './../../payments/add-new-card.vue';
 import dayjs from 'dayjs';
@@ -34,41 +29,14 @@
 </script>
 
 <template>
-<<<<<<< HEAD
   <div class="w-full h-full">
     <ErrorHelm v-model:is-error="isError" :appearance="'error-stub'">
       <div class="overflow-x-auto pb-4">
         <div class="w-full h-auto grid gap-6 grid-flow-row auto-rows-auto grid-cols-1 sm:grid-cols-paymentcards items-center sm:items-start">
-          <PaymentCard v-for="(card, idx) in paymentCards" :key="`PaymentCard-${idx}`" :ctrl-key="`${ctrlKey}-PaymentCard-${idx}`" :digits="card.digits" :due-date="card.dueDate" class="max-w-[70vw]"/>
-          <AddNewCard :ctrl-key="`${ctrlKey}-AddNewCard`" class="max-w-[70vw]"/>
+          <PaymentCard v-for="(card, idx) in paymentCards" :key="`PaymentCard-${idx}`" :ctrl-key="[...ctrlKey, 'Card', idx]" :digits="card.digits" :due-date="card.dueDate" class="max-w-[70vw]"/>
+          <AddNewCard :ctrl-key="[...ctrlKey, 'Add']" class="max-w-[70vw]"/>
         </div>
       </div>  
     </ErrorHelm>
-=======
-  <div class="account-tab-container" role="form">
-    <h2 class="account-page-tab-name mb-xs-2 mb-s-3 font-h3">
-      {{ $t(getI18nResName3('accountPage', 'tabPayments', 'title')) }}
-    </h2>
-    <div class="account-tab-payments px-xs-3 px-s-4 pt-xs-3 pt-s-4 pb-xs-2 pb-s-3 brdr-3" role="form">
-      <ErrorHelm v-model:is-error="isError" :appearance="'error-stub'" :user-notification="true">
-        <div class="tab-payments-container">
-          <PerfectScrollbar
-            :options="{
-              suppressScrollY: true,
-              wheelPropagation: true
-            }"
-            :watch-options="false"
-            class="pb-xs-3 pb-l-0"
-            tag="div"
-          >
-            <div class="payment-cards-grid">
-              <PaymentCard v-for="(card, idx) in paymentCards" :key="`PaymentCard-${idx}`" :ctrl-key="[...ctrlKey, 'Card', idx]" :digits="card.digits" :due-date="card.dueDate"/>
-              <AddNewCard :ctrl-key="[...ctrlKey, 'Add']" class="add-new-card"/>
-            </div>
-          </PerfectScrollbar>
-        </div>  
-      </ErrorHelm>
-    </div>
->>>>>>> a8c39b6a
   </div>
 </template>