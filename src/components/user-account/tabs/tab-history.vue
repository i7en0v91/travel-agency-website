--- conflicted
+++ resolved
@@ -69,7 +69,6 @@
   };
 }
 
-<<<<<<< HEAD
 const OfferKinds: OfferKind[] = ['flights', 'stays'];
 const tabProps = computed(() => OfferKinds.map(offerKind => {
   return {
@@ -85,13 +84,13 @@
 }));
 
 onMounted(() => {
-  logger.verbose(`(TabHistory) mounted, fetching tickets: ctrlKey=${props.ctrlKey}`);
+  logger.verbose(`(TabHistory) mounted, fetching tickets: ctrlKey=${ctrlKey}`);
 
   watch([userTicketsFetch.status, timeRangeFilter], () => { 
-    logger.debug(`(TabHistory) tickets fetch status changed: ctrlKey=${props.ctrlKey}, status=${userTicketsFetch.status.value}`);
+    logger.debug(`(TabHistory) tickets fetch status changed: ctrlKey=${ctrlKey}, status=${userTicketsFetch.status.value}`);
     displayedItems.value = getDisplayedItems();
     if(userTicketsFetch.status.value === 'error') {
-      logger.warn(`(TabHistory) got failed tickets fetch status: ctrlKey=${props.ctrlKey}`);
+      logger.warn(`(TabHistory) got failed tickets fetch status: ctrlKey=${ctrlKey}`);
       isError.value = true;
     } else if(userTicketsFetch.status.value === 'success') {
       isError.value = false;
@@ -99,21 +98,6 @@
     }
   }, { immediate: true });
 
-=======
-watch(userTicketsFetch.status, () => { 
-  logger.debug(`(TabHistory) tickets fetch status changed: ctrlKey=${ctrlKey}, status=${userTicketsFetch.status.value}`);
-  if(userTicketsFetch.status.value === 'error') {
-    logger.warn(`(TabHistory) got failed tickets fetch status: ctrlKey=${ctrlKey}`);
-    isError.value = true;
-  } else if(userTicketsFetch.status.value === 'success') {
-    isError.value = false;
-    $emit('update:ready', true);
-  }
-});
-
-onMounted(() => {
-  logger.verbose(`(TabHistory) mounted, fetching tickets: ctrlKey=${ctrlKey}`);
->>>>>>> ee635197
   userTicketsFetch.execute();
 });
 
@@ -123,7 +107,7 @@
   <div class="w-full h-auto">
     <ErrorHelm v-model:is-error="isError" :appearance="'error-stub'">
       <TabsGroup
-        v-model:activeTabKey="activeTabKey"
+        v-model:active-tab-key="activeTabKey"
         :ctrl-key="HistoryTabGroup" 
         :tabs="tabProps"
         variant="split"
@@ -134,7 +118,7 @@
         <template v-for="(slotName) in OfferKinds" #[slotName] :key="`FavouritesPage-TabContent-${slotName}`">
           <DropdownList
             v-model:selected-value="timeRangeFilter"
-            :ctrl-key="`${props.ctrlKey}-TimeRangeFilter`"
+            :ctrl-key="`${ctrlKey}-TimeRangeFilter`"
             variant="none"
             class="ml-auto w-fit"
             :ui="{ input: 'w-auto' }"
