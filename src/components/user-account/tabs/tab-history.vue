--- conflicted
+++ resolved
@@ -1,13 +1,8 @@
 <script setup lang="ts">
-<<<<<<< HEAD
 import type { ControlKey } from './../../../helpers/components';
-import { AppConfig, type EntityId, type OfferKind, type EntityDataAttrsOnly, type IFlightOffer, type IStayOffer, eraseTimeOfDay, getValueForFlightDayFormatting, getI18nResName3, type I18nResName } from '@golobe-demo/shared';
+import { type EntityId, type OfferKind, type EntityDataAttrsOnly, type IFlightOffer, type IStayOffer, eraseTimeOfDay, getValueForFlightDayFormatting, getI18nResName3, type I18nResName } from '@golobe-demo/shared';
 import { HistoryTabGroup, HistoryTabFlights, HistoryTabStays } from './../../../helpers/constants';
 import TabsGroup from '../../forms/tabs-group.vue';
-=======
-import { areCtrlKeysEqual, type ControlKey } from './../../../helpers/components';
-import { type EntityId, type OfferKind, type EntityDataAttrsOnly, type IFlightOffer, type IStayOffer, eraseTimeOfDay, getValueForFlightDayFormatting, getI18nResName3, type I18nResName } from '@golobe-demo/shared';
->>>>>>> 6d5e954d
 import FlightTicketCard from './../../../components/user-account/ticket-card/ticket-flight-card.vue';
 import StayTicketCard from './../../../components/user-account/ticket-card/ticket-stay-card.vue';
 import { LOADING_STATE, type TimeRangeFilter } from './../../../helpers/constants';
@@ -37,12 +32,9 @@
 const isError = ref(false);
 const timeRangeFilter = ref<TimeRangeFilter>();
 const timeRangeFilterDropdownItems: {value: TimeRangeFilter, resName: I18nResName}[] = (['upcoming', 'passed'] as TimeRangeFilter[]).map(f => { return { value: f, resName: getI18nResName3('accountPage', 'tabHistory', f) }; });
-<<<<<<< HEAD
+const activeTabKey = ref<ControlKey | undefined>();
 
-const activeTabKey = ref<ControlKey | undefined>();
-=======
-const activeOptionCtrl = ref<ControlKey | undefined>();
->>>>>>> 6d5e954d
+const $emit = defineEmits(['update:ready']);
 
 const userTicketsInfo = computed(() => {
   return (userAccountStore.bookings && userAccountStore.bookings !== LOADING_STATE) ? 
@@ -75,13 +67,6 @@
   flights: dayjs(now),
   stays: dayjs(eraseTimeOfDay(getValueForFlightDayFormatting(now, localUtcOffset)))
 };
-<<<<<<< HEAD
-const displayedItems = ref(getDisplayedItems());
-function getDisplayedItems() {
-  return (userTicketsFetch.status.value === 'success' && userTicketsFetch.data.value !== null) ? {
-    flights: userTicketsFetch.data.value.filter(o => o.kind === 'flights' && (filterCheckpointDates.flights.isAfter((o as EntityDataAttrsOnly<IFlightOffer>).departFlight.departTimeUtc) === (timeRangeFilter.value === 'passed'))),
-    stays: userTicketsFetch.data.value.filter(o => o.kind === 'stays' && (filterCheckpointDates.stays.isAfter((o as EntityDataAttrsOnly<IStayOffer>).checkIn) === (timeRangeFilter.value === 'passed')))
-=======
 
 const displayedItems = computed<{ [P in OfferKind]:(UserTicketItem[] | undefined) }>(() => {
   return (offersDetailsFetch.status.value === 'success' && !!offersDetailsFetch.data.value && !!userTicketsInfo.value) ? 
@@ -108,14 +93,12 @@
               bookingDateUtc: new Date(ticketInfo.bookedTimestamp) 
             }; 
           })
->>>>>>> 6d5e954d
   } : {
     flights: undefined,
     stays: undefined
   };
-}
+});
 
-<<<<<<< HEAD
 const OfferKinds: OfferKind[] = ['flights', 'stays'];
 const tabProps = computed(() => OfferKinds.map(offerKind => {
   return {
@@ -133,23 +116,6 @@
 onMounted(() => {
   logger.verbose('mounted, fetching tickets', ctrlKey);
 
-  watch([userTicketsFetch.status, timeRangeFilter], () => { 
-    logger.debug('tickets fetch status changed', { ctrlKey, status: userTicketsFetch.status.value });
-    displayedItems.value = getDisplayedItems();
-    if(userTicketsFetch.status.value === 'error') {
-      logger.warn('got failed tickets fetch status', undefined, ctrlKey);
-      isError.value = true;
-    } else if(userTicketsFetch.status.value === 'success') {
-      isError.value = false;
-      $emit('update:ready', true);
-    }
-  }, { immediate: true });
-
-  userTicketsFetch.execute();
-=======
-onMounted(() => {
-  logger.verbose('mounted, fetching tickets',  { ctrlKey });
-
   watch(fetchBody, () => {
     if(fetchBody.value !== undefined) {
       offersDetailsFetch.refresh();
@@ -165,15 +131,11 @@
       $emit('update:ready', true);
     }
   }, { immediate: true });
->>>>>>> 6d5e954d
 });
-
-const $emit = defineEmits(['update:ready']);
 
 </script>
 
 <template>
-<<<<<<< HEAD
   <div class="w-full h-auto">
     <ErrorHelm v-model:is-error="isError" :appearance="'error-stub'">
       <TabsGroup
@@ -193,7 +155,6 @@
             class="ml-auto w-fit"
             :ui="{ input: 'w-auto' }"
             :persistent="true"
-            :default-value="DefaultTimeRangeFilter"
             :items="timeRangeFilterDropdownItems"
           />
 
@@ -214,49 +175,5 @@
         </template>
       </TabsGroup>
     </ErrorHelm>
-=======
-  <div class="account-tab-container" role="form">
-    <div class="account-tab-history-head mb-xs-2 mb-s-3 "> 
-      <h2 class="account-page-tab-name font-h3">
-        {{ $t(getI18nResName3('accountPage', 'tabHistory', 'title')) }}
-      </h2>
-      <DropdownList
-        v-model:selected-value="timeRangeFilter"
-        :ctrl-key="[...ctrlKey, 'TimeRangeFilter', 'Dropdown']"
-        :caption-res-name="undefined"
-        :persistent="true"
-        kind="secondary"
-        class="account-tab-history-dropdown"
-        list-container-class="account-tab-history-dropdown-list"
-        :items="timeRangeFilterDropdownItems"
-      />
-    </div>
-    <div class="account-tab-history pb-xs-2 pb-s-3 brdr-3" role="form">
-      <ErrorHelm v-model:is-error="isError" :appearance="'error-stub'" :user-notification="true">
-        <OptionButtonGroup
-          v-model:active-option-key="activeOptionCtrl"
-          :ctrl-key="TabHistoryOptionButtonGroup"
-          role="tablist"
-          :options="[
-            { ctrlKey: TabHistoryOptionButtonFlights, labelResName: getI18nResName3('accountPage', 'tabHistory', 'flightsTab'), shortIcon: 'airplane', enabled: true, role: { role: 'tab', tabPanelId: flightsTabHtmlId } },
-            { ctrlKey: TabHistoryOptionButtonStays, labelResName: getI18nResName3('accountPage', 'tabHistory', 'staysTab'), shortIcon: 'bed', enabled: true, role: { role: 'tab', tabPanelId: staysTabHtmlId } }
-          ]"
-        />
-        <OfferTabbedView
-          :ctrl-key="[...ctrlKey, 'OfferTabView']" 
-          :selected-kind="areCtrlKeysEqual((activeOptionCtrl ?? DefaultActiveTabKey), TabHistoryOptionButtonFlights) ? 'flights' : 'stays'" 
-          :tab-panel-ids="{ flights: flightsTabHtmlId, stays: staysTabHtmlId }" 
-          :displayed-items="displayedItems"
-          :no-offers-res-name="{
-            flights: getI18nResName3('accountPage', 'tabHistory', 'noOffers'),
-            stays: getI18nResName3('accountPage', 'tabHistory', 'noOffers'),
-          }"
-          :card-component-types="{
-            flights: FlightTicketCard,
-            stays: StayTicketCard
-          }" />
-      </ErrorHelm>
-    </div>
->>>>>>> 6d5e954d
   </div>
 </template>