<script setup lang="ts">
import type { ControlKey } from './../../helpers/components';
import { LOADING_STATE } from './../../helpers/constants';
import { DefaultUserAvatarSlug, ImageCategory, getI18nResName2 } from '@golobe-demo/shared';
import EditableImage from './../images/editable-image.vue';

interface IProps {
  ctrlKey: ControlKey
}
const { ctrlKey } = defineProps<IProps>();

const userAccountStore = useUserAccountStore();
const hasAvatar = computed(() => userAccountStore.avatar && userAccountStore.avatar !== LOADING_STATE);
const imageSrc = computed(() => {
  return hasAvatar.value ? userAccountStore.avatar : { slug: DefaultUserAvatarSlug, timestamp: undefined };
});

</script>

<template>
  <!-- show-stub="false" - as user may upload avatar with transperancy.
      Then, in case such avatar image is loaded before hydration (e.g. from browser cache)
      background stub animation behind actual avatar may be interpreted by user as an "artifact" -->
  <EditableImage
    :entity-src="imageSrc"
    :category="ImageCategory.UserAvatar"
    :ctrl-key="[...ctrlKey, 'EditableImg']"
<<<<<<< HEAD
=======
    :class="`avatar-box ${!hasAvatar ? 'avatar-default' : ''}`"
>>>>>>> 6d5e954d
    sizes="xs:50vw sm:30vw md:20vw lg:10vw xl:10vw"
    :fill-alpha="false"
    :show-stub="false"
    :alt-res-name="getI18nResName2('accountPage', 'avatarAlt')"
    :ui="{ 
      wrapper: 'grid z-[2] ring-4 ring-primary-500 dark:ring-primary-400 grid-rows-1 grid-cols-1 w-[100px] h-[100px] sm:w-[120px] sm:h-[120px] md:w-[160px] md:h-[160px] row-start-1 row-end-2 col-start-1 col-end-2 rounded-full',
      image: { 
        wrapper: 'row-start-1 row-end-2 col-start-1 col-end-2 w-full h-full rounded-full bg-white dark:bg-gray-900', 
        stub: 'rounded-full',
        img: `rounded-full h-full ${userAccount.avatar ? '' : 'dark:invert'}`,
        errorStub: 'rounded-full'
      }, 
      btn: {
        wrapper: 'z-[3] row-start-1 row-end-2 col-start-1 col-end-2 justify-self-end self-end',
        base: '!p-3',
        rounded: 'rounded-full',
        icon: {
          name: 'i-heroicons-pencil',
          base: 'w-5 h-5'
        } 
      }
    }"
  />
</template><|MERGE_RESOLUTION|>--- conflicted
+++ resolved
@@ -25,10 +25,6 @@
     :entity-src="imageSrc"
     :category="ImageCategory.UserAvatar"
     :ctrl-key="[...ctrlKey, 'EditableImg']"
-<<<<<<< HEAD
-=======
-    :class="`avatar-box ${!hasAvatar ? 'avatar-default' : ''}`"
->>>>>>> 6d5e954d
     sizes="xs:50vw sm:30vw md:20vw lg:10vw xl:10vw"
     :fill-alpha="false"
     :show-stub="false"
@@ -38,7 +34,7 @@
       image: { 
         wrapper: 'row-start-1 row-end-2 col-start-1 col-end-2 w-full h-full rounded-full bg-white dark:bg-gray-900', 
         stub: 'rounded-full',
-        img: `rounded-full h-full ${userAccount.avatar ? '' : 'dark:invert'}`,
+        img: `rounded-full h-full ${hasAvatar ? '' : 'dark:invert'}`,
         errorStub: 'rounded-full'
       }, 
       btn: {
