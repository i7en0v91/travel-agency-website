--- conflicted
+++ resolved
@@ -1,11 +1,6 @@
 <script setup lang="ts">
-<<<<<<< HEAD
+import type { ControlKey } from './../../../helpers/components';
 import { AppPage, getPagePath, type Locale, getI18nResName2, getI18nResName3, type EntityId, type IStayOffer, type IFlightOffer, type EntityDataAttrsOnly, isElectronBuild } from '@golobe-demo/shared';
-=======
-import type { ControlKey } from './../../../helpers/components';
-import { AppPage, getPagePath, type Locale, getI18nResName3, type EntityId, type IStayOffer, type IFlightOffer, type EntityDataAttrsOnly, isElectronBuild } from '@golobe-demo/shared';
-import { PerfectScrollbar } from 'vue3-perfect-scrollbar';
->>>>>>> a8c39b6a
 import { getCommonServices } from '../../../helpers/service-accessors';
 import type ModalWaitingIndicator from '../../forms/modal-waiting-indicator.vue';
 import { useDocumentDownloader, type IDocumentDownloader } from './../../../composables/document-downloader';
@@ -63,27 +58,14 @@
         <slot class="w-auto h-auto" />
       </ErrorHelm>
     </div>
-<<<<<<< HEAD
     <div class="w-full overflow-hidden h-full lg:w-fit lg:pl-8 lg:mt-6 row-start-2 row-end-3 col-start-1 col-end-2 lg:row-start-1 lg:row-end-2 lg:col-start-2 lg:col-end-3">
       <div class="w-full h-auto flex flex-row flex-nowrap gap-4">
         <UButton size="lg" class="w-fit flex-1" :ui="{ base: 'justify-center text-center' }" variant="solid" color="primary" @click="onBtnClick">
           <span class="overflow-hidden line-clamp-1 text-wrap text-start">{{ $t(getI18nResName3('accountPage', 'tabHistory', 'btnDownload')) }}</span>
         </UButton>
         <UButton size="lg" class="w-min flex-initial" icon="i-heroicons-chevron-right-20-solid" :ui="{ base: 'justify-center' }" variant="outline" color="gray" :to="navLinkBuilder.buildLink(`/${getPagePath(AppPage.BookingDetails)}/${bookingId}`, locale as Locale)" :external="false"  :target="isElectronBuild() ? '_blank' : undefined"/>
-=======
-    <div class="ticket-card-buttons-div mt-l-4">
-      <div class="ticket-card-buttons">
-        <SimpleButton
-          kind="default"
-          :ctrl-key="[...ctrlKey, 'Btn', 'Download']"
-          class="ticket-card-button-download"
-          :label-res-name="getI18nResName3('accountPage', 'tabHistory', 'btnDownload')"
-          @click="onBtnClick"
-        />
-        <NuxtLink class="ticket-card-booking-link btn btn-icon icon-nav-link btn-support brdr-1 tabbable" :to="navLinkBuilder.buildLink(`/${getPagePath(AppPage.BookingDetails)}/${bookingId}`, locale as Locale)" :target="isElectronBuild() ? '_blank' : undefined"/>
->>>>>>> a8c39b6a
       </div>
     </div>
-    <ModalWaitingIndicator ref="modal-waiter" v-model:open="modalWaiterOpen" :ctrl-key="`${ctrlKey}-Waiter`" :label-res-name="getI18nResName2('bookingCommon', 'generatingDoc')"/>
+    <ModalWaitingIndicator ref="modal-waiter" v-model:open="modalWaiterOpen" :ctrl-key="[...ctrlKey, 'Waiter']" :label-res-name="getI18nResName2('bookingCommon', 'generatingDoc')"/>
   </article>
 </template>