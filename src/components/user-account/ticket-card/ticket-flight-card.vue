--- conflicted
+++ resolved
@@ -13,31 +13,18 @@
 
 const displayItems = offer.arriveFlight ? [offer.departFlight, offer.arriveFlight] : [offer.departFlight];
 const detailsCommon = [
-<<<<<<< HEAD
-  { ctrlKey: `${props.ctrlKey}-Details-Gate`, caption: getI18nResName3('ticket', 'details', 'gate'), icon: 'i-material-symbols-door-front', text: 'A12' },
-  { ctrlKey: `${props.ctrlKey}-Details-Seat`, caption: getI18nResName3('ticket', 'details', 'seat'), icon: 'i-material-symbols-airline-seat-recline-extra', text: '128' }
-=======
-  { ctrlKey: `${ctrlKey}-Details-Gate`, caption: getI18nResName3('ticket', 'details', 'gate'), icon: 'door', text: 'A12' },
-  { ctrlKey: `${ctrlKey}-Details-Seat`, caption: getI18nResName3('ticket', 'details', 'seat'), icon: 'seat', text: '128' }
->>>>>>> ee635197
+  { ctrlKey: `${ctrlKey}-Details-Gate`, caption: getI18nResName3('ticket', 'details', 'gate'), icon: 'i-material-symbols-door-front', text: 'A12' },
+  { ctrlKey: `${ctrlKey}-Details-Seat`, caption: getI18nResName3('ticket', 'details', 'seat'), icon: 'i-material-symbols-airline-seat-recline-extra', text: '128' }
 ];
 
 </script>
 
 <template>
-<<<<<<< HEAD
   <div class="w-full h-auto">
-    <TicketCardContainer :ctrl-key="`${props.ctrlKey}-Container`" :booking-id="bookingId" :offer="offer"> 
+    <TicketCardContainer :ctrl-key="`${ctrlKey}-Container`" :booking-id="bookingId" :offer="offer"> 
       <div class="w-full h-auto grid grid-flow-row auto-rows-auto grid-cols-userticketentriesxs 2xl:grid-cols-userticketentries2xl items-center gap-4">
-        <div v-for="(item, i) in displayItems" :key="`${props.ctrlKey}-${item.id}Flight`" class="contents w-max h-auto">
+        <div v-for="(item, i) in displayItems" :key="`${ctrlKey}-${item.id}Flight`" class="contents w-max h-auto">
           <div class="contents w-max h-auto">
-=======
-  <TicketCardContainer :ctrl-key="`${ctrlKey}-Container`" :booking-id="bookingId" :offer="offer"> 
-    <template #ticket-card>
-      <div class="ticket-card">
-        <div v-for="(item, i) in displayItems" :key="`${ctrlKey}-${item.id}Flight`" class="ticket-card-div">
-          <div class="ticket-card-general">
->>>>>>> ee635197
             <StaticImage
               :ctrl-key="`${ctrlKey}-CompanyLogo-${i}`"
               :ui="{ wrapper: 'block col-start-1 col-end-2 ring-1 ring-primary-400 dark:ring-primary rounded-xl p-2 ml-2 mt-2 w-[80px] h-[80px]', stub: 'rounded-xl', img: 'w-[80px] h-[80px] rounded-xl object-cover' }"
@@ -67,13 +54,8 @@
             </div>
             <BookingTicketDetails 
               :ctrl-key="`${ctrlKey}-Details`" 
-<<<<<<< HEAD
-              :items="[{ ctrlKey: `${props.ctrlKey}-Details-Date`, caption: getI18nResName3('ticket', 'details', 'date'), icon: 'i-heroicons-calendar-days-20-solid', text: d(getValueForFlightDayFormatting(item.departTimeUtc, item.departAirport.city.utcOffsetMin), 'day') },
-                        { ctrlKey: `${props.ctrlKey}-Details-Duration`, caption: getI18nResName3('ticket', 'details', 'duration'), icon: 'i-ion-stopwatch', text: t(getI18nResName2('searchFlights', 'flightDuration'), getValueForFlightDurationFormatting(item.departTimeUtc, item.arriveTimeUtc)) }, 
-=======
-              :items="[{ ctrlKey: `${ctrlKey}-Details-Date`, caption: getI18nResName3('ticket', 'details', 'date'), icon: 'calendar', text: d(getValueForFlightDayFormatting(item.departTimeUtc, item.departAirport.city.utcOffsetMin), 'day') },
-                        { ctrlKey: `${ctrlKey}-Details-Duration`, caption: getI18nResName3('ticket', 'details', 'duration'), icon: 'timer', text: t(getI18nResName2('searchFlights', 'flightDuration'), getValueForFlightDurationFormatting(item.departTimeUtc, item.arriveTimeUtc)) }, 
->>>>>>> ee635197
+              :items="[{ ctrlKey: `${ctrlKey}-Details-Date`, caption: getI18nResName3('ticket', 'details', 'date'), icon: 'i-heroicons-calendar-days-20-solid', text: d(getValueForFlightDayFormatting(item.departTimeUtc, item.departAirport.city.utcOffsetMin), 'day') },
+                        { ctrlKey: `${ctrlKey}-Details-Duration`, caption: getI18nResName3('ticket', 'details', 'duration'), icon: 'i-ion-stopwatch', text: t(getI18nResName2('searchFlights', 'flightDuration'), getValueForFlightDurationFormatting(item.departTimeUtc, item.arriveTimeUtc)) }, 
                         ...detailsCommon]" 
               class="w-full min-w-[25rem] h-auto col-start-1 col-end-5 2xl:col-start-5 2xl:col-end-6"/>
           </div>
