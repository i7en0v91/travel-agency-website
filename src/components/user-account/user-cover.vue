--- conflicted
+++ resolved
@@ -55,12 +55,7 @@
     ref="cover-image"
     v-model:entity-src="imageSrc"
     :category="ImageCategory.UserCover"
-<<<<<<< HEAD
-    ctrl-key="userCover"
-=======
     :ctrl-key="[...ctrlKey, 'EditableImg']"
-    class="user-cover"
->>>>>>> a8c39b6a
     sizes="xs:100vw sm:100vw md:100vw lg:100vw xl:100vw"
     :is-high-priority="true"
     :alt-res-name="getI18nResName2('accountPage', 'coverAlt')"
