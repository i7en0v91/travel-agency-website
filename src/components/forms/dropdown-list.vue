<script setup lang="ts">
import type { I18nResName } from '@golobe-demo/shared';
import type { IDropdownListProps, IDropdownListItemProps, DropdownListValue } from './../../types';
import InputFieldFrame from './input-field-frame.vue';
import { getCommonServices } from '../../helpers/service-accessors';
<<<<<<< HEAD
import { useControlValuesStore } from '../../stores/control-values-store';
=======
>>>>>>> 6d5e954d

const {
  items, 
  persistent = undefined, 
  placeholderResName,
  ctrlKey, 
  variant = 'default' 
} = defineProps<IDropdownListProps>();

const logger = getCommonServices().getLogger().addContextProps({ component: 'DropdownList' });
const controlValuesStore = useControlValuesStore();
const { t } = useI18n();

const modelValue = defineModel<DropdownListValue | null | undefined>('selectedValue');
const selectedMenuItem = ref<IDropdownListItemProps | undefined>();
const hasMounted = ref(false);

const selectedItemDisplayName = computed(() => {
  if(persistent && !hasMounted.value) {
    return '';
  }
  const selectedItemResName = modelValue.value ? lookupValueResName(modelValue.value) : null;
  return selectedItemResName ? t(selectedItemResName) : (placeholderResName ? t(placeholderResName) : '');
});

function lookupValueResName (value?: DropdownListValue | undefined) : I18nResName | undefined {
  if (value) {
    const itemProps = items.find(i => i.value === value);
    return itemProps?.resName;
  } else {
    return undefined;
  }
}

function updateSelectedValue (value?: DropdownListValue | undefined) {
  logger.verbose('updating selected value', { ctrlKey, value });
  modelValue.value = value?.toString() ?? null;
}

onMounted(() => {
<<<<<<< HEAD
  //const initialOverwrite = modelValue.value;
  logger.debug('acquiring store value ref', { ctrlKey /* defaultValue, initialOverwrite */ });
  const { valueRef: storeValueRef } = controlValuesStore.acquireValueRef<DropdownListValue | null>(ctrlKey, {
    /*
    initialOverwrite,
    defaultValue,
    */
=======
  logger.debug('acquiring store value ref', { ctrlKey });
  const { valueRef: storeValueRef } = controlValuesStore.acquireValueRef(ctrlKey, {
>>>>>>> 6d5e954d
    persistent
  });

  watch(storeValueRef, () => {
    logger.debug('store value watcher', { ctrlKey, modelValue: modelValue.value, storeValue: storeValueRef.value });
    const newValue: string | null = (storeValueRef.value as string) ?? null;
    const changed = storeValueRef.value !== modelValue.value;
    if(changed) {
      modelValue.value = newValue;  
    }
  }, { immediate: true });

  watch(modelValue, () => {
    logger.debug('model value watcher', { ctrlKey, modelValue: modelValue.value, storeValue: storeValueRef.value });
    if(modelValue.value !== storeValueRef.value) {
      storeValueRef.value = modelValue.value ?? null;
    }
  }, { immediate: false });

  watch(selectedMenuItem, () => {
    logger.debug('selected menu item watcher', { ctrlKey, value: selectedMenuItem.value });
    updateSelectedValue(selectedMenuItem.value?.value);
  }, { immediate: false });

  hasMounted.value = true;
});

</script>

<template>
  <component :is="variant === 'default' ? InputFieldFrame : 'div'" :text-res-name="variant === 'default' ? captionResName : undefined" :class="variant === 'default' ? ui?.wrapper : undefined">
    <USelectMenu 
      v-model="selectedMenuItem" 
      :options="items" 
      by="value" 
      option-attribute="resName" 
      :placeholder="placeholderResName ? t(placeholderResName) : undefined" 
      class="w-full font-medium" 
      :variant="variant === 'default' ? 'outline' : 'none'" 
      color="gray"
      :ui="{ 
        base: ui?.input, 
        padding: variant === 'none' ? { sm: 'px-1 py-1' } : undefined 
      }"
      :ui-menu="{ width: 'min-w-fit' }"
    >
      <template #label>
        {{ selectedItemDisplayName }}
      </template>

      <template #option="{ option: item }">
        <span class="overflow-hidden text-ellipsis">{{ $t(item.resName) }}</span>
      </template>
    </USelectMenu>
  </component>
</template><|MERGE_RESOLUTION|>--- conflicted
+++ resolved
@@ -3,10 +3,7 @@
 import type { IDropdownListProps, IDropdownListItemProps, DropdownListValue } from './../../types';
 import InputFieldFrame from './input-field-frame.vue';
 import { getCommonServices } from '../../helpers/service-accessors';
-<<<<<<< HEAD
 import { useControlValuesStore } from '../../stores/control-values-store';
-=======
->>>>>>> 6d5e954d
 
 const {
   items, 
@@ -47,18 +44,8 @@
 }
 
 onMounted(() => {
-<<<<<<< HEAD
-  //const initialOverwrite = modelValue.value;
-  logger.debug('acquiring store value ref', { ctrlKey /* defaultValue, initialOverwrite */ });
+  logger.debug('acquiring store value ref', { ctrlKey });
   const { valueRef: storeValueRef } = controlValuesStore.acquireValueRef<DropdownListValue | null>(ctrlKey, {
-    /*
-    initialOverwrite,
-    defaultValue,
-    */
-=======
-  logger.debug('acquiring store value ref', { ctrlKey });
-  const { valueRef: storeValueRef } = controlValuesStore.acquireValueRef(ctrlKey, {
->>>>>>> 6d5e954d
     persistent
   });
 
