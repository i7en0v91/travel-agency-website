--- conflicted
+++ resolved
@@ -1,12 +1,6 @@
 <script setup lang="ts">
-<<<<<<< HEAD
-import { type I18nResName } from '@golobe-demo/shared';
-=======
-import { type I18nResName, getI18nResName1 } from '@golobe-demo/shared';
-import { updateTabIndices, TabIndicesUpdateDefaultTimeout } from './../../helpers/dom';
+import type { I18nResName } from '@golobe-demo/shared';
 import type { DatePickerDate, DatePickerModel } from 'v-calendar/dist/types/src/use/datePicker.js';
-import type { Dropdown } from 'floating-vue';
->>>>>>> ee635197
 import dayjs from 'dayjs';
 import InputFieldFrame from './input-field-frame.vue';
 import { DatePicker as VCalendarDatePicker } from 'v-calendar';
@@ -18,7 +12,6 @@
   captionResName: I18nResName,
   persistent: boolean,
   defaultDate?: Date,
-  icon?: boolean,
   minDate?: Date,
   ui?: {
     wrapper?: string,
@@ -26,97 +19,32 @@
   }
 }
 
-<<<<<<< HEAD
-const props = withDefaults(defineProps<IProps>(), {
-  defaultDate: undefined,
-  icon: true,
-  minDate: undefined,
-  ui: undefined
-});
+const { persistent, ctrlKey, defaultDate, minDate } = defineProps<IProps>();
 
-type DatePickerDate = number | string | Date | null | {
-  start?: number | string | Date | null,
-  end?: number | string | Date | null
-};
 
 const { d, locale } = useI18n();
 
-=======
-const { selectedDate, initiallySelectedDate, persistent, ctrlKey, defaultDate, icon = true } = defineProps<IProps>();
-
-const { d, locale } = useI18n();
-
-const openBtn = useTemplateRef<HTMLElement>('open-btn');
-const dropdown = useTemplateRef<InstanceType<typeof Dropdown>>('dropdown');
-const calendar = useTemplateRef('calendar');
-
-const logger = getCommonServices().getLogger();
-
->>>>>>> ee635197
 const today = eraseTimeOfDay(dayjs().utc(true).toDate());
 let defaultValue = defaultDate ? eraseTimeOfDay(defaultDate) : today;
 if (dayjs(defaultValue).isBefore(today)) {
   defaultValue = today;
 }
 const controlSettingsStore = useControlSettingsStore();
-<<<<<<< HEAD
-const controlValueSetting = controlSettingsStore.getControlValueSetting<string | undefined>(props.ctrlKey, defaultValue.toISOString(), props.persistent);
+const controlValueSetting = controlSettingsStore.getControlValueSetting<string | undefined>(ctrlKey, defaultValue.toISOString(), persistent);
 
 const logger = getCommonServices().getLogger();
 
 const modelRef = defineModel<Date  | null | undefined>('selectedDate');
 const open = ref(false);
+const calendar = useTemplateRef('calendar');
 
 const selectedValue = ref<Date>(today);
-=======
-const controlValueSetting = controlSettingsStore.getControlValueSetting<string | undefined>(ctrlKey, defaultValue.toISOString(), persistent);
-if (dayjs(controlValueSetting.value).isBefore(today)) {
-  controlValueSetting.value = today.toISOString();
-}
-
-let initialValue = defaultValue;
-if (initiallySelectedDate) {
-  initialValue = initiallySelectedDate;
-  if (dayjs(initialValue).isBefore(today)) {
-    initialValue = today;
-  }
-  controlValueSetting.value = initialValue.toISOString();
-} else if (initiallySelectedDate === null) {
-  initialValue = defaultValue;
-  controlValueSetting.value = initialValue.toISOString();
-}
->>>>>>> ee635197
 
 const hasMounted = ref(false);
 
 function eraseTimeOfDay (dateTime: Date): Date {
   const totalMs = dateTime.getTime();
   return new Date(totalMs - totalMs % (1000 * 60 * 60 * 24));
-}
-
-<<<<<<< HEAD
-function fireSelectedDateChange () {
-  logger.debug(`(DatePicker) date changed: ctrlKey=${props.ctrlKey}, value=${selectedValue.value}`);
-  $emit('update:selectedDate', eraseTimeOfDay(selectedValue.value));
-}
-
-function onCalendarValueUpdated () {
-  logger.verbose(`(DatePicker) calendar date updated: ctrlKey=${props.ctrlKey}, value=${selectedValue.value}`);
-  controlValueSetting.value! = eraseTimeOfDay(selectedValue.value).toISOString();
-  fireSelectedDateChange();
-  open.value = false;
-  logger.verbose(`(DatePicker) selected date(s) updated: ctrlKey=${props.ctrlKey}`);
-=======
-function onMenuShown () {
-  setTimeout(() => updateTabIndices(), TabIndicesUpdateDefaultTimeout);
-}
-
-function onMenuHide () {
-  setTimeout(() => updateTabIndices(), TabIndicesUpdateDefaultTimeout);
-}
-
-function hideDropdown () {
-  dropdown.value?.hide();
 }
 
 function fireSelectedDateChange (date: Date) {
@@ -128,22 +56,15 @@
   logger.verbose(`(DatePicker) calendar date updated: ctrlKey=${ctrlKey}, date=${date}`);
   controlValueSetting.value! = eraseTimeOfDay(date).toISOString();
   fireSelectedDateChange(date);
+  open.value = false;
   logger.verbose(`(DatePicker) selected date(s) updated: ctrlKey=${ctrlKey}`);
->>>>>>> ee635197
 }
 
 const $emit = defineEmits<{(event: 'update:selectedDate', date: Date): void}>();
 
-<<<<<<< HEAD
-function onDateSelected (value: DatePickerDate) {
-  logger.verbose(`(DatePicker) date selected: ctrlKey=${props.ctrlKey}, value=${JSON.stringify(value)}`);
-  onCalendarValueUpdated();
-=======
 function onValueSelected (value: DatePickerModel) {
   logger.verbose(`(SearchFlightsDatePicker) value selected: ctrlKey=${ctrlKey}, value=${JSON.stringify(value)}`);
-  hideDropdown();
   onSelectedDateUpdated(datePickerValueToDate(value as DatePickerDate, calendar.value?.locale, logger));
->>>>>>> ee635197
 }
 
 function setupInitialValue() {
@@ -180,7 +101,6 @@
   fireSelectedDateChange(selectedValue.value);
 });
 
-<<<<<<< HEAD
 watch(modelRef, () => {
   selectedValue.value = modelRef.value ?? defaultValue;
 });
@@ -194,22 +114,17 @@
     transparent: true,
     borderless: false,
     color: 'primary',
-    minDate: props.minDate,
+    minDate: minDate,
     locale: locale.value,
     'is-dark': { selector: 'html', darkClass: 'dark' },
     timezone: 'utc',
     mode: 'date'
   };
-=======
-watch(() => selectedDate, () => {
-  selectedValue.value = selectedDate ?? defaultValue;
->>>>>>> ee635197
 });
 
 </script>
 
 <template>
-<<<<<<< HEAD
   <UPopover v-model:open="open" :popper="{ placement: 'bottom' }" :class="ui?.wrapper">
     <InputFieldFrame :text-res-name="captionResName" class="w-full">
       <UButton icon="i-heroicons-calendar-days-20-solid" :class="`w-full dark:hover:bg-transparent pl-[12px] ${ui?.input ?? ''}`" variant="outline" color="gray">
@@ -219,65 +134,14 @@
 
     <template #panel="{ close }">
       <VCalendarDatePicker
+        ref="calendar"
         v-model="selectedValue"
         :columns="1"
         is-required
         v-bind="calendarAttrs"
-        @update:model-value="onDateSelected"
+        @update:model-value="onValueSelected"
         @close="close" 
       />
     </template>
   </UPopover>  
-=======
-  <div class="date-picker" @keyup.escape="onEscape">
-    <VDropdown
-      ref="dropdown"
-      v-floating-vue-hydration="{ tabIndex: 0 }"
-      :ctrl-key="`${ctrlKey}-DropDownWrapper`"
-      :aria-id="`${ctrlKey}-DropDownWrapper`"
-      :distance="-6"
-      :hide-triggers="(triggers: any) => [...triggers, 'click']"
-      placement="bottom"
-      :flip="false"
-      :boundary="openBtn"
-      theme="control-dropdown"
-      @apply-show="onMenuShown"
-      @apply-hide="onMenuHide"
-    >
-      <FieldFrame :text-res-name="captionResName" class="date-picker-field-frame">
-        <div class="date-picker-field-div">
-          <button
-            :id="`date-picker-${ctrlKey}`"
-            ref="open-btn"
-            class="date-picker-field-btn brdr-1"
-            type="button"
-            @keyup.escape="hideDropdown"
-          >
-            {{ datesDisplayText }}
-          </button>
-          <div
-            v-if="icon"
-            :class="`date-picker-field-icon icon-calendar pl-xs-3 ml-xs-2`"
-            :alt="icon ? $t(getI18nResName1('calendarImgAlt')) : ''"
-          />
-        </div>
-      </FieldFrame>
-      <template #popper>
-        <ClientOnly>
-          <VDatePicker
-            ref="calendar"
-            v-model:model-value="selectedValue"
-            timezone="utc"
-            mode="date"
-            class="calendar"
-            color="golobe"
-            :min-date="minDate ?? today"
-            :locale="locale"
-            @update:model-value="onValueSelected"
-          />
-        </ClientOnly>
-      </template>
-    </VDropdown>
-  </div>
->>>>>>> ee635197
 </template>