<script setup lang="ts">
import type { ControlKey } from './../../helpers/components';
import type { I18nResName } from '@golobe-demo/shared';
import InputFieldFrame from './input-field-frame.vue';
import { DatePicker as VCalendarDatePicker } from 'v-calendar';
import { getCommonServices } from '../../helpers/service-accessors';
import { useControlValuesStore } from './../../stores/control-values-store';

interface IProps {
  ctrlKey: ControlKey,
  captionResName: I18nResName,
  persistent?: boolean,
<<<<<<< HEAD
  minDate?: Date,
  ui?: {
    wrapper?: string,
    input?: string
  }
=======
  icon?: boolean,
  minDate?: Date
>>>>>>> 6d5e954d
}

const { 
  ctrlKey, 
  persistent = undefined,
<<<<<<< HEAD
  minDate 
=======
  icon = true 
>>>>>>> 6d5e954d
} = defineProps<IProps>();

const logger = getCommonServices().getLogger().addContextProps({ component: 'DatePicker' });
const controlValuesStore = useControlValuesStore();
const { d, locale } = useI18n();

const modelValue = defineModel<Date  | null | undefined>('selectedDate');
const hasMounted = ref(false);
const open = ref(false);

const datesDisplayText = computed(() => {
  return hasMounted.value ? (modelValue.value ? d(modelValue.value!, 'short') : '') : '';
});

onMounted(() => {
<<<<<<< HEAD
  //const initialOverwrite = modelValue.value as Date;
  logger.debug('acquiring store value ref', { ctrlKey /*, defaultValue: defaultDate, initialOverwrite */ });
  const { valueRef: storeValueRef } = controlValuesStore.acquireValueRef<Date | null>(ctrlKey, {
    /*
    initialOverwrite,
    defaultValue: defaultDate,
    */
=======
  logger.debug('acquiring store value ref', { ctrlKey });
  const { valueRef: storeValueRef } = controlValuesStore.acquireValueRef<Date | null>(ctrlKey, {
>>>>>>> 6d5e954d
    persistent
  });

  watch(storeValueRef, () => {
    logger.debug('store value watcher', { ctrlKey, modelValue: modelValue.value, storeValue: storeValueRef.value });
    const newValue: Date | null = storeValueRef.value ?? null;
    const changed = storeValueRef.value !== modelValue.value;
    if(changed) {
      modelValue.value = newValue;  
    }
  }, { immediate: true });

  watch(modelValue, () => {
    logger.debug('model value watcher', { ctrlKey, modelValue: modelValue.value, storeValue: storeValueRef.value });
    if(modelValue.value !== storeValueRef.value) {
      storeValueRef.value = modelValue.value ?? null;
    }
  }, { immediate: false });

  hasMounted.value = true;
});

defineShortcuts({
  'ESCAPE': () => open.value = false
});

const calendarAttrs = computed(() => {
  return {
    transparent: true,
    borderless: false,
    color: 'primary',
    minDate: minDate,
    locale: locale.value,
    'is-dark': { selector: 'html', darkClass: 'dark' },
    timezone: 'utc',
    mode: 'date'
  };
});


</script>

<template>
  <UPopover v-model:open="open" :popper="{ placement: 'bottom' }" :class="ui?.wrapper">
    <InputFieldFrame :text-res-name="captionResName" class="w-full">
      <UButton icon="i-heroicons-calendar-days-20-solid" :class="`w-full dark:hover:bg-transparent pl-[12px] ${ui?.input ?? ''}`" variant="outline" color="gray">
        <span class="overflow-hidden line-clamp-1 text-wrap text-start">{{ datesDisplayText }}</span>
      </UButton>
    </InputFieldFrame>

    <template #panel="{ close }">
      <VCalendarDatePicker
        ref="calendar"
        v-model="modelValue"
        :columns="1"
        is-required
        v-bind="calendarAttrs"
        @close="close" 
      />
    </template>
  </UPopover>  
</template><|MERGE_RESOLUTION|>--- conflicted
+++ resolved
@@ -10,26 +10,17 @@
   ctrlKey: ControlKey,
   captionResName: I18nResName,
   persistent?: boolean,
-<<<<<<< HEAD
   minDate?: Date,
   ui?: {
     wrapper?: string,
     input?: string
   }
-=======
-  icon?: boolean,
-  minDate?: Date
->>>>>>> 6d5e954d
 }
 
 const { 
   ctrlKey, 
   persistent = undefined,
-<<<<<<< HEAD
   minDate 
-=======
-  icon = true 
->>>>>>> 6d5e954d
 } = defineProps<IProps>();
 
 const logger = getCommonServices().getLogger().addContextProps({ component: 'DatePicker' });
@@ -45,18 +36,8 @@
 });
 
 onMounted(() => {
-<<<<<<< HEAD
-  //const initialOverwrite = modelValue.value as Date;
-  logger.debug('acquiring store value ref', { ctrlKey /*, defaultValue: defaultDate, initialOverwrite */ });
-  const { valueRef: storeValueRef } = controlValuesStore.acquireValueRef<Date | null>(ctrlKey, {
-    /*
-    initialOverwrite,
-    defaultValue: defaultDate,
-    */
-=======
   logger.debug('acquiring store value ref', { ctrlKey });
   const { valueRef: storeValueRef } = controlValuesStore.acquireValueRef<Date | null>(ctrlKey, {
->>>>>>> 6d5e954d
     persistent
   });
 
