<script setup lang="ts">
<<<<<<< HEAD
import type { I18nResName } from '@golobe-demo/shared';
import type { DatePickerDate, DatePickerModel } from 'v-calendar/dist/types/src/use/datePicker.js';
import dayjs from 'dayjs';
import InputFieldFrame from './input-field-frame.vue';
import { DatePicker as VCalendarDatePicker } from 'v-calendar';
=======
import { toShortForm, type ControlKey } from './../../helpers/components';
import { type I18nResName, getI18nResName1 } from '@golobe-demo/shared';
import { updateTabIndices, TabIndicesUpdateDefaultTimeout } from './../../helpers/dom';
import type { DatePickerModel } from 'v-calendar/dist/types/src/use/datePicker.js';
import type { Dropdown } from 'floating-vue';
import FieldFrame from './../forms/field-frame.vue';
>>>>>>> a8c39b6a
import { getCommonServices } from '../../helpers/service-accessors';

interface IProps {
  ctrlKey: ControlKey,
  captionResName: I18nResName,
<<<<<<< HEAD
  persistent: boolean,
=======
  persistent?: boolean,
>>>>>>> a8c39b6a
  defaultDate?: Date,
  minDate?: Date,
  ui?: {
    wrapper?: string,
    input?: string
  }
}

<<<<<<< HEAD
const { persistent, ctrlKey, defaultDate, minDate } = defineProps<IProps>();


const { d, locale } = useI18n();

const today = eraseTimeOfDay(dayjs().utc(true).toDate());
let defaultValue = defaultDate ? eraseTimeOfDay(defaultDate) : today;
if (dayjs(defaultValue).isBefore(today)) {
  defaultValue = today;
}
const controlSettingsStore = useControlSettingsStore();
const controlValueSetting = controlSettingsStore.getControlValueSetting<string | undefined>(ctrlKey, defaultValue.toISOString(), persistent);

const logger = getCommonServices().getLogger();

const modelRef = defineModel<Date  | null | undefined>('selectedDate');
const open = ref(false);
const calendar = useTemplateRef('calendar');

const selectedValue = ref<Date>(today);

const hasMounted = ref(false);
=======
const { 
  ctrlKey, 
  persistent = undefined, 
  defaultDate = undefined, 
  icon = true 
} = defineProps<IProps>();

const logger = getCommonServices().getLogger().addContextProps({ component: 'DatePicker' });
const controlValuesStore = useControlValuesStore();

const { d, locale } = useI18n();
const modelValue = defineModel<Date | null | undefined>('selectedDate');
const hasMounted = ref(false);

const openBtn = useTemplateRef<HTMLElement>('open-btn');
const dropdown = useTemplateRef<InstanceType<typeof Dropdown>>('dropdown');

const datesDisplayText = computed(() => {
  return hasMounted.value ? (modelValue.value ? d(modelValue.value!, 'short') : '') : '';
});
>>>>>>> a8c39b6a

function onValueSelected (value: DatePickerModel) {
  logger.verbose('value selected', { ctrlKey, value });
  hideDropdown();
}

<<<<<<< HEAD
function fireSelectedDateChange (date: Date) {
  logger.debug(`(DatePicker) date changed: ctrlKey=${ctrlKey}, date=${date}`);
  $emit('update:selectedDate', eraseTimeOfDay(date));
}

function onSelectedDateUpdated (date: Date) {
  logger.verbose(`(DatePicker) calendar date updated: ctrlKey=${ctrlKey}, date=${date}`);
  controlValueSetting.value! = eraseTimeOfDay(date).toISOString();
  fireSelectedDateChange(date);
  open.value = false;
  logger.verbose(`(DatePicker) selected date(s) updated: ctrlKey=${ctrlKey}`);
}

const $emit = defineEmits<{(event: 'update:selectedDate', date: Date): void}>();

function onValueSelected (value: DatePickerModel) {
  logger.verbose(`(SearchFlightsDatePicker) value selected: ctrlKey=${ctrlKey}, value=${JSON.stringify(value)}`);
  onSelectedDateUpdated(datePickerValueToDate(value as DatePickerDate, calendar.value?.locale, logger));
}

function setupInitialValue() {
  if (dayjs(controlValueSetting.value).isBefore(today)) {
    controlValueSetting.value = today.toISOString();
  }

  let initialValue = today;
  if(modelRef.value) {
    initialValue = modelRef.value;
  } else if(modelRef.value === null) {
    initialValue = defaultValue ?? today;
  } else {
    initialValue = eraseTimeOfDay(new Date(controlValueSetting.value!));
  }  
  if (dayjs(initialValue).isBefore(today)) {
    initialValue = today;
  }

  controlValueSetting.value = initialValue.toISOString();
  selectedValue.value = eraseTimeOfDay(new Date(controlValueSetting.value!));
  modelRef.value = initialValue;
}

const datesDisplayText = computed(() => {
  return hasMounted.value ? d(selectedValue.value!, 'short') : undefined;
});

onBeforeMount(() => {
  setupInitialValue();
});
=======
function onMenuShown () {
  setTimeout(() => updateTabIndices(), TabIndicesUpdateDefaultTimeout);
}

function onMenuHide () {
  setTimeout(() => updateTabIndices(), TabIndicesUpdateDefaultTimeout);
}

function hideDropdown () {
  dropdown.value?.hide();
}

function onEscape () {
  hideDropdown();
}

>>>>>>> a8c39b6a
onMounted(() => {
  const initialOverwrite = modelValue.value as Date;
  logger.debug('acquiring store value ref', { ctrlKey, defaultValue: defaultDate, initialOverwrite });
  const { valueRef: storeValueRef } = controlValuesStore.acquireValueRef<Date | null>(ctrlKey, {
    initialOverwrite,
    defaultValue: defaultDate,
    persistent
  });

  watch(storeValueRef, () => {
    logger.debug('store value watcher', { ctrlKey, modelValue: modelValue.value, storeValue: storeValueRef.value });
    const newValue: Date | null = storeValueRef.value ?? null;
    const changed = storeValueRef.value !== modelValue.value;
    if(changed) {
      modelValue.value = newValue;  
    }
  }, { immediate: true });

  watch(modelValue, () => {
    logger.debug('model value watcher', { ctrlKey, modelValue: modelValue.value, storeValue: storeValueRef.value });
    if(modelValue.value !== storeValueRef.value) {
      storeValueRef.value = modelValue.value ?? null;
    }
  }, { immediate: false });

<<<<<<< HEAD
watch(modelRef, () => {
  selectedValue.value = modelRef.value ?? defaultValue;
});

defineShortcuts({
  'ESCAPE': () => open.value = false
});

const calendarAttrs = computed(() => {
  return {
    transparent: true,
    borderless: false,
    color: 'primary',
    minDate: minDate,
    locale: locale.value,
    'is-dark': { selector: 'html', darkClass: 'dark' },
    timezone: 'utc',
    mode: 'date'
  };
=======
  hasMounted.value = true;
>>>>>>> a8c39b6a
});

</script>

<template>
<<<<<<< HEAD
  <UPopover v-model:open="open" :popper="{ placement: 'bottom' }" :class="ui?.wrapper">
    <InputFieldFrame :text-res-name="captionResName" class="w-full">
      <UButton icon="i-heroicons-calendar-days-20-solid" :class="`w-full dark:hover:bg-transparent pl-[12px] ${ui?.input ?? ''}`" variant="outline" color="gray">
        <span class="overflow-hidden line-clamp-1 text-wrap text-start">{{ datesDisplayText }}</span>
      </UButton>
    </InputFieldFrame>

    <template #panel="{ close }">
      <VCalendarDatePicker
        ref="calendar"
        v-model="selectedValue"
        :columns="1"
        is-required
        v-bind="calendarAttrs"
        @update:model-value="onValueSelected"
        @close="close" 
      />
    </template>
  </UPopover>  
=======
  <div class="date-picker" @keyup.escape="onEscape">
    <VDropdown
      ref="dropdown"
      v-floating-vue-hydration="{ tabIndex: 0 }"
      :ctrl-key="[...ctrlKey, 'Wrapper']"
      :aria-id="`${toShortForm(ctrlKey)}-DropDownWrapper`"
      :distance="-6"
      :hide-triggers="(triggers: any) => [...triggers, 'click']"
      placement="bottom"
      :flip="false"
      :boundary="openBtn"
      theme="control-dropdown"
      @apply-show="onMenuShown"
      @apply-hide="onMenuHide"
    >
      <FieldFrame :text-res-name="captionResName" class="date-picker-field-frame">
        <div class="date-picker-field-div">
          <button
            :id="`date-picker-${toShortForm(ctrlKey)}`"
            ref="open-btn"
            class="date-picker-field-btn brdr-1"
            type="button"
            @keyup.escape="hideDropdown"
          >
            {{ datesDisplayText }}
          </button>
          <div
            v-if="icon"
            :class="`date-picker-field-icon icon-calendar pl-xs-3 ml-xs-2`"
            :alt="icon ? $t(getI18nResName1('calendarImgAlt')) : ''"
          />
        </div>
      </FieldFrame>
      <template #popper>
        <ClientOnly>
          <VDatePicker
            ref="calendar"
            v-model:model-value="modelValue"
            timezone="utc"
            mode="date"
            class="calendar"
            color="golobe"
            :min-date="minDate"
            :locale="locale"
            @update:model-value="onValueSelected"
          />
        </ClientOnly>
      </template>
    </VDropdown>
  </div>
>>>>>>> a8c39b6a
</template><|MERGE_RESOLUTION|>--- conflicted
+++ resolved
@@ -1,28 +1,15 @@
 <script setup lang="ts">
-<<<<<<< HEAD
+import type { ControlKey } from './../../helpers/components';
 import type { I18nResName } from '@golobe-demo/shared';
-import type { DatePickerDate, DatePickerModel } from 'v-calendar/dist/types/src/use/datePicker.js';
-import dayjs from 'dayjs';
 import InputFieldFrame from './input-field-frame.vue';
 import { DatePicker as VCalendarDatePicker } from 'v-calendar';
-=======
-import { toShortForm, type ControlKey } from './../../helpers/components';
-import { type I18nResName, getI18nResName1 } from '@golobe-demo/shared';
-import { updateTabIndices, TabIndicesUpdateDefaultTimeout } from './../../helpers/dom';
-import type { DatePickerModel } from 'v-calendar/dist/types/src/use/datePicker.js';
-import type { Dropdown } from 'floating-vue';
-import FieldFrame from './../forms/field-frame.vue';
->>>>>>> a8c39b6a
 import { getCommonServices } from '../../helpers/service-accessors';
+import { useControlValuesStore } from './../../stores/control-values-store';
 
 interface IProps {
   ctrlKey: ControlKey,
   captionResName: I18nResName,
-<<<<<<< HEAD
-  persistent: boolean,
-=======
   persistent?: boolean,
->>>>>>> a8c39b6a
   defaultDate?: Date,
   minDate?: Date,
   ui?: {
@@ -31,125 +18,25 @@
   }
 }
 
-<<<<<<< HEAD
-const { persistent, ctrlKey, defaultDate, minDate } = defineProps<IProps>();
-
-
-const { d, locale } = useI18n();
-
-const today = eraseTimeOfDay(dayjs().utc(true).toDate());
-let defaultValue = defaultDate ? eraseTimeOfDay(defaultDate) : today;
-if (dayjs(defaultValue).isBefore(today)) {
-  defaultValue = today;
-}
-const controlSettingsStore = useControlSettingsStore();
-const controlValueSetting = controlSettingsStore.getControlValueSetting<string | undefined>(ctrlKey, defaultValue.toISOString(), persistent);
-
-const logger = getCommonServices().getLogger();
-
-const modelRef = defineModel<Date  | null | undefined>('selectedDate');
-const open = ref(false);
-const calendar = useTemplateRef('calendar');
-
-const selectedValue = ref<Date>(today);
-
-const hasMounted = ref(false);
-=======
 const { 
   ctrlKey, 
   persistent = undefined, 
   defaultDate = undefined, 
-  icon = true 
+  minDate 
 } = defineProps<IProps>();
 
 const logger = getCommonServices().getLogger().addContextProps({ component: 'DatePicker' });
 const controlValuesStore = useControlValuesStore();
+const { d, locale } = useI18n();
 
-const { d, locale } = useI18n();
-const modelValue = defineModel<Date | null | undefined>('selectedDate');
+const modelValue = defineModel<Date  | null | undefined>('selectedDate');
 const hasMounted = ref(false);
-
-const openBtn = useTemplateRef<HTMLElement>('open-btn');
-const dropdown = useTemplateRef<InstanceType<typeof Dropdown>>('dropdown');
+const open = ref(false);
 
 const datesDisplayText = computed(() => {
   return hasMounted.value ? (modelValue.value ? d(modelValue.value!, 'short') : '') : '';
 });
->>>>>>> a8c39b6a
 
-function onValueSelected (value: DatePickerModel) {
-  logger.verbose('value selected', { ctrlKey, value });
-  hideDropdown();
-}
-
-<<<<<<< HEAD
-function fireSelectedDateChange (date: Date) {
-  logger.debug(`(DatePicker) date changed: ctrlKey=${ctrlKey}, date=${date}`);
-  $emit('update:selectedDate', eraseTimeOfDay(date));
-}
-
-function onSelectedDateUpdated (date: Date) {
-  logger.verbose(`(DatePicker) calendar date updated: ctrlKey=${ctrlKey}, date=${date}`);
-  controlValueSetting.value! = eraseTimeOfDay(date).toISOString();
-  fireSelectedDateChange(date);
-  open.value = false;
-  logger.verbose(`(DatePicker) selected date(s) updated: ctrlKey=${ctrlKey}`);
-}
-
-const $emit = defineEmits<{(event: 'update:selectedDate', date: Date): void}>();
-
-function onValueSelected (value: DatePickerModel) {
-  logger.verbose(`(SearchFlightsDatePicker) value selected: ctrlKey=${ctrlKey}, value=${JSON.stringify(value)}`);
-  onSelectedDateUpdated(datePickerValueToDate(value as DatePickerDate, calendar.value?.locale, logger));
-}
-
-function setupInitialValue() {
-  if (dayjs(controlValueSetting.value).isBefore(today)) {
-    controlValueSetting.value = today.toISOString();
-  }
-
-  let initialValue = today;
-  if(modelRef.value) {
-    initialValue = modelRef.value;
-  } else if(modelRef.value === null) {
-    initialValue = defaultValue ?? today;
-  } else {
-    initialValue = eraseTimeOfDay(new Date(controlValueSetting.value!));
-  }  
-  if (dayjs(initialValue).isBefore(today)) {
-    initialValue = today;
-  }
-
-  controlValueSetting.value = initialValue.toISOString();
-  selectedValue.value = eraseTimeOfDay(new Date(controlValueSetting.value!));
-  modelRef.value = initialValue;
-}
-
-const datesDisplayText = computed(() => {
-  return hasMounted.value ? d(selectedValue.value!, 'short') : undefined;
-});
-
-onBeforeMount(() => {
-  setupInitialValue();
-});
-=======
-function onMenuShown () {
-  setTimeout(() => updateTabIndices(), TabIndicesUpdateDefaultTimeout);
-}
-
-function onMenuHide () {
-  setTimeout(() => updateTabIndices(), TabIndicesUpdateDefaultTimeout);
-}
-
-function hideDropdown () {
-  dropdown.value?.hide();
-}
-
-function onEscape () {
-  hideDropdown();
-}
-
->>>>>>> a8c39b6a
 onMounted(() => {
   const initialOverwrite = modelValue.value as Date;
   logger.debug('acquiring store value ref', { ctrlKey, defaultValue: defaultDate, initialOverwrite });
@@ -175,9 +62,7 @@
     }
   }, { immediate: false });
 
-<<<<<<< HEAD
-watch(modelRef, () => {
-  selectedValue.value = modelRef.value ?? defaultValue;
+  hasMounted.value = true;
 });
 
 defineShortcuts({
@@ -195,15 +80,12 @@
     timezone: 'utc',
     mode: 'date'
   };
-=======
-  hasMounted.value = true;
->>>>>>> a8c39b6a
 });
+
 
 </script>
 
 <template>
-<<<<<<< HEAD
   <UPopover v-model:open="open" :popper="{ placement: 'bottom' }" :class="ui?.wrapper">
     <InputFieldFrame :text-res-name="captionResName" class="w-full">
       <UButton icon="i-heroicons-calendar-days-20-solid" :class="`w-full dark:hover:bg-transparent pl-[12px] ${ui?.input ?? ''}`" variant="outline" color="gray">
@@ -214,65 +96,12 @@
     <template #panel="{ close }">
       <VCalendarDatePicker
         ref="calendar"
-        v-model="selectedValue"
+        v-model="modelValue"
         :columns="1"
         is-required
         v-bind="calendarAttrs"
-        @update:model-value="onValueSelected"
         @close="close" 
       />
     </template>
   </UPopover>  
-=======
-  <div class="date-picker" @keyup.escape="onEscape">
-    <VDropdown
-      ref="dropdown"
-      v-floating-vue-hydration="{ tabIndex: 0 }"
-      :ctrl-key="[...ctrlKey, 'Wrapper']"
-      :aria-id="`${toShortForm(ctrlKey)}-DropDownWrapper`"
-      :distance="-6"
-      :hide-triggers="(triggers: any) => [...triggers, 'click']"
-      placement="bottom"
-      :flip="false"
-      :boundary="openBtn"
-      theme="control-dropdown"
-      @apply-show="onMenuShown"
-      @apply-hide="onMenuHide"
-    >
-      <FieldFrame :text-res-name="captionResName" class="date-picker-field-frame">
-        <div class="date-picker-field-div">
-          <button
-            :id="`date-picker-${toShortForm(ctrlKey)}`"
-            ref="open-btn"
-            class="date-picker-field-btn brdr-1"
-            type="button"
-            @keyup.escape="hideDropdown"
-          >
-            {{ datesDisplayText }}
-          </button>
-          <div
-            v-if="icon"
-            :class="`date-picker-field-icon icon-calendar pl-xs-3 ml-xs-2`"
-            :alt="icon ? $t(getI18nResName1('calendarImgAlt')) : ''"
-          />
-        </div>
-      </FieldFrame>
-      <template #popper>
-        <ClientOnly>
-          <VDatePicker
-            ref="calendar"
-            v-model:model-value="modelValue"
-            timezone="utc"
-            mode="date"
-            class="calendar"
-            color="golobe"
-            :min-date="minDate"
-            :locale="locale"
-            @update:model-value="onValueSelected"
-          />
-        </ClientOnly>
-      </template>
-    </VDropdown>
-  </div>
->>>>>>> a8c39b6a
 </template>