<script setup lang="ts">
<<<<<<< HEAD
import { AppConfig, AppException, AppExceptionCodeEnum, UserNotificationLevel, type Locale, type EntityId, type CacheEntityType, type ILocalizableValue, type IEntityCacheItem, type IEntityCacheCityItem, getLocalizeableValue, type I18nResName, getI18nResName2 } from '@golobe-demo/shared';
=======
import { toShortForm, type ControlKey } from './../../helpers/components';
import { AppConfig, HeaderAppVersion, UserNotificationLevel, type Locale, type EntityId, type ILocalizableValue, type IEntityCacheItem, type IEntityCacheCityItem, getLocalizeableValue, type I18nResName, getI18nResName2 } from '@golobe-demo/shared';
import { updateTabIndices, TabIndicesUpdateDefaultTimeout } from './../../helpers/dom';
>>>>>>> a8c39b6a
import type { SearchListItemType, ISearchListItem } from './../../types';
import { getObject } from './../../helpers/rest-utils';
import isArray from 'lodash-es/isArray';
import { type IListItemDto, ApiEndpointCitiesSearch } from '../../server/api-definitions';
import { usePreviewState } from './../../composables/preview-state';
import { getCommonServices } from '../../helpers/service-accessors';
import { useEntityCacheStore } from '../../stores/entity-cache-store';
import { useControlValuesStore, type ControlStoreValue } from '../../stores/control-values-store';

interface IProps {
  ctrlKey: ControlKey,
  type: SearchListItemType,
<<<<<<< HEAD
  persistent: boolean,
  placeholderResName?: I18nResName,
  minSuggestionInputChars?: number,
  maxSuggestionItemsCount?: number,
=======
  persistent?: boolean,
  placeholderResName?: I18nResName,
  minSuggestionInputChars?: number,
  maxSuggestionItemsCount?: number,
  exclusionIds?: EntityId[],
  listContainerClass?: string,
>>>>>>> a8c39b6a
  additionalQueryParams?: any,
  ariaLabelResName?: I18nResName
}
const { 
  additionalQueryParams, 
<<<<<<< HEAD
  itemSearchUrl, 
  type, 
  persistent, 
  ctrlKey, 
  maxSuggestionItemsCount = 10, 
  minSuggestionInputChars = 3 
} = defineProps<IProps>();
=======
  type, 
  ctrlKey, 
  persistent = undefined,
  exclusionIds,
  maxSuggestionItemsCount = 10, 
  minSuggestionInputChars = 3
} = defineProps<IProps>();

const logger = getCommonServices().getLogger().addContextProps({ component: 'SearchListInput' });
>>>>>>> a8c39b6a

const { locale } = useI18n();
const { enabled } = usePreviewState();

<<<<<<< HEAD
const selectedMenuItem = ref<ISearchListItem & { label: string } | undefined>();
const fetchInProgress = ref(false);

let selectedItemName: string | undefined;
const exclusionIds: Ref<EntityId[]> = ref([]);

const logger = getCommonServices().getLogger();
=======
const userNotificationStore = useUserNotificationStore();
const entityCacheStore = useEntityCacheStore();
const controlValuesStore = useControlValuesStore();

const modelValue = defineModel<EntityId | null | undefined>('selectedValue');
const searchTerm = ref<string | undefined>('');
const fieldValueDisplayLabel = ref<ILocalizableValue | undefined>();
const inputField = useTemplateRef<HTMLInputElement>('input-field');
const dropdown = useTemplateRef<InstanceType<typeof Dropdown>>('dropdown');
>>>>>>> a8c39b6a

let showOnDataChanged = false;
let popupShowCounter = 0;
let scheduledPopupShows: number[] = [];

const itemSearchUrl = computed(() => type === 'City' ? `/${ApiEndpointCitiesSearch}` : '');

<<<<<<< HEAD
const modelRef = defineModel<ISearchListItem | null | undefined>('selectedValue');

const getControlValueSetting = () => controlSettingsStore.getControlValueSetting<EntityId | undefined>(ctrlKey, undefined, persistent);

async function applyInitialValue () {
  const initiallySelectedValue = modelRef.value;
  if (initiallySelectedValue && initiallySelectedValue.displayName) {
    const controlValueSetting = getControlValueSetting();
    const displayName = (import.meta.client ? (await tryLookupLocalizeableDisplayNameOnClient(initiallySelectedValue.id)) : undefined) ?? getItemDisplayText(initiallySelectedValue.displayName)!;
    controlValueSetting.value = initiallySelectedValue.id;
    modelRef.value = { ...initiallySelectedValue, displayName };
    selectedMenuItem.value = { ...modelRef.value, label: getItemDisplayText(displayName)! };
  } else if (initiallySelectedValue === null) {
    const controlValueSetting = getControlValueSetting();
    controlValueSetting.value = undefined;
    modelRef.value = selectedMenuItem.value = undefined;
  }
}

function setExclusionIds (idsList?: EntityId[]) {
  logger.verbose(`(SearchListInput) setting exclusion ids list: ctrlKey=${ctrlKey}, list=${JSON.stringify(idsList ?? [])}`);
  exclusionIds.value = idsList ?? [];
  if (modelRef.value && exclusionIds.value.includes(modelRef.value.id)) {
    setSelectedItem(undefined);
  }
}

function setSelectedItem (item?: ISearchListItem | null | undefined) {
  logger.verbose(`(SearchListInput) setting selected item: ctrlKey=${ctrlKey}, id=${item?.id ?? '[none]'}`);

  if (!item) {
    selectedItemName = selectedMenuItem.value = undefined;
    updateValue(undefined);
    return;
  }

  selectedItemName = getItemDisplayText(item.displayName);
  selectedMenuItem.value = { ...item, label: selectedItemName! } ;
  updateValue(item);
=======
defineExpose({
  setInputFocus
});

const searchTermQueryParam = ref<string | undefined>();
const { data, error, status, refresh } = await useFetch(itemSearchUrl,
  {
    method: 'get',
    server: false,
    lazy: true,
    headers: [[HeaderAppVersion, AppConfig.versioning.appVersion.toString()]],
    cache: enabled ? 'no-cache' : 'default',
    query: {
      locale,
      size: maxSuggestionItemsCount,
      onlyPopular: false,
      searchTerm: searchTermQueryParam,
      drafts: enabled,
      ...(additionalQueryParams ? additionalQueryParams : {})
    },
    immediate: false,
    transform: (response: any) => {
      const dto = response as IListItemDto[];
      if (dto || isArray(dto)) {
        logger.verbose('received list search results', { ctrlKey, count: dto.length });
      } else {
        logger.warn('request response contains empty data', undefined, { ctrlKey, url: itemSearchUrl.value });
        return undefined;
      }
      const result: ISearchListItem[] = (dto.map((t) => {
        return {
          id: t.id,
          slug: t.slug,
          displayName: t.displayName
        };
      }));
      return result;
    }
  });

const dropdownListItems = computed(() => {
  return (status.value === 'success' || status.value === 'error') ?
    data.value?.filter(d => !exclusionIds || !exclusionIds.includes(d.id)) : [];
});

async function updateCache (items: ISearchListItem[]): Promise<void> {
  if (!import.meta.client || !items.length) {
    return;
  }

  logger.debug('updating entity cache', { ctrlKey, items });

  for (let i = 0; i < items.length; i++) {
    const dto = items[i];
    let item: IEntityCacheItem;
    if (type === 'City') {
      item = {
        type: 'City',
        id: dto.id,
        slug: dto.slug,
        displayName: dto.displayName
      } as IEntityCacheCityItem;
      await entityCacheStore.set(item as IEntityCacheCityItem);
    } else {
      logger.warn('unexpected item type', undefined, { ctrlKey, type });
    }
  }
}

function onSuggestionPopupShowFired () {
  if ((searchTerm.value?.length ?? 0) >= minSuggestionInputChars) {
    showOnDataChanged = true;
    if (searchTermQueryParam.value !== searchTerm.value) {
      searchTermQueryParam.value = searchTerm.value; // will automatically trigger refresh
    } else {
      refresh();
    }
  } else {
    logger.verbose('won', { ctrlKey, ctr: popupShowCounter });
    data.value = undefined;
    cancelSuggestionPopup();
  }
}

function scheduleSuggestionPopup () {
  if (isSuggestionPopupShown()) {
    logger.debug('popup show won', ctrlKey);
    return;
  }

  popupShowCounter++;
  logger.debug('scheduling popup show', { ctrlKey, ctr: popupShowCounter });
  scheduledPopupShows.push(popupShowCounter);
  const showScheduleNumber = popupShowCounter;
  setTimeout(() => {
    if (scheduledPopupShows.includes(showScheduleNumber)) {
      logger.debug('scheduled popup show fired', { ctrlKey, ctr: showScheduleNumber });
      onSuggestionPopupShowFired();
    }
  }, AppConfig.suggestionPopupDelayMs);
}

function cancelSuggestionPopup () {
  logger.debug('hiding scheduled popup requests', ctrlKey);
  scheduledPopupShows = [];
  try {
    dropdown.value?.hide();
  } catch (err: any) { // KB: sometimes throws error on webkit
    const userAgent = (window?.navigator as any)?.userAgent;
    logger.warn('exception on hiding dropdown', err, { userAgent, ctrlKey });
  }
  setTimeout(() => updateTabIndices(), TabIndicesUpdateDefaultTimeout);
}

function onInputTextChanged () {
  let inputText = inputField.value?.value ?? '';
  logger.debug('on input text changed', { ctrlKey, text: inputText });
  inputText = inputText.trim();
  if (inputText.length >= minSuggestionInputChars) {
    searchTerm.value = inputText.trim();
    cancelSuggestionPopup();
    setTimeout(() => {
      scheduleSuggestionPopup();
    }, 0);
  } else if (inputText.length === 0) {
    cancelSuggestionPopup();
    setModelValueFromSelection(undefined);
  } else {
    cancelSuggestionPopup();
  }
>>>>>>> a8c39b6a
}

function setInputFocus () {
  const inputEl = document.querySelector(`[data-ctrlkey="${ctrlKey}"]`) as HTMLElement;
  if(!inputEl) {
    logger.warn(`(SearchListInput) cannot set focus, input element not found: ctrlKey=${ctrlKey}`);
    return;
  }
  
  logger.debug(`(SearchListInput) setting input focus: ctrlKey=${ctrlKey}, id=${inputEl.id}`);
  inputEl.focus();
}

function onMenuShown () {
  setTimeout(() => updateTabIndices(), TabIndicesUpdateDefaultTimeout);
}

function onMenuHide () {
  if (document.activeElement !== inputField.value && modelValue.value) {
    searchTerm.value = getItemDisplayText(fieldValueDisplayLabel.value);
  }
  setTimeout(() => updateTabIndices(), TabIndicesUpdateDefaultTimeout);
}

function onInputBlur () {
  if (!isSuggestionPopupShown()) {
    if (modelValue.value) {
      searchTerm.value = getItemDisplayText(fieldValueDisplayLabel.value);
    } else {
      searchTerm.value = '';
    }
    cancelSuggestionPopup();
  }
}

function isSuggestionPopupShown () {
  return (dropdown.value?.$el.className as string)?.includes('v-popper--shown') ?? false;
}

function getItemDisplayText (text?: ILocalizableValue): string | undefined {
  if (!text) {
    return undefined;
  }
  return getLocalizeableValue(text, locale.value as Locale);
}

function onEscape () {
  cancelSuggestionPopup();
}

<<<<<<< HEAD

function updateValue (item?: ISearchListItem | undefined) {
  const itemDisplayText = getItemDisplayText(item?.displayName);
  logger.verbose(`(SearchListInput) updating value: ctrlKey=${ctrlKey}, id=${item?.id}, text=${itemDisplayText}, type=${type}`);
  const controlValueSetting = getControlValueSetting();
  controlValueSetting.value = item ? item.id : undefined;
  modelRef.value = item;
  logger.verbose(`(SearchListInput) value updated: ctrlKey=${ctrlKey}, id=${item?.id}, text=${itemDisplayText}, type=${type}`);
}

defineExpose({
  setExclusionIds,
  setInputFocus
});

watch(locale, async () => {
  let item = modelRef.value;
  if (!item?.id) {
    return;
  }
=======
async function setModelValueFromSelection (item?: ISearchListItem | undefined): Promise<void> {
  const itemDisplayText = getItemDisplayText(item?.displayName);
  logger.verbose('updating model value from selection', { ctrlKey, id: item?.id, text: itemDisplayText, type });
  if(item) {
    logger.debug('updating entity cache with selected value', { ctrlKey, text: itemDisplayText });
    await entityCacheStore.set({ ...item, slug: item.slug!, type });
  }
  modelValue.value = item?.id ?? null;

  logger.debug('model value updated', { ctrlKey, id: item?.id, text: itemDisplayText, type });
}

async function onActivate (item: ISearchListItem): Promise<void> {
  logger.verbose('list item activated', { ctrlKey, id: item.id, displayName: getItemDisplayText(item.displayName) });
  cancelSuggestionPopup();
  await setModelValueFromSelection(item);
}
>>>>>>> a8c39b6a

onMounted(() => {
  const initialOverwrite = modelValue.value as ControlStoreValue;
  logger.debug('acquiring store value ref', { ctrlKey, initialOverwrite });
  const { valueRef: storeValueRef } = controlValuesStore.acquireValueRef(ctrlKey, {
    initialOverwrite,
    persistent
  });

<<<<<<< HEAD
    const selectedItemId = item.id;
    const cacheItem = await getCityFromCache(selectedItemId, false);
    if (!cacheItem) {
      logger.warn(`(SearchListInput) entity cache empty, cannot localize displayed text: ctrlKey=${ctrlKey}, id=${item.id}, type=${type}, locale=${locale.value}`);
      return;
    }
    item = cacheItem;
    setSelectedItem(item);
    logger.verbose(`(SearchListInput) displayed text updated: ctrlKey=${ctrlKey}, id=${item.id}, type=${type}, locale=${locale.value}`);
  } else if (item?.displayName) {
    setSelectedItem(item);
  }
});

function getItemDisplayText (text?: string | ILocalizableValue): string | undefined {
  if (!text) {
    return undefined;
  }
=======
  watch(storeValueRef, () => {
    logger.debug('store value watcher', { ctrlKey, modelValue: modelValue.value, storeValue: storeValueRef.value });
    const newValue: EntityId | null = (storeValueRef.value as EntityId) ?? null;
    const changed = storeValueRef.value !== modelValue.value;
    if(changed) {
      modelValue.value = newValue;  
    }
  }, { immediate: true });

  watch([locale, fieldValueDisplayLabel], async () => {
    logger.debug('display label watcher', { ctrlKey, id: modelValue.value, type, locale: locale.value });
    if(modelValue.value) {
      searchTerm.value = getItemDisplayText(fieldValueDisplayLabel.value);
    } else {
      searchTerm.value = '';
    }
  }, { immediate: true });
>>>>>>> a8c39b6a

  watch(modelValue, () => {
    logger.debug('model value watcher', { ctrlKey, modelValue: modelValue.value, storeValue: storeValueRef.value });
    if(modelValue.value !== storeValueRef.value) {
      storeValueRef.value = modelValue.value ?? null;
    }
  }, { immediate: false });

  watch(modelValue, async () => {
    if(modelValue.value) {
      logger.debug('obtaining display label for value', { ctrlKey, value: modelValue.value });
      const entityInfo = (await entityCacheStore.get({ ids: [modelValue.value] }, type, true))[0];
      logger.debug('updating display label for value', { ctrlKey, displayLabel: getItemDisplayText(entityInfo.displayName) });
      fieldValueDisplayLabel.value = entityInfo.displayName;
    } else {
      fieldValueDisplayLabel.value = undefined;
    }
  }, { immediate: true });

<<<<<<< HEAD
function onActivate (item: ISearchListItem) {
  logger.verbose(`(SearchListInput) list item activated: ctrlKey=${ctrlKey}, id=${item.id}, displayName=${getItemDisplayText(item.displayName)}`);
  updateValue(item);
}

function normalizeSearchTerm(q: string) {
  return q?.trim()?.toLocaleLowerCase() ?? '';
}

async function fetchSearchItems (q: string) {
  const searchTermNormalized = normalizeSearchTerm(q);
  if((searchTermNormalized?.length ?? 0) < minSuggestionInputChars) {
    logger.debug(`(SearchListInput) ignoring search request, search term is too short: ctrlKey=${ctrlKey}, searchTerm=[${q}]`);
    return [];
  }
  
  logger.debug(`(SearchListInput) sending search request: ctrlKey=${ctrlKey}, searchTerm=[${q}], normalized=[${searchTermNormalized}]`);
  fetchInProgress.value = true;

  try {
    const dto = await getObject<IListItemDto[]>(itemSearchUrl, {
        locale: locale.value,
        size: maxSuggestionItemsCount,
        onlyPopular: false,
        searchTerm: q,
        drafts: enabled,
        ...(additionalQueryParams ? additionalQueryParams : {})
      }, enabled ? 'no-cache' : 'default', false, undefined, 'default');

      if (dto) {
        if(isArray(dto)) {
          logger.verbose(`(SearchListInput) received list search results, ctrlKey=${ctrlKey}, count=${dto.length}, searchTerm=[${q}]`);
        } else {
          logger.warn(`(SearchListInput) received non-array response on search request, ctrlKey=${ctrlKey}, url=${itemSearchUrl}, searchTerm=[${q}], normalized=[${searchTermNormalized}]`);
          userNotificationStore.show({
            level: UserNotificationLevel.ERROR,
            resName: getI18nResName2('appErrors', 'unknown')
          });
          return [];
        }        
      } else {
        logger.verbose(`(SearchListInput) search response contains empty data, ctrlKey=${ctrlKey}, url=${itemSearchUrl}, searchTerm=[${q}], normalized=[${searchTermNormalized}]`);
        return [];
      }
      
      let result: ISearchListItem[] = (dto.map((t) => {
        return {
          id: t.id,
          slug: t.slug,
          displayName: t.displayName,
          label: getItemDisplayText(t.displayName)
        };
      }));
      await updateClientEntityCacheIfNeeded(result);

      if(exclusionIds.value.length) {
        result = result.filter(d => !exclusionIds.value.includes(d.id));
        if(!result.length) {
          logger.verbose(`(SearchListInput) after filtering search result does not contain matching items, ctrlKey=${ctrlKey}, url=${itemSearchUrl}, searchTerm=[${q}], exclusionIds=[${exclusionIds.value.join('; ')}]`);
          return [];
        }
      }
      return result;
  } catch(err: any) {
    logger.warn(`(SearchListInput) search request exception occured, ctrlKey=${ctrlKey}, url=${itemSearchUrl}, searchTerm=[${q}], normalized=[${searchTermNormalized}]`, err);
    userNotificationStore.show({
      level: UserNotificationLevel.ERROR,
      resName: getI18nResName2('appErrors', 'unknown')
    });
    return [];
  } finally {
    fetchInProgress.value = false;
  }
}

onMounted(async () => {
  await applyInitialValue();

  const controlValueSetting = getControlValueSetting();
  if (controlValueSetting.value) {
    const entityId = controlValueSetting.value as EntityId;
    logger.debug(`(SearchListInput) obtaining selected item display text: ctrlKey=${ctrlKey}, id=${entityId}, type=${type}`);
    const displayName = await tryLookupLocalizeableDisplayNameOnClient(entityId);
    if (displayName) {
      selectedItemName = getItemDisplayText(displayName);
      const item = { id: entityId, displayName };
      selectedMenuItem.value = { ...item, label: selectedItemName! };
      updateValue(item);
    } else {
      logger.debug(`(SearchListInput) obtaining selected item display text from cache: ctrlKey=${ctrlKey}, id=${entityId}, type=${type}`);
      const cachedEntity = await getCityFromCache(entityId, true);
      if (cachedEntity) {
        selectedItemName = getItemDisplayText(cachedEntity.displayName);
        selectedMenuItem.value = { ...cachedEntity!, label: selectedItemName! };
        updateValue(cachedEntity);
      } else {
        logger.warn(`(SearchListInput) failed to obtain selected item display text: ctrlKey=${ctrlKey}, id=${entityId}, type=${type}`);
=======
  watchEffect(() => {
    logger.verbose('exclusion ids list watcher', { ctrlKey, list: exclusionIds });
    if (modelValue.value && exclusionIds?.includes(modelValue.value)) {
      setModelValueFromSelection(undefined);
    }
  });

  watch(error, () => {
    if (error.value) {
      logger.warn('search request failed with exception', error.value, { ctrlKey, url: itemSearchUrl.value });
      data.value = undefined;
    }
  });

  watch(status, () => {
    logger.verbose('request fetch status changed', { ctrlKey, url: itemSearchUrl.value, status: status.value });
    if (status.value === 'success') {
      if(dropdownListItems.value?.length) {
        updateCache(data.value!);
        if(showOnDataChanged) {
          if (!isSuggestionPopupShown()) {
            logger.verbose('showing dropdown', { ctrlKey, url: itemSearchUrl.value, count: data.value!.length });
            setTimeout(() => {
              dropdown.value?.show();
              setTimeout(() => updateTabIndices(), TabIndicesUpdateDefaultTimeout);
            }, 0);
          } else {
            logger.debug('dropdown is already visible', { ctrlKey, url: itemSearchUrl.value, count: data.value!.length });
          }
          showOnDataChanged = false;
        }
      } else {
        showOnDataChanged = false;
        cancelSuggestionPopup();
>>>>>>> a8c39b6a
      }
    } else if (status.value === 'error') {
      userNotificationStore.show({
        level: UserNotificationLevel.ERROR,
        resName: getI18nResName2('appErrors', 'unknown')
      });
    }
<<<<<<< HEAD
  }

  watch(selectedMenuItem, () => {
    logger.debug(`(SearchListInput) selected menu item changed: ctrlKey=${ctrlKey}, id=${selectedMenuItem.value?.id}, displayName=${getItemDisplayText(selectedMenuItem.value?.displayName)}`);
    if(selectedMenuItem.value) {
      onActivate(selectedMenuItem.value);
    } else {
      setSelectedItem(undefined);
    }
  }, { immediate: true });

  watch(modelRef, () => {
    if((!!modelRef.value && modelRef.value.id === selectedMenuItem.value?.id) || (!modelRef.value && !selectedMenuItem.value?.id)) {
      return;
    }
    logger.debug(`(SearchListInput) model value changed, setting selected menu item: ctrlKey=${ctrlKey}, id=${modelRef.value?.id}, displayName=${getItemDisplayText(modelRef.value?.displayName)}`);
    setSelectedItem(modelRef.value);
=======
>>>>>>> a8c39b6a
  });
});

</script>

<template>
<<<<<<< HEAD
   <UInputMenu v-model="selectedMenuItem" :data-ctrlkey="ctrlKey" option-attribute="label" by="id" :loading="fetchInProgress" :search="fetchSearchItems" :placeholder="placeholderResName ? $t(placeholderResName) : ''" :debounce="AppConfig.suggestionPopupDelayMs" nullable :ui="!fetchInProgress ? { base: '!pl-0' } : undefined" variant="none" :aria-label="ariaLabelResName ? $t(ariaLabelResName) : ''">
    <template #option-empty="{ query }">
      <span v-if="normalizeSearchTerm(query).length < minSuggestionInputChars" class="text-wrap">{{ $t(getI18nResName2('searchList', 'termTooShort'), { count: minSuggestionInputChars }) }}</span>
      <span v-else class="text-wrap">{{ $t(getI18nResName2('searchList', 'notFound')) }}</span>
    </template>
    <template #empty>
      <span class="text-wrap">{{ $t(getI18nResName2('searchList', 'termTooShort'), { count: minSuggestionInputChars }) }}</span>
    </template>
  </UInputMenu>
=======
  <div
    class="search-list-input"
    role="searchbox"
    :aria-label="ariaLabelResName ? $t(ariaLabelResName) : ''"
    @keyup.escape="onEscape"
  >
    <input
      :id="toShortForm(ctrlKey)"
      ref="input-field"
      type="text"
      class="search-list-input-el"
      :placeholder="placeholderResName ? $t(placeholderResName) : ''"
      :value="searchTerm ?? ''"
      :maxLength="256"
      autocomplete="off"
      @input="onInputTextChanged"
      @blur="onInputBlur"
    >
    <VDropdown
      ref="dropdown"
      v-floating-vue-hydration="{ tabIndex: 0 }"
      :ctrl-key="[...ctrlKey, 'Wrapper']"
      :aria-id="`${toShortForm(ctrlKey)}-DropDownWrapper`"
      :distance="14"
      :hide-triggers="(triggers: any) => [...triggers, 'click']"
      :show-triggers="(triggers: any) => [...triggers, 'click']"
      placement="bottom-start"
      :flip="false"
      theme="control-dropdown"
      no-auto-focus
      @apply-show="onMenuShown"
      @apply-hide="onMenuHide"
    >
      <template #popper>
        <div :class="`search-list-input-select-div ${listContainerClass}`" :data-popper-anchor="ctrlKey">
          <ClientOnly>
            <ol v-if="dropdownListItems?.length" role="select">
              <li
                v-for="(v, idx) in dropdownListItems"
                :key="`${toShortForm(ctrlKey)}-SearchRes-${idx}`"
                :class="`search-list-input-item p-xs-1 brdr-1 tabbable`"
                @click="() => { onActivate(v); }"
                @keyup.space="() => { onActivate(v); }"
                @keyup.enter="() => { onActivate(v); }"
                @keyup.escape="onEscape"
              >
                {{ (v.displayName as any)[locale] }}
              </li>
            </ol>
          </ClientOnly>
        </div>
      </template>
    </VDropdown>
  </div>
>>>>>>> a8c39b6a
</template><|MERGE_RESOLUTION|>--- conflicted
+++ resolved
@@ -1,11 +1,6 @@
 <script setup lang="ts">
-<<<<<<< HEAD
-import { AppConfig, AppException, AppExceptionCodeEnum, UserNotificationLevel, type Locale, type EntityId, type CacheEntityType, type ILocalizableValue, type IEntityCacheItem, type IEntityCacheCityItem, getLocalizeableValue, type I18nResName, getI18nResName2 } from '@golobe-demo/shared';
-=======
 import { toShortForm, type ControlKey } from './../../helpers/components';
-import { AppConfig, HeaderAppVersion, UserNotificationLevel, type Locale, type EntityId, type ILocalizableValue, type IEntityCacheItem, type IEntityCacheCityItem, getLocalizeableValue, type I18nResName, getI18nResName2 } from '@golobe-demo/shared';
-import { updateTabIndices, TabIndicesUpdateDefaultTimeout } from './../../helpers/dom';
->>>>>>> a8c39b6a
+import { AppConfig, UserNotificationLevel, type Locale, type EntityId, type ILocalizableValue, type IEntityCacheItem, type IEntityCacheCityItem, getLocalizeableValue, type I18nResName, getI18nResName2 } from '@golobe-demo/shared';
 import type { SearchListItemType, ISearchListItem } from './../../types';
 import { getObject } from './../../helpers/rest-utils';
 import isArray from 'lodash-es/isArray';
@@ -18,158 +13,53 @@
 interface IProps {
   ctrlKey: ControlKey,
   type: SearchListItemType,
-<<<<<<< HEAD
-  persistent: boolean,
-  placeholderResName?: I18nResName,
-  minSuggestionInputChars?: number,
-  maxSuggestionItemsCount?: number,
-=======
   persistent?: boolean,
   placeholderResName?: I18nResName,
   minSuggestionInputChars?: number,
   maxSuggestionItemsCount?: number,
   exclusionIds?: EntityId[],
-  listContainerClass?: string,
->>>>>>> a8c39b6a
   additionalQueryParams?: any,
   ariaLabelResName?: I18nResName
 }
 const { 
   additionalQueryParams, 
-<<<<<<< HEAD
-  itemSearchUrl, 
   type, 
-  persistent, 
+  persistent = undefined,
+  exclusionIds,
   ctrlKey, 
   maxSuggestionItemsCount = 10, 
   minSuggestionInputChars = 3 
 } = defineProps<IProps>();
-=======
-  type, 
-  ctrlKey, 
-  persistent = undefined,
-  exclusionIds,
-  maxSuggestionItemsCount = 10, 
-  minSuggestionInputChars = 3
-} = defineProps<IProps>();
-
-const logger = getCommonServices().getLogger().addContextProps({ component: 'SearchListInput' });
->>>>>>> a8c39b6a
 
 const { locale } = useI18n();
 const { enabled } = usePreviewState();
 
-<<<<<<< HEAD
-const selectedMenuItem = ref<ISearchListItem & { label: string } | undefined>();
-const fetchInProgress = ref(false);
-
-let selectedItemName: string | undefined;
-const exclusionIds: Ref<EntityId[]> = ref([]);
-
-const logger = getCommonServices().getLogger();
-=======
+const logger = getCommonServices().getLogger().addContextProps({ component: 'SearchListInput' });
+
 const userNotificationStore = useUserNotificationStore();
 const entityCacheStore = useEntityCacheStore();
 const controlValuesStore = useControlValuesStore();
 
 const modelValue = defineModel<EntityId | null | undefined>('selectedValue');
-const searchTerm = ref<string | undefined>('');
-const fieldValueDisplayLabel = ref<ILocalizableValue | undefined>();
-const inputField = useTemplateRef<HTMLInputElement>('input-field');
-const dropdown = useTemplateRef<InstanceType<typeof Dropdown>>('dropdown');
->>>>>>> a8c39b6a
-
-let showOnDataChanged = false;
-let popupShowCounter = 0;
-let scheduledPopupShows: number[] = [];
+const selectedMenuItem = ref<ISearchListItem & { label: string } | undefined>();
+const fetchInProgress = ref(false);
 
 const itemSearchUrl = computed(() => type === 'City' ? `/${ApiEndpointCitiesSearch}` : '');
 
-<<<<<<< HEAD
-const modelRef = defineModel<ISearchListItem | null | undefined>('selectedValue');
-
-const getControlValueSetting = () => controlSettingsStore.getControlValueSetting<EntityId | undefined>(ctrlKey, undefined, persistent);
-
-async function applyInitialValue () {
-  const initiallySelectedValue = modelRef.value;
-  if (initiallySelectedValue && initiallySelectedValue.displayName) {
-    const controlValueSetting = getControlValueSetting();
-    const displayName = (import.meta.client ? (await tryLookupLocalizeableDisplayNameOnClient(initiallySelectedValue.id)) : undefined) ?? getItemDisplayText(initiallySelectedValue.displayName)!;
-    controlValueSetting.value = initiallySelectedValue.id;
-    modelRef.value = { ...initiallySelectedValue, displayName };
-    selectedMenuItem.value = { ...modelRef.value, label: getItemDisplayText(displayName)! };
-  } else if (initiallySelectedValue === null) {
-    const controlValueSetting = getControlValueSetting();
-    controlValueSetting.value = undefined;
-    modelRef.value = selectedMenuItem.value = undefined;
-  }
-}
-
-function setExclusionIds (idsList?: EntityId[]) {
-  logger.verbose(`(SearchListInput) setting exclusion ids list: ctrlKey=${ctrlKey}, list=${JSON.stringify(idsList ?? [])}`);
-  exclusionIds.value = idsList ?? [];
-  if (modelRef.value && exclusionIds.value.includes(modelRef.value.id)) {
-    setSelectedItem(undefined);
-  }
-}
-
-function setSelectedItem (item?: ISearchListItem | null | undefined) {
-  logger.verbose(`(SearchListInput) setting selected item: ctrlKey=${ctrlKey}, id=${item?.id ?? '[none]'}`);
-
-  if (!item) {
-    selectedItemName = selectedMenuItem.value = undefined;
-    updateValue(undefined);
-    return;
-  }
-
-  selectedItemName = getItemDisplayText(item.displayName);
-  selectedMenuItem.value = { ...item, label: selectedItemName! } ;
-  updateValue(item);
-=======
 defineExpose({
   setInputFocus
 });
 
-const searchTermQueryParam = ref<string | undefined>();
-const { data, error, status, refresh } = await useFetch(itemSearchUrl,
-  {
-    method: 'get',
-    server: false,
-    lazy: true,
-    headers: [[HeaderAppVersion, AppConfig.versioning.appVersion.toString()]],
-    cache: enabled ? 'no-cache' : 'default',
-    query: {
-      locale,
-      size: maxSuggestionItemsCount,
-      onlyPopular: false,
-      searchTerm: searchTermQueryParam,
-      drafts: enabled,
-      ...(additionalQueryParams ? additionalQueryParams : {})
-    },
-    immediate: false,
-    transform: (response: any) => {
-      const dto = response as IListItemDto[];
-      if (dto || isArray(dto)) {
-        logger.verbose('received list search results', { ctrlKey, count: dto.length });
-      } else {
-        logger.warn('request response contains empty data', undefined, { ctrlKey, url: itemSearchUrl.value });
-        return undefined;
-      }
-      const result: ISearchListItem[] = (dto.map((t) => {
-        return {
-          id: t.id,
-          slug: t.slug,
-          displayName: t.displayName
-        };
-      }));
-      return result;
-    }
-  });
-
-const dropdownListItems = computed(() => {
-  return (status.value === 'success' || status.value === 'error') ?
-    data.value?.filter(d => !exclusionIds || !exclusionIds.includes(d.id)) : [];
-});
+function setInputFocus () {
+  const inputEl = document.querySelector(`[data-ctrlkey="${toShortForm(ctrlKey)}"]`) as HTMLElement;
+  if(!inputEl) {
+    logger.warn('cannot set focus, input element not found', undefined, ctrlKey);
+    return;
+  }
+  
+  logger.debug('setting input focus', { ctrlKey, id: inputEl.id });
+  inputEl.focus();
+}
 
 async function updateCache (items: ISearchListItem[]): Promise<void> {
   if (!import.meta.client || !items.length) {
@@ -195,105 +85,8 @@
   }
 }
 
-function onSuggestionPopupShowFired () {
-  if ((searchTerm.value?.length ?? 0) >= minSuggestionInputChars) {
-    showOnDataChanged = true;
-    if (searchTermQueryParam.value !== searchTerm.value) {
-      searchTermQueryParam.value = searchTerm.value; // will automatically trigger refresh
-    } else {
-      refresh();
-    }
-  } else {
-    logger.verbose('won', { ctrlKey, ctr: popupShowCounter });
-    data.value = undefined;
-    cancelSuggestionPopup();
-  }
-}
-
-function scheduleSuggestionPopup () {
-  if (isSuggestionPopupShown()) {
-    logger.debug('popup show won', ctrlKey);
-    return;
-  }
-
-  popupShowCounter++;
-  logger.debug('scheduling popup show', { ctrlKey, ctr: popupShowCounter });
-  scheduledPopupShows.push(popupShowCounter);
-  const showScheduleNumber = popupShowCounter;
-  setTimeout(() => {
-    if (scheduledPopupShows.includes(showScheduleNumber)) {
-      logger.debug('scheduled popup show fired', { ctrlKey, ctr: showScheduleNumber });
-      onSuggestionPopupShowFired();
-    }
-  }, AppConfig.suggestionPopupDelayMs);
-}
-
-function cancelSuggestionPopup () {
-  logger.debug('hiding scheduled popup requests', ctrlKey);
-  scheduledPopupShows = [];
-  try {
-    dropdown.value?.hide();
-  } catch (err: any) { // KB: sometimes throws error on webkit
-    const userAgent = (window?.navigator as any)?.userAgent;
-    logger.warn('exception on hiding dropdown', err, { userAgent, ctrlKey });
-  }
-  setTimeout(() => updateTabIndices(), TabIndicesUpdateDefaultTimeout);
-}
-
-function onInputTextChanged () {
-  let inputText = inputField.value?.value ?? '';
-  logger.debug('on input text changed', { ctrlKey, text: inputText });
-  inputText = inputText.trim();
-  if (inputText.length >= minSuggestionInputChars) {
-    searchTerm.value = inputText.trim();
-    cancelSuggestionPopup();
-    setTimeout(() => {
-      scheduleSuggestionPopup();
-    }, 0);
-  } else if (inputText.length === 0) {
-    cancelSuggestionPopup();
-    setModelValueFromSelection(undefined);
-  } else {
-    cancelSuggestionPopup();
-  }
->>>>>>> a8c39b6a
-}
-
-function setInputFocus () {
-  const inputEl = document.querySelector(`[data-ctrlkey="${ctrlKey}"]`) as HTMLElement;
-  if(!inputEl) {
-    logger.warn(`(SearchListInput) cannot set focus, input element not found: ctrlKey=${ctrlKey}`);
-    return;
-  }
-  
-  logger.debug(`(SearchListInput) setting input focus: ctrlKey=${ctrlKey}, id=${inputEl.id}`);
-  inputEl.focus();
-}
-
-function onMenuShown () {
-  setTimeout(() => updateTabIndices(), TabIndicesUpdateDefaultTimeout);
-}
-
-function onMenuHide () {
-  if (document.activeElement !== inputField.value && modelValue.value) {
-    searchTerm.value = getItemDisplayText(fieldValueDisplayLabel.value);
-  }
-  setTimeout(() => updateTabIndices(), TabIndicesUpdateDefaultTimeout);
-}
-
-function onInputBlur () {
-  if (!isSuggestionPopupShown()) {
-    if (modelValue.value) {
-      searchTerm.value = getItemDisplayText(fieldValueDisplayLabel.value);
-    } else {
-      searchTerm.value = '';
-    }
-    cancelSuggestionPopup();
-  }
-}
-
-function isSuggestionPopupShown () {
-  return (dropdown.value?.$el.className as string)?.includes('v-popper--shown') ?? false;
+function normalizeSearchTerm(q: string) {
+  return q?.trim()?.toLocaleLowerCase() ?? '';
 }
 
 function getItemDisplayText (text?: ILocalizableValue): string | undefined {
@@ -303,138 +96,18 @@
   return getLocalizeableValue(text, locale.value as Locale);
 }
 
-function onEscape () {
-  cancelSuggestionPopup();
-}
-
-<<<<<<< HEAD
-
-function updateValue (item?: ISearchListItem | undefined) {
-  const itemDisplayText = getItemDisplayText(item?.displayName);
-  logger.verbose(`(SearchListInput) updating value: ctrlKey=${ctrlKey}, id=${item?.id}, text=${itemDisplayText}, type=${type}`);
-  const controlValueSetting = getControlValueSetting();
-  controlValueSetting.value = item ? item.id : undefined;
-  modelRef.value = item;
-  logger.verbose(`(SearchListInput) value updated: ctrlKey=${ctrlKey}, id=${item?.id}, text=${itemDisplayText}, type=${type}`);
-}
-
-defineExpose({
-  setExclusionIds,
-  setInputFocus
-});
-
-watch(locale, async () => {
-  let item = modelRef.value;
-  if (!item?.id) {
-    return;
-  }
-=======
-async function setModelValueFromSelection (item?: ISearchListItem | undefined): Promise<void> {
-  const itemDisplayText = getItemDisplayText(item?.displayName);
-  logger.verbose('updating model value from selection', { ctrlKey, id: item?.id, text: itemDisplayText, type });
-  if(item) {
-    logger.debug('updating entity cache with selected value', { ctrlKey, text: itemDisplayText });
-    await entityCacheStore.set({ ...item, slug: item.slug!, type });
-  }
-  modelValue.value = item?.id ?? null;
-
-  logger.debug('model value updated', { ctrlKey, id: item?.id, text: itemDisplayText, type });
-}
-
-async function onActivate (item: ISearchListItem): Promise<void> {
-  logger.verbose('list item activated', { ctrlKey, id: item.id, displayName: getItemDisplayText(item.displayName) });
-  cancelSuggestionPopup();
-  await setModelValueFromSelection(item);
-}
->>>>>>> a8c39b6a
-
-onMounted(() => {
-  const initialOverwrite = modelValue.value as ControlStoreValue;
-  logger.debug('acquiring store value ref', { ctrlKey, initialOverwrite });
-  const { valueRef: storeValueRef } = controlValuesStore.acquireValueRef(ctrlKey, {
-    initialOverwrite,
-    persistent
-  });
-
-<<<<<<< HEAD
-    const selectedItemId = item.id;
-    const cacheItem = await getCityFromCache(selectedItemId, false);
-    if (!cacheItem) {
-      logger.warn(`(SearchListInput) entity cache empty, cannot localize displayed text: ctrlKey=${ctrlKey}, id=${item.id}, type=${type}, locale=${locale.value}`);
-      return;
-    }
-    item = cacheItem;
-    setSelectedItem(item);
-    logger.verbose(`(SearchListInput) displayed text updated: ctrlKey=${ctrlKey}, id=${item.id}, type=${type}, locale=${locale.value}`);
-  } else if (item?.displayName) {
-    setSelectedItem(item);
-  }
-});
-
-function getItemDisplayText (text?: string | ILocalizableValue): string | undefined {
-  if (!text) {
-    return undefined;
-  }
-=======
-  watch(storeValueRef, () => {
-    logger.debug('store value watcher', { ctrlKey, modelValue: modelValue.value, storeValue: storeValueRef.value });
-    const newValue: EntityId | null = (storeValueRef.value as EntityId) ?? null;
-    const changed = storeValueRef.value !== modelValue.value;
-    if(changed) {
-      modelValue.value = newValue;  
-    }
-  }, { immediate: true });
-
-  watch([locale, fieldValueDisplayLabel], async () => {
-    logger.debug('display label watcher', { ctrlKey, id: modelValue.value, type, locale: locale.value });
-    if(modelValue.value) {
-      searchTerm.value = getItemDisplayText(fieldValueDisplayLabel.value);
-    } else {
-      searchTerm.value = '';
-    }
-  }, { immediate: true });
->>>>>>> a8c39b6a
-
-  watch(modelValue, () => {
-    logger.debug('model value watcher', { ctrlKey, modelValue: modelValue.value, storeValue: storeValueRef.value });
-    if(modelValue.value !== storeValueRef.value) {
-      storeValueRef.value = modelValue.value ?? null;
-    }
-  }, { immediate: false });
-
-  watch(modelValue, async () => {
-    if(modelValue.value) {
-      logger.debug('obtaining display label for value', { ctrlKey, value: modelValue.value });
-      const entityInfo = (await entityCacheStore.get({ ids: [modelValue.value] }, type, true))[0];
-      logger.debug('updating display label for value', { ctrlKey, displayLabel: getItemDisplayText(entityInfo.displayName) });
-      fieldValueDisplayLabel.value = entityInfo.displayName;
-    } else {
-      fieldValueDisplayLabel.value = undefined;
-    }
-  }, { immediate: true });
-
-<<<<<<< HEAD
-function onActivate (item: ISearchListItem) {
-  logger.verbose(`(SearchListInput) list item activated: ctrlKey=${ctrlKey}, id=${item.id}, displayName=${getItemDisplayText(item.displayName)}`);
-  updateValue(item);
-}
-
-function normalizeSearchTerm(q: string) {
-  return q?.trim()?.toLocaleLowerCase() ?? '';
-}
-
 async function fetchSearchItems (q: string) {
   const searchTermNormalized = normalizeSearchTerm(q);
   if((searchTermNormalized?.length ?? 0) < minSuggestionInputChars) {
-    logger.debug(`(SearchListInput) ignoring search request, search term is too short: ctrlKey=${ctrlKey}, searchTerm=[${q}]`);
+    logger.debug('ignoring search request, search term is too short', ctrlKey);
     return [];
   }
   
-  logger.debug(`(SearchListInput) sending search request: ctrlKey=${ctrlKey}, searchTerm=[${q}], normalized=[${searchTermNormalized}]`);
+  logger.debug('sending search request', ctrlKey);
   fetchInProgress.value = true;
 
   try {
-    const dto = await getObject<IListItemDto[]>(itemSearchUrl, {
+    const dto = await getObject<IListItemDto[]>(itemSearchUrl.value, {
         locale: locale.value,
         size: maxSuggestionItemsCount,
         onlyPopular: false,
@@ -445,9 +118,9 @@
 
       if (dto) {
         if(isArray(dto)) {
-          logger.verbose(`(SearchListInput) received list search results, ctrlKey=${ctrlKey}, count=${dto.length}, searchTerm=[${q}]`);
+          logger.verbose('received list search results', { ctrlKey, count: dto.length });
         } else {
-          logger.warn(`(SearchListInput) received non-array response on search request, ctrlKey=${ctrlKey}, url=${itemSearchUrl}, searchTerm=[${q}], normalized=[${searchTermNormalized}]`);
+          logger.warn('received non-array response on search request', undefined, { ctrlKey, url: itemSearchUrl.value });
           userNotificationStore.show({
             level: UserNotificationLevel.ERROR,
             resName: getI18nResName2('appErrors', 'unknown')
@@ -455,7 +128,7 @@
           return [];
         }        
       } else {
-        logger.verbose(`(SearchListInput) search response contains empty data, ctrlKey=${ctrlKey}, url=${itemSearchUrl}, searchTerm=[${q}], normalized=[${searchTermNormalized}]`);
+        logger.verbose('search response contains empty data', { ctrlKey, url: itemSearchUrl.value });
         return [];
       }
       
@@ -467,18 +140,18 @@
           label: getItemDisplayText(t.displayName)
         };
       }));
-      await updateClientEntityCacheIfNeeded(result);
-
-      if(exclusionIds.value.length) {
-        result = result.filter(d => !exclusionIds.value.includes(d.id));
+      await updateCache(result);
+
+      if(exclusionIds?.length) {
+        result = result.filter(d => !exclusionIds.includes(d.id));
         if(!result.length) {
-          logger.verbose(`(SearchListInput) after filtering search result does not contain matching items, ctrlKey=${ctrlKey}, url=${itemSearchUrl}, searchTerm=[${q}], exclusionIds=[${exclusionIds.value.join('; ')}]`);
+          logger.verbose('after filtering search result does not contain matching items', { ctrlKey, url: itemSearchUrl.value });
           return [];
         }
       }
       return result;
   } catch(err: any) {
-    logger.warn(`(SearchListInput) search request exception occured, ctrlKey=${ctrlKey}, url=${itemSearchUrl}, searchTerm=[${q}], normalized=[${searchTermNormalized}]`, err);
+    logger.warn('search request exception occured', err, { ctrlKey, url: itemSearchUrl.value });
     userNotificationStore.show({
       level: UserNotificationLevel.ERROR,
       resName: getI18nResName2('appErrors', 'unknown')
@@ -489,99 +162,70 @@
   }
 }
 
-onMounted(async () => {
-  await applyInitialValue();
-
-  const controlValueSetting = getControlValueSetting();
-  if (controlValueSetting.value) {
-    const entityId = controlValueSetting.value as EntityId;
-    logger.debug(`(SearchListInput) obtaining selected item display text: ctrlKey=${ctrlKey}, id=${entityId}, type=${type}`);
-    const displayName = await tryLookupLocalizeableDisplayNameOnClient(entityId);
-    if (displayName) {
-      selectedItemName = getItemDisplayText(displayName);
-      const item = { id: entityId, displayName };
-      selectedMenuItem.value = { ...item, label: selectedItemName! };
-      updateValue(item);
-    } else {
-      logger.debug(`(SearchListInput) obtaining selected item display text from cache: ctrlKey=${ctrlKey}, id=${entityId}, type=${type}`);
-      const cachedEntity = await getCityFromCache(entityId, true);
-      if (cachedEntity) {
-        selectedItemName = getItemDisplayText(cachedEntity.displayName);
-        selectedMenuItem.value = { ...cachedEntity!, label: selectedItemName! };
-        updateValue(cachedEntity);
+async function setModelValueFromSelection (item?: ISearchListItem | null): Promise<void> {
+  const itemDisplayText = getItemDisplayText(item?.displayName);
+  logger.verbose('updating model value from selection', { ctrlKey, id: item?.id, text: itemDisplayText, type });
+  if(item) {
+    logger.debug('updating entity cache with selected value', { ctrlKey, text: itemDisplayText });
+    await entityCacheStore.set({ ...item, type, slug: item.slug! });
+  }
+  modelValue.value = item?.id ?? null;
+
+  logger.debug('model value updated', { ctrlKey, id: item?.id, text: itemDisplayText, type });
+}
+
+async function setSelectionFromModelValue (value?: EntityId | null): Promise<void> {
+  logger.verbose('updating selected item from model value', { ctrlKey, id: value });
+  if(value) {
+    const entityItem = (await entityCacheStore.get({ ids: [value!] }, type, true))[0];
+    selectedMenuItem.value = { ...entityItem, label: getItemDisplayText(entityItem.displayName)! };
+  } else {
+    selectedMenuItem.value = undefined;
+  }
+  logger.debug('selected item updated', { ctrlKey, id: value });
+}
+
+onMounted(() => {
+  const initialOverwrite = modelValue.value as ControlStoreValue;
+  logger.debug('acquiring store value ref', { ctrlKey, initialOverwrite });
+  const { valueRef: storeValueRef } = controlValuesStore.acquireValueRef(ctrlKey, {
+    initialOverwrite,
+    persistent
+  });
+
+  watch(storeValueRef, () => {
+    logger.debug('store value watcher', { ctrlKey, modelValue: modelValue.value, storeValue: storeValueRef.value });
+    const newValue: EntityId | null = (storeValueRef.value as EntityId) ?? null;
+    const changed = storeValueRef.value !== modelValue.value;
+    if(changed) {
+      modelValue.value = newValue;  
+    }
+  }, { immediate: true });
+
+  watch([modelValue, locale], () => {
+    logger.debug('model value watcher', { ctrlKey, modelValue: modelValue.value, storeValue: storeValueRef.value });
+    if(modelValue.value !== storeValueRef.value) {
+      storeValueRef.value = modelValue.value ?? null;
+    }
+    setSelectionFromModelValue(modelValue.value);
+  }, { immediate: true });
+
+  watch(selectedMenuItem, () => {
+    logger.debug('selected menu item watcher', { ctrlKey, id: selectedMenuItem.value?.id, displayName: getItemDisplayText(selectedMenuItem.value?.displayName) });
+    if(modelValue.value !== selectedMenuItem.value) {
+      if (!modelValue.value || !exclusionIds?.includes(modelValue.value)) {
+        setModelValueFromSelection(selectedMenuItem.value);
       } else {
-        logger.warn(`(SearchListInput) failed to obtain selected item display text: ctrlKey=${ctrlKey}, id=${entityId}, type=${type}`);
-=======
-  watchEffect(() => {
-    logger.verbose('exclusion ids list watcher', { ctrlKey, list: exclusionIds });
-    if (modelValue.value && exclusionIds?.includes(modelValue.value)) {
-      setModelValueFromSelection(undefined);
-    }
-  });
-
-  watch(error, () => {
-    if (error.value) {
-      logger.warn('search request failed with exception', error.value, { ctrlKey, url: itemSearchUrl.value });
-      data.value = undefined;
-    }
-  });
-
-  watch(status, () => {
-    logger.verbose('request fetch status changed', { ctrlKey, url: itemSearchUrl.value, status: status.value });
-    if (status.value === 'success') {
-      if(dropdownListItems.value?.length) {
-        updateCache(data.value!);
-        if(showOnDataChanged) {
-          if (!isSuggestionPopupShown()) {
-            logger.verbose('showing dropdown', { ctrlKey, url: itemSearchUrl.value, count: data.value!.length });
-            setTimeout(() => {
-              dropdown.value?.show();
-              setTimeout(() => updateTabIndices(), TabIndicesUpdateDefaultTimeout);
-            }, 0);
-          } else {
-            logger.debug('dropdown is already visible', { ctrlKey, url: itemSearchUrl.value, count: data.value!.length });
-          }
-          showOnDataChanged = false;
-        }
-      } else {
-        showOnDataChanged = false;
-        cancelSuggestionPopup();
->>>>>>> a8c39b6a
+        setModelValueFromSelection(undefined);
       }
-    } else if (status.value === 'error') {
-      userNotificationStore.show({
-        level: UserNotificationLevel.ERROR,
-        resName: getI18nResName2('appErrors', 'unknown')
-      });
-    }
-<<<<<<< HEAD
-  }
-
-  watch(selectedMenuItem, () => {
-    logger.debug(`(SearchListInput) selected menu item changed: ctrlKey=${ctrlKey}, id=${selectedMenuItem.value?.id}, displayName=${getItemDisplayText(selectedMenuItem.value?.displayName)}`);
-    if(selectedMenuItem.value) {
-      onActivate(selectedMenuItem.value);
-    } else {
-      setSelectedItem(undefined);
-    }
-  }, { immediate: true });
-
-  watch(modelRef, () => {
-    if((!!modelRef.value && modelRef.value.id === selectedMenuItem.value?.id) || (!modelRef.value && !selectedMenuItem.value?.id)) {
-      return;
-    }
-    logger.debug(`(SearchListInput) model value changed, setting selected menu item: ctrlKey=${ctrlKey}, id=${modelRef.value?.id}, displayName=${getItemDisplayText(modelRef.value?.displayName)}`);
-    setSelectedItem(modelRef.value);
-=======
->>>>>>> a8c39b6a
-  });
+    }
+  }, { immediate: false });
 });
 
 </script>
 
 <template>
-<<<<<<< HEAD
-   <UInputMenu v-model="selectedMenuItem" :data-ctrlkey="ctrlKey" option-attribute="label" by="id" :loading="fetchInProgress" :search="fetchSearchItems" :placeholder="placeholderResName ? $t(placeholderResName) : ''" :debounce="AppConfig.suggestionPopupDelayMs" nullable :ui="!fetchInProgress ? { base: '!pl-0' } : undefined" variant="none" :aria-label="ariaLabelResName ? $t(ariaLabelResName) : ''">
+   <UInputMenu v-model="selectedMenuItem" :data-ctrlkey="toShortForm(ctrlKey)" option-attribute="label" by="id" :loading="fetchInProgress" :search="fetchSearchItems" :placeholder="placeholderResName ? $t(placeholderResName) : ''" :debounce="AppConfig.suggestionPopupDelayMs" nullable :ui="!fetchInProgress ? { base: '!pl-0' } : undefined" variant="none" :aria-label="ariaLabelResName ? $t(ariaLabelResName) : ''">
     <template #option-empty="{ query }">
       <span v-if="normalizeSearchTerm(query).length < minSuggestionInputChars" class="text-wrap">{{ $t(getI18nResName2('searchList', 'termTooShort'), { count: minSuggestionInputChars }) }}</span>
       <span v-else class="text-wrap">{{ $t(getI18nResName2('searchList', 'notFound')) }}</span>
@@ -590,60 +234,4 @@
       <span class="text-wrap">{{ $t(getI18nResName2('searchList', 'termTooShort'), { count: minSuggestionInputChars }) }}</span>
     </template>
   </UInputMenu>
-=======
-  <div
-    class="search-list-input"
-    role="searchbox"
-    :aria-label="ariaLabelResName ? $t(ariaLabelResName) : ''"
-    @keyup.escape="onEscape"
-  >
-    <input
-      :id="toShortForm(ctrlKey)"
-      ref="input-field"
-      type="text"
-      class="search-list-input-el"
-      :placeholder="placeholderResName ? $t(placeholderResName) : ''"
-      :value="searchTerm ?? ''"
-      :maxLength="256"
-      autocomplete="off"
-      @input="onInputTextChanged"
-      @blur="onInputBlur"
-    >
-    <VDropdown
-      ref="dropdown"
-      v-floating-vue-hydration="{ tabIndex: 0 }"
-      :ctrl-key="[...ctrlKey, 'Wrapper']"
-      :aria-id="`${toShortForm(ctrlKey)}-DropDownWrapper`"
-      :distance="14"
-      :hide-triggers="(triggers: any) => [...triggers, 'click']"
-      :show-triggers="(triggers: any) => [...triggers, 'click']"
-      placement="bottom-start"
-      :flip="false"
-      theme="control-dropdown"
-      no-auto-focus
-      @apply-show="onMenuShown"
-      @apply-hide="onMenuHide"
-    >
-      <template #popper>
-        <div :class="`search-list-input-select-div ${listContainerClass}`" :data-popper-anchor="ctrlKey">
-          <ClientOnly>
-            <ol v-if="dropdownListItems?.length" role="select">
-              <li
-                v-for="(v, idx) in dropdownListItems"
-                :key="`${toShortForm(ctrlKey)}-SearchRes-${idx}`"
-                :class="`search-list-input-item p-xs-1 brdr-1 tabbable`"
-                @click="() => { onActivate(v); }"
-                @keyup.space="() => { onActivate(v); }"
-                @keyup.enter="() => { onActivate(v); }"
-                @keyup.escape="onEscape"
-              >
-                {{ (v.displayName as any)[locale] }}
-              </li>
-            </ol>
-          </ClientOnly>
-        </div>
-      </template>
-    </VDropdown>
-  </div>
->>>>>>> a8c39b6a
 </template>