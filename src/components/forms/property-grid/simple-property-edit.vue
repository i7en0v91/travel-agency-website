<script setup lang="ts">
<<<<<<< HEAD
import { AppConfig, validateObjectSync, maskLog, SecretValueMask, isPasswordSecure, getI18nResName2, type I18nResName } from '@golobe-demo/shared';
=======
import type { ControlKey } from './../../../helpers/components';
import { maskLog, SecretValueMask, isPasswordSecure, getI18nResName2, type I18nResName } from '@golobe-demo/shared';
import { TabIndicesUpdateDefaultTimeout, updateTabIndices } from './../../../helpers/dom';
>>>>>>> a8c39b6a
import type { SimplePropertyType, PropertyGridControlButtonType } from './../../../types';
import { defaultErrorHandler } from './../../../helpers/exceptions';
import { object, string } from 'yup';
import { getCommonServices } from '../../../helpers/service-accessors';
import type { UFormGroup } from '../../../.nuxt/components';

interface IProps {
  ctrlKey: ControlKey,
  validateAndSave: (value?: string) => Promise<I18nResName | 'success' | 'cancel'>,
  captionResName?: I18nResName,
  type: SimplePropertyType,
  value?: string,
  placeholderResName?: I18nResName,
  maxLength?: number,
  minLength?: number,
  required?: boolean,
  autoTrim?: boolean,
  autoClearOnEditStart?: boolean,
  isAddRowInListEdit?: boolean,
  firstControlSectionButtons?: { view: PropertyGridControlButtonType[], edit: PropertyGridControlButtonType[] } | 'default',
  lastControlSectionButtons?: { view: PropertyGridControlButtonType[], edit: PropertyGridControlButtonType[] } | 'default'
};

const props = withDefaults(defineProps<IProps>(), {
  captionResName: undefined,
  maxLength: 256,
  minLength: undefined,
  value: undefined,
  placeholderResName: undefined,
  required: false,
  autoTrim: true,
  autoClearOnEditStart: false,
  firstControlSectionButtons: 'default',
  lastControlSectionButtons: 'default'
});

const EmptyValuePlaceholder = '-';
const EmailValidationSchema = object({
  email: string().email(getI18nResName2('validations', 'email'))
});;

const logger = getCommonServices().getLogger().addContextProps({ component: 'SimplePropertyEdit' });

const inputFormGroup = useTemplateRef('root-component');
const isEditMode = ref(false);
const editValue = ref(props.value);
const showValidationError = ref(false);

const nuxtApp = useNuxtApp();
const userNotificationStore = useUserNotificationStore();
const { t } = useI18n();

const customValidationErrMsgResName = ref<I18nResName>();
const validationErrMsg = computed(() =>  {
  if(!isEditMode.value) {
    return;
  }

  let normalizedValue = editValue.value ?? '';
  if(props.autoTrim && props.type !== 'password') {
    normalizedValue = normalizedValue.trim();
  }

  if(props.required && !normalizedValue.length) {
    logger.verbose(`(SimplePropertyEdit) preliminary validation failed - field required, ctrlKey=${props.ctrlKey}`);
    return t(getI18nResName2('validations', 'required'));
  }

  if(props.minLength && normalizedValue.length < props.minLength) {
    logger.verbose(`(SimplePropertyEdit) preliminary validation failed, ctrlKey=${props.ctrlKey}, required minLength=${props.minLength}`);
    return t(getI18nResName2('validations', 'minLength'), { min: props.minLength });
  }

  if(props.type === 'email') {
    const validationResult = validateObjectSync({ email: normalizedValue }, EmailValidationSchema);
    if(validationResult?.errors?.length) {
      const errMsgResName = validationResult.errors[0] as I18nResName;
      logger.verbose(`(SimplePropertyEdit) preliminary email validation failed, ctrlKey=${props.ctrlKey}, msgResName=[${errMsgResName}]`);
      return t(errMsgResName);
    }
  }

  if (props.type === 'password') {
    if (!isPasswordSecure(normalizedValue)) {
      const errMsgResName = getI18nResName2('validations', 'password');
      logger.verbose(`(SimplePropertyEdit) preliminary password validation failed, ctrlKey=${props.ctrlKey}`);
      return t(errMsgResName, { min: AppConfig.userPasswordPolicy.minLength });
    }
  }

  if(customValidationErrMsgResName.value) {
    logger.verbose(`(SimplePropertyEdit) custom validation failed, ctrlKey=${props.ctrlKey}, msgResName=[${customValidationErrMsgResName.value}]`);
    return t(customValidationErrMsgResName.value);
  }
  
  return undefined;
});

const firstSectionButtons = computed<PropertyGridControlButtonType[]>(() => props.firstControlSectionButtons === 'default' ? (isEditMode.value ? ['cancel'] : []) : (isEditMode.value ? props.firstControlSectionButtons.edit : props.firstControlSectionButtons.view));
const lastSectionButtons = computed<PropertyGridControlButtonType[]>(() => props.lastControlSectionButtons === 'default' ? (isEditMode.value ? ['apply'] : ['change']) : (isEditMode.value ? props.lastControlSectionButtons.edit : props.lastControlSectionButtons.view));

function focusInput () {
  if (inputFormGroup?.value) {
    (inputFormGroup.value.$el as HTMLElement).querySelector('input')?.focus();
  }
}

function maskLogValue (value?: string) {
  if (props.type === 'password') {
    return SecretValueMask;
  }
  return maskLog(value);
}

async function performValidateAndSave (value?: string) : Promise<boolean> {
  logger.verbose('validating and saving value', { ctrlKey: props.ctrlKey, value: maskLogValue(value) });
  customValidationErrMsgResName.value = undefined;

<<<<<<< HEAD
  if(validationErrMsg.value) {
    logger.verbose(`(SimplePropertyEdit) validating and saving value - preliminary validation failed, ctrlKey=${props.ctrlKey}, errMsg=${validationErrMsg.value}`);
    return false;
  }
  
  try {
    logger.verbose(`(SimplePropertyEdit) calling client save handler, ctrlKey=${props.ctrlKey}, value=${maskLogValue(value)}`);
    const validationResult = await props.validateAndSave(value);
    if (validationResult === 'cancel') {
      logger.verbose(`(SimplePropertyEdit) client save handler cancelled, ctrlKey=${props.ctrlKey}, value=${maskLogValue(value)}`);
      return false;
    }
    customValidationErrMsgResName.value = validationResult === 'success' ? undefined : validationResult;
    logger.verbose(`(SimplePropertyEdit) client save handler result, ctrlKey=${props.ctrlKey}, errMsgResName=${customValidationErrMsgResName.value}`);
  } catch (err: any) {
    logger.warn(`(SimplePropertyEdit) client save handler failed, ctrlKey=${props.ctrlKey}, value=${maskLogValue(value)}`, err);
    exitEditModeInternal();
    defaultErrorHandler(err);
    return false;
  }
  
  const result = !validationErrMsg.value;
  logger.verbose(`(SimplePropertyEdit) value validation result, ctrlKey=${props.ctrlKey}, value=${maskLogValue(value)}, result=${result}`);
=======
  v$.value.$touch();
  if (!v$.value.$error) {
    if ((value ?? '') === (props.value ?? '')) {
      logger.debug('value has not changed', { ctrlKey: props.ctrlKey, newValue: maskLogValue(editValue.value) });
      exitEditModeInternal();
      return false;
    }

    if (props.type === 'password' && (value?.length ?? 0) > 0) {
      if (!isPasswordSecure(value!)) {
        customValidationErrMsgResName.value = getI18nResName2('validations', 'password');
      }
    }

    if (!customValidationErrMsgResName.value) {
      try {
        logger.verbose('calling client save handler', { ctrlKey: props.ctrlKey, value: maskLogValue(value) });
        const validationResult = await props.validateAndSave(value);
        if (validationResult === 'cancel') {
          logger.verbose('client save handler cancelled', { ctrlKey: props.ctrlKey, value: maskLogValue(value) });
          return false;
        }
        customValidationErrMsgResName.value = validationResult === 'success' ? undefined : validationResult;
        logger.verbose('client save handler result', { ctrlKey: props.ctrlKey, errMsgResName: customValidationErrMsgResName.value });
      } catch (err: any) {
        logger.warn('client save handler failed', err, { ctrlKey: props.ctrlKey, value: maskLogValue(value) });
        exitEditModeInternal();
        defaultErrorHandler(err, { nuxtApp, userNotificationStore });
        return false;
      }
    }

    if (customValidationErrMsgResName.value) {
      v$.value.$touch();
    }
  }

  const result = !v$.value.$error;
  logger.verbose('value validation result', { ctrlKey: props.ctrlKey, value: maskLogValue(value), result });
>>>>>>> a8c39b6a
  return result;
}

async function onControlButtonClick (button: PropertyGridControlButtonType): Promise<void> {
  logger.debug('onControlButtonClick', { ctrlKey: props.ctrlKey, button });
  switch (button) {
    case 'add':
    case 'change':
      if (!isEditMode.value) {
        editValue.value = props.value;
        if (props.type === 'password' || props.autoClearOnEditStart) {
          editValue.value = '';
        }
        showValidationError.value = false;
        customValidationErrMsgResName.value = undefined;
        isEditMode.value = true;
        $emit('enterEditMode', props.ctrlKey);
        nextTick(() => {
          focusInput();
        });
      }
      break;
    case 'apply':
      if (props.autoTrim) {
        editValue.value = editValue.value?.trim();
        logger.debug('value trimmed', { ctrlKey: props.ctrlKey, newValue: maskLogValue(editValue.value) });
      }

      showValidationError.value = true;
      if (await performValidateAndSave(editValue.value)) {
        logger.verbose('value updated', { ctrlKey: props.ctrlKey, value: maskLogValue(editValue.value), prev: props.value });
        $emit('update:value', editValue.value);
        isEditMode.value = false;
      }
      break;
    case 'cancel':
      exitEditModeInternal();
      break;
  }

  $emit('buttonClick', button);
}

function exitEditMode () {
  if (isEditMode.value) {
    logger.debug('exiting edit mode', { ctrlKey: props.ctrlKey });
    editValue.value = props.value;
    isEditMode.value = false;
    showValidationError.value = false;
    customValidationErrMsgResName.value = undefined;
  }
}

function exitEditModeInternal () {
  if (isEditMode.value) {
    exitEditMode();
  }
}

<<<<<<< HEAD
const $emit = defineEmits<{
  (event: 'update:value', value: string | undefined): void, (event: 'enterEditMode', ctrlKey: string): void, 
  (event: 'buttonClick', button: PropertyGridControlButtonType): void
}>();
=======
const $emit = defineEmits<{(event: 'update:value', value: string | undefined): void, (event: 'enterEditMode', ctrlKey: ControlKey): void,
(event: 'buttonClick', button: PropertyGridControlButtonType): void}>();
>>>>>>> a8c39b6a

defineExpose({
  exitEditMode
});

const uiGroupStyling = computed(() => {
  return {
    wrapper: `${props.isAddRowInListEdit && !isEditMode.value ? 'hidden' : ''}`,
    container: 'mt-0',
    label: {
      wrapper: isEditMode.value ? 'hidden' : undefined
    }
  };
});

const uiInputStyling = computed(() => {
  return {
    base: `h-[3.5rem] ${isEditMode.value ? undefined : 'hidden'}`,
    rounded: 'rounded-lg',
    variant: {
      none: 'text-xl font-semibold ring-4 ring-inset ring-primary-300 dark:ring-primary-600 focus:ring-4 focus:ring-primary-300 focus:dark:ring-primary-600 focus:ring-inset',
      outline: validationErrMsg.value ? undefined : 'ring-0 focus:ring-0'
    }
  };
});

</script>

<template>
<<<<<<< HEAD
  <div class="contents">
    <div class="w-full h-auto overflow-auto">
      <UFormGroup ref="root-component" :name="props.type" :label="props.captionResName ? t(props.captionResName) : undefined" :ui="uiGroupStyling" :error="showValidationError && validationErrMsg">
        <UInput 
          v-model:="editValue" 
          :type="type" 
          color="gray"
          variant="none"
          :placeholder="placeholderResName ? t(placeholderResName) : undefined" 
          :disabled="!isEditMode" 
          :max-length="props.maxLength"
          :ui="uiInputStyling"
          @keypress.enter="() => { if(isEditMode) { onControlButtonClick('apply'); } }"
          @keyup.escape="() => { if(isEditMode) { exitEditModeInternal(); } }"
        />
        <div v-if="!isEditMode" class="truncate text-xl font-semibold">
=======
  <PropertyGridRow
    ref="root-component"
    class="simple-property-edit"
    :ctrl-key="[...ctrlKey, 'Row']"
    :first-control-section-buttons="firstSectionButtons"
    :last-control-section-buttons="lastSectionButtons"
    @button-click="onControlButtonClick"
  >
    <template #value>
      <TextBox
        v-if="isEditMode"
        v-model:model-value="editValue"
        :ctrl-key="[...ctrlKey, 'Input']"
        class="simple-property-input mr-xs-2 mr-s-4"
        :type="type"
        :placeholder-res-name="props.placeholderResName"
        :max-length="props.maxLength"
        @keypress.enter="() => { if(isEditMode) { onControlButtonClick('apply'); } }"
        @keyup.escape="() => { if(isEditMode) { exitEditModeInternal(); } }"
      />
      <div v-else class="simple-property-view">
        <div v-if="props.captionResName" class="property-view-caption">
          {{ $t(props.captionResName) }}
        </div>
        <div class="property-view-value mt-xs-2">
>>>>>>> a8c39b6a
          {{ props.type === 'password' ? SecretValueMask : ((props.value?.length ?? 0) > 0 ? props.value : EmptyValuePlaceholder) }}
        </div>
      </UFormGroup>
    </div>
    <div class="flex flex-row flex-nowrap gap-2 sm:gap-4 justify-self-end">
      <div class="flex-1">
        <PropertyGridControlSection :ctrl-key="`${props.ctrlKey}-firstControlSection`" :buttons="firstSectionButtons" @click="onControlButtonClick" />
      </div>
      <div class="flex-1">
        <PropertyGridControlSection :ctrl-key="`${props.ctrlKey}-lastControlSection`" :buttons="lastSectionButtons" @click="onControlButtonClick" />
      </div>
    </div>
  </div>
  </template><|MERGE_RESOLUTION|>--- conflicted
+++ resolved
@@ -1,11 +1,6 @@
 <script setup lang="ts">
-<<<<<<< HEAD
+import type { ControlKey } from './../../../helpers/components';
 import { AppConfig, validateObjectSync, maskLog, SecretValueMask, isPasswordSecure, getI18nResName2, type I18nResName } from '@golobe-demo/shared';
-=======
-import type { ControlKey } from './../../../helpers/components';
-import { maskLog, SecretValueMask, isPasswordSecure, getI18nResName2, type I18nResName } from '@golobe-demo/shared';
-import { TabIndicesUpdateDefaultTimeout, updateTabIndices } from './../../../helpers/dom';
->>>>>>> a8c39b6a
 import type { SimplePropertyType, PropertyGridControlButtonType } from './../../../types';
 import { defaultErrorHandler } from './../../../helpers/exceptions';
 import { object, string } from 'yup';
@@ -70,12 +65,12 @@
   }
 
   if(props.required && !normalizedValue.length) {
-    logger.verbose(`(SimplePropertyEdit) preliminary validation failed - field required, ctrlKey=${props.ctrlKey}`);
+    logger.verbose('preliminary validation failed - field required', { ctrlKey: props.ctrlKey });
     return t(getI18nResName2('validations', 'required'));
   }
 
   if(props.minLength && normalizedValue.length < props.minLength) {
-    logger.verbose(`(SimplePropertyEdit) preliminary validation failed, ctrlKey=${props.ctrlKey}, required minLength=${props.minLength}`);
+    logger.verbose('preliminary validation failed', { ctrlKey: props.ctrlKey, minLength: props.minLength });
     return t(getI18nResName2('validations', 'minLength'), { min: props.minLength });
   }
 
@@ -83,7 +78,7 @@
     const validationResult = validateObjectSync({ email: normalizedValue }, EmailValidationSchema);
     if(validationResult?.errors?.length) {
       const errMsgResName = validationResult.errors[0] as I18nResName;
-      logger.verbose(`(SimplePropertyEdit) preliminary email validation failed, ctrlKey=${props.ctrlKey}, msgResName=[${errMsgResName}]`);
+      logger.verbose('preliminary email validation failed', { ctrlKey: props.ctrlKey });
       return t(errMsgResName);
     }
   }
@@ -91,13 +86,13 @@
   if (props.type === 'password') {
     if (!isPasswordSecure(normalizedValue)) {
       const errMsgResName = getI18nResName2('validations', 'password');
-      logger.verbose(`(SimplePropertyEdit) preliminary password validation failed, ctrlKey=${props.ctrlKey}`);
+      logger.verbose('preliminary password validation failed', { ctrlKey: props.ctrlKey });
       return t(errMsgResName, { min: AppConfig.userPasswordPolicy.minLength });
     }
   }
 
   if(customValidationErrMsgResName.value) {
-    logger.verbose(`(SimplePropertyEdit) custom validation failed, ctrlKey=${props.ctrlKey}, msgResName=[${customValidationErrMsgResName.value}]`);
+    logger.verbose('custom validation failed', { ctrlKey: props.ctrlKey });
     return t(customValidationErrMsgResName.value);
   }
   
@@ -109,7 +104,7 @@
 
 function focusInput () {
   if (inputFormGroup?.value) {
-    (inputFormGroup.value.$el as HTMLElement).querySelector('input')?.focus();
+    ((inputFormGroup.value as ComponentPublicInstance<unknown>).$el as HTMLElement).querySelector('input')?.focus();
   }
 }
 
@@ -124,71 +119,29 @@
   logger.verbose('validating and saving value', { ctrlKey: props.ctrlKey, value: maskLogValue(value) });
   customValidationErrMsgResName.value = undefined;
 
-<<<<<<< HEAD
   if(validationErrMsg.value) {
-    logger.verbose(`(SimplePropertyEdit) validating and saving value - preliminary validation failed, ctrlKey=${props.ctrlKey}, errMsg=${validationErrMsg.value}`);
+    logger.verbose('validating and saving value - preliminary validation failed', { ctrlKey: props.ctrlKey, errMsg: validationErrMsg.value });
     return false;
   }
   
   try {
-    logger.verbose(`(SimplePropertyEdit) calling client save handler, ctrlKey=${props.ctrlKey}, value=${maskLogValue(value)}`);
+    logger.verbose('calling client save handler', { ctrlKey: props.ctrlKey, value: maskLogValue(value) });
     const validationResult = await props.validateAndSave(value);
     if (validationResult === 'cancel') {
-      logger.verbose(`(SimplePropertyEdit) client save handler cancelled, ctrlKey=${props.ctrlKey}, value=${maskLogValue(value)}`);
+      logger.verbose('client save handler cancelled', { ctrlKey: props.ctrlKey, value: maskLogValue(value) });
       return false;
     }
     customValidationErrMsgResName.value = validationResult === 'success' ? undefined : validationResult;
-    logger.verbose(`(SimplePropertyEdit) client save handler result, ctrlKey=${props.ctrlKey}, errMsgResName=${customValidationErrMsgResName.value}`);
+    logger.verbose('client save handler result', { ctrlKey: props.ctrlKey, errMsgResName: customValidationErrMsgResName.value });
   } catch (err: any) {
-    logger.warn(`(SimplePropertyEdit) client save handler failed, ctrlKey=${props.ctrlKey}, value=${maskLogValue(value)}`, err);
+    logger.warn('client save handler failed', err, { ctrlKey: props.ctrlKey, value: maskLogValue(value) });
     exitEditModeInternal();
-    defaultErrorHandler(err);
+    defaultErrorHandler(err, { nuxtApp, userNotificationStore });
     return false;
   }
   
   const result = !validationErrMsg.value;
-  logger.verbose(`(SimplePropertyEdit) value validation result, ctrlKey=${props.ctrlKey}, value=${maskLogValue(value)}, result=${result}`);
-=======
-  v$.value.$touch();
-  if (!v$.value.$error) {
-    if ((value ?? '') === (props.value ?? '')) {
-      logger.debug('value has not changed', { ctrlKey: props.ctrlKey, newValue: maskLogValue(editValue.value) });
-      exitEditModeInternal();
-      return false;
-    }
-
-    if (props.type === 'password' && (value?.length ?? 0) > 0) {
-      if (!isPasswordSecure(value!)) {
-        customValidationErrMsgResName.value = getI18nResName2('validations', 'password');
-      }
-    }
-
-    if (!customValidationErrMsgResName.value) {
-      try {
-        logger.verbose('calling client save handler', { ctrlKey: props.ctrlKey, value: maskLogValue(value) });
-        const validationResult = await props.validateAndSave(value);
-        if (validationResult === 'cancel') {
-          logger.verbose('client save handler cancelled', { ctrlKey: props.ctrlKey, value: maskLogValue(value) });
-          return false;
-        }
-        customValidationErrMsgResName.value = validationResult === 'success' ? undefined : validationResult;
-        logger.verbose('client save handler result', { ctrlKey: props.ctrlKey, errMsgResName: customValidationErrMsgResName.value });
-      } catch (err: any) {
-        logger.warn('client save handler failed', err, { ctrlKey: props.ctrlKey, value: maskLogValue(value) });
-        exitEditModeInternal();
-        defaultErrorHandler(err, { nuxtApp, userNotificationStore });
-        return false;
-      }
-    }
-
-    if (customValidationErrMsgResName.value) {
-      v$.value.$touch();
-    }
-  }
-
-  const result = !v$.value.$error;
   logger.verbose('value validation result', { ctrlKey: props.ctrlKey, value: maskLogValue(value), result });
->>>>>>> a8c39b6a
   return result;
 }
 
@@ -248,15 +201,10 @@
   }
 }
 
-<<<<<<< HEAD
 const $emit = defineEmits<{
-  (event: 'update:value', value: string | undefined): void, (event: 'enterEditMode', ctrlKey: string): void, 
+  (event: 'update:value', value: string | undefined): void, (event: 'enterEditMode', ctrlKey: ControlKey): void, 
   (event: 'buttonClick', button: PropertyGridControlButtonType): void
 }>();
-=======
-const $emit = defineEmits<{(event: 'update:value', value: string | undefined): void, (event: 'enterEditMode', ctrlKey: ControlKey): void,
-(event: 'buttonClick', button: PropertyGridControlButtonType): void}>();
->>>>>>> a8c39b6a
 
 defineExpose({
   exitEditMode
@@ -286,7 +234,6 @@
 </script>
 
 <template>
-<<<<<<< HEAD
   <div class="contents">
     <div class="w-full h-auto overflow-auto">
       <UFormGroup ref="root-component" :name="props.type" :label="props.captionResName ? t(props.captionResName) : undefined" :ui="uiGroupStyling" :error="showValidationError && validationErrMsg">
@@ -303,43 +250,16 @@
           @keyup.escape="() => { if(isEditMode) { exitEditModeInternal(); } }"
         />
         <div v-if="!isEditMode" class="truncate text-xl font-semibold">
-=======
-  <PropertyGridRow
-    ref="root-component"
-    class="simple-property-edit"
-    :ctrl-key="[...ctrlKey, 'Row']"
-    :first-control-section-buttons="firstSectionButtons"
-    :last-control-section-buttons="lastSectionButtons"
-    @button-click="onControlButtonClick"
-  >
-    <template #value>
-      <TextBox
-        v-if="isEditMode"
-        v-model:model-value="editValue"
-        :ctrl-key="[...ctrlKey, 'Input']"
-        class="simple-property-input mr-xs-2 mr-s-4"
-        :type="type"
-        :placeholder-res-name="props.placeholderResName"
-        :max-length="props.maxLength"
-        @keypress.enter="() => { if(isEditMode) { onControlButtonClick('apply'); } }"
-        @keyup.escape="() => { if(isEditMode) { exitEditModeInternal(); } }"
-      />
-      <div v-else class="simple-property-view">
-        <div v-if="props.captionResName" class="property-view-caption">
-          {{ $t(props.captionResName) }}
-        </div>
-        <div class="property-view-value mt-xs-2">
->>>>>>> a8c39b6a
           {{ props.type === 'password' ? SecretValueMask : ((props.value?.length ?? 0) > 0 ? props.value : EmptyValuePlaceholder) }}
         </div>
       </UFormGroup>
     </div>
     <div class="flex flex-row flex-nowrap gap-2 sm:gap-4 justify-self-end">
       <div class="flex-1">
-        <PropertyGridControlSection :ctrl-key="`${props.ctrlKey}-firstControlSection`" :buttons="firstSectionButtons" @click="onControlButtonClick" />
+        <PropertyGridControlSection :ctrl-key="[...props.ctrlKey, 'ControlSection', 1]" :buttons="firstSectionButtons" @click="onControlButtonClick" />
       </div>
       <div class="flex-1">
-        <PropertyGridControlSection :ctrl-key="`${props.ctrlKey}-lastControlSection`" :buttons="lastSectionButtons" @click="onControlButtonClick" />
+        <PropertyGridControlSection :ctrl-key="[...props.ctrlKey, 'ControlSection', 2]" :buttons="lastSectionButtons" @click="onControlButtonClick" />
       </div>
     </div>
   </div>
