--- conflicted
+++ resolved
@@ -1,21 +1,8 @@
 <script setup lang="ts">
-<<<<<<< HEAD
 import { AppConfig, validateObjectSync, maskLog, SecretValueMask, isPasswordSecure, getI18nResName2, type I18nResName } from '@golobe-demo/shared';
-import { type SimplePropertyType, type PropertyGridControlButtonType } from './../../../types';
+import type { SimplePropertyType, PropertyGridControlButtonType } from './../../../types';
 import { defaultErrorHandler } from './../../../helpers/exceptions';
 import { object, string } from 'yup';
-import { type ComponentInstance } from 'vue';
-=======
-import { maskLog, SecretValueMask, isPasswordSecure, getI18nResName2, type I18nResName } from '@golobe-demo/shared';
-import { TabIndicesUpdateDefaultTimeout, updateTabIndices } from './../../../helpers/dom';
-import type { SimplePropertyType, PropertyGridControlButtonType } from './../../../types';
-import { defaultErrorHandler } from './../../../helpers/exceptions';
-import { useVuelidate } from '@vuelidate/core';
-import * as validators from '@vuelidate/validators';
-import { email as vEmail, required as vRequired, minLength as vMinLength } from '@vuelidate/validators';
-import PropertyGridRow from './property-grid-row.vue';
-import TextBox from './../../forms/text-box.vue';
->>>>>>> ee635197
 import { getCommonServices } from '../../../helpers/service-accessors';
 import type { UFormGroup } from '../../../.nuxt/components';
 
@@ -56,11 +43,7 @@
 
 const logger = getCommonServices().getLogger();
 
-<<<<<<< HEAD
-const inputFormGroup = shallowRef<ComponentInstance<typeof UFormGroup>>();
-=======
-const rootComponent = useTemplateRef('root-component');
->>>>>>> ee635197
+const inputFormGroup = useTemplateRef('root-component');
 const isEditMode = ref(false);
 const editValue = ref(props.value);
 const showValidationError = ref(false);
@@ -248,10 +231,9 @@
 </script>
 
 <template>
-<<<<<<< HEAD
   <div class="contents">
     <div class="w-full h-auto overflow-auto">
-      <UFormGroup ref="inputFormGroup" :name="props.type" :label="props.captionResName ? t(props.captionResName) : undefined" :ui="uiGroupStyling" :error="showValidationError && validationErrMsg">
+      <UFormGroup ref="root-component" :name="props.type" :label="props.captionResName ? t(props.captionResName) : undefined" :ui="uiGroupStyling" :error="showValidationError && validationErrMsg">
         <UInput 
           v-model:="editValue" 
           :type="type" 
@@ -265,33 +247,6 @@
           @keyup.escape="() => { if(isEditMode) { exitEditModeInternal(); } }"
         />
         <div v-if="!isEditMode" class="truncate text-xl font-semibold">
-=======
-  <PropertyGridRow
-    ref="root-component"
-    class="simple-property-edit"
-    :ctrl-key="`${props.ctrlKey}-row`"
-    :first-control-section-buttons="firstSectionButtons"
-    :last-control-section-buttons="lastSectionButtons"
-    @button-click="onControlButtonClick"
-  >
-    <template #value>
-      <TextBox
-        v-if="isEditMode"
-        v-model:model-value="editValue"
-        :ctrl-key="`${props.ctrlKey}-input`"
-        class="simple-property-input mr-xs-2 mr-s-4"
-        :type="type"
-        :placeholder-res-name="props.placeholderResName"
-        :max-length="props.maxLength"
-        @keypress.enter="() => { if(isEditMode) { onControlButtonClick('apply'); } }"
-        @keyup.escape="() => { if(isEditMode) { exitEditModeInternal(); } }"
-      />
-      <div v-else class="simple-property-view">
-        <div v-if="props.captionResName" class="property-view-caption">
-          {{ $t(props.captionResName) }}
-        </div>
-        <div class="property-view-value mt-xs-2">
->>>>>>> ee635197
           {{ props.type === 'password' ? SecretValueMask : ((props.value?.length ?? 0) > 0 ? props.value : EmptyValuePlaceholder) }}
         </div>
       </UFormGroup>
