--- conflicted
+++ resolved
@@ -210,7 +210,6 @@
   exitEditMode
 });
 
-<<<<<<< HEAD
 const uiGroupStyling = computed(() => {
   return {
     wrapper: `${props.isAddRowInListEdit && !isEditMode.value ? 'hidden' : ''}`,
@@ -230,7 +229,8 @@
       outline: validationErrMsg.value ? undefined : 'ring-0 focus:ring-0'
     }
   };
-=======
+});
+
 onMounted(() => {
   watch(() => props.value, () => {
     logger.debug('model value watch handler', { ctrlKey: props.ctrlKey, modelValue: props.value, editMode: isEditMode.value });
@@ -238,7 +238,6 @@
       editValue.value = props.value;
     }
   }, { immediate: false });
->>>>>>> 40a76341
 });
 
 </script>
