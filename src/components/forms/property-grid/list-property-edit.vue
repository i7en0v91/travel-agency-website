--- conflicted
+++ resolved
@@ -42,13 +42,9 @@
 }
 const propList = useTemplateRef('prop-list');
 const propAdd = useTemplateRef('prop-add');
-<<<<<<< HEAD
 const confirmBoxRef = useTemplateRef('confirm-box');  
 const confirmBoxButtons: ConfirmBoxButton[] = ['yes', 'no'];
-const editValues = range(0, maxElementsCount).map((idx: number) => ref<string | undefined>(values[idx]));
-=======
 const editValues = range(0, maxElementsCount).map(() => ref<string | undefined>());
->>>>>>> 6d5e954d
 const addingNewValue = ref<string | undefined>('');
 const open = ref(false);
 const result = ref<ConfirmBoxButton>();
@@ -146,15 +142,7 @@
     const msgBoxResult = await confirmBox.show();
     if (msgBoxResult === 'yes') {
       const result = await onValidateAndSave('delete', propIdx, undefined);
-      if (result === 'success') {
-<<<<<<< HEAD
-        handleItemValueChange('delete', propIdx, undefined);
-=======
-        nextTick(() => {
-          setTimeout(() => updateTabIndices(), TabIndicesUpdateDefaultTimeout);
-        });
->>>>>>> 6d5e954d
-      } else if (result !== 'cancel') {
+      if (result !== 'success' && result !== 'cancel') {
         userNotificationStore.show({
           level: UserNotificationLevel.WARN,
           resName: result
@@ -194,7 +182,6 @@
 </script>
 
 <template>
-<<<<<<< HEAD
   <div class="contents">
     <PropertyGrid :ctrl-key="[...ctrlKey, 'PropGrid']">
       <SimplePropertyEdit
@@ -214,7 +201,7 @@
         :first-control-section-buttons="{ view: ['delete'], edit: ['cancel'] }"
         :last-control-section-buttons="{ view: ['change'], edit: ['apply'] }"
         @enter-edit-mode="() => onPropertyEnterEditMode(idx)"
-        @update:value="(value?: string) => handleItemValueChange('change', idx, value)"
+        @update:value="(value?: string) => onItemValueChanged('change', idx, value)"
         @button-click="(button: PropertyGridControlButtonType) => onControlButtonClick(button, idx)"
       />
       <SimplePropertyEdit
@@ -236,56 +223,10 @@
         :first-control-section-buttons="{ view: [], edit: ['cancel'] }"
         :last-control-section-buttons="{ view: ['add'], edit: ['apply'] }"
         @enter-edit-mode="() => onPropertyEnterEditMode('add')"
-        @update:value="(value?: string) => handleItemValueChange('add', 'add', value)"
+        @update:value="(value?: string) => onItemValueChanged('add', 'add', value)"
         @button-click="(button: PropertyGridControlButtonType) => onControlButtonClick(button, 'add')"
       />
     </PropertyGrid>
     <ConfirmBox ref="confirm-box" v-model:open="open" v-model:result="result" :ctrl-key="[...ctrlKey, 'Delete', 'ConfirmBox']" :buttons="confirmBoxButtons" :msg-res-name="getI18nResName2('propertyGrid', 'deleteConfirmMsg')" :msg-res-args="confirmMsgBoxParam"/>
   </div>
-=======
-  <PropertyGrid :ctrl-key="[...ctrlKey, 'PropGrid']" class="list-property-edit">
-    <SimplePropertyEdit
-      v-for="(v, idx) in values"
-      :key="`${toShortForm(ctrlKey)}-v${idx}`"
-      ref="prop-list"
-      v-model:value="editValues[idx].value"
-      :ctrl-key="[...ctrlKey, 'PropGrid', 'PropEdit', idx]"
-      :type="type"
-      :caption-res-name="captionResName"
-      :placeholder-res-name="placeholderResName"
-      :max-length="maxLength"
-      :min-length="minLength"
-      :auto-trim="autoTrim"
-      :required="required"
-      :validate-and-save="async (value?: string) => { return await onValidateAndSave('change', idx, value); }"
-      :first-control-section-buttons="{ view: ['delete'], edit: ['cancel'] }"
-      :last-control-section-buttons="{ view: ['change'], edit: ['apply'] }"
-      @enter-edit-mode="() => onPropertyEnterEditMode(idx)"
-      @update:value="(value?: string) => onItemValueChanged('change', idx, value)"
-      @button-click="(button: PropertyGridControlButtonType) => onControlButtonClick(button, idx)"
-    />
-    <SimplePropertyEdit
-      v-if="values.length < maxElementsCount"
-      :key="`${toShortForm(ctrlKey)}-Add`"
-      ref="prop-add"
-      v-model:value="addingNewValue"
-      :ctrl-key="[...ctrlKey, 'PropGrid', 'PropEdit', 'Add']"
-      :type="type"
-      class="list-property-edit-add"
-      :caption-res-name="captionResName"
-      :placeholder-res-name="placeholderResName"
-      :max-length="maxLength"
-      :min-length="minLength"
-      :auto-trim="autoTrim"
-      :required="required"
-      :auto-clear-on-edit-start="true"
-      :validate-and-save="async (value?: string) => { return await onValidateAndSave('add', 'add', value); }"
-      :first-control-section-buttons="{ view: [], edit: ['cancel'] }"
-      :last-control-section-buttons="{ view: ['add'], edit: ['apply'] }"
-      @enter-edit-mode="() => onPropertyEnterEditMode('add')"
-      @update:value="(value?: string) => onItemValueChanged('add', 'add', value)"
-      @button-click="(button: PropertyGridControlButtonType) => onControlButtonClick(button, 'add')"
-    />
-  </PropertyGrid>
->>>>>>> 6d5e954d
 </template>