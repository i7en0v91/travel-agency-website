--- conflicted
+++ resolved
@@ -33,12 +33,7 @@
   maxLength = 256 
 } = defineProps<IProps>();
 
-<<<<<<< HEAD
-const logger = getCommonServices().getLogger();
-=======
 const logger = getCommonServices().getLogger().addContextProps({ component: 'ListPropertyEdit' });
-const confirmBox = useConfirmBox();
->>>>>>> a8c39b6a
 const userNotificationStore = useUserNotificationStore();
 
 if (maxElementsCount > MaxListPropertyElementsCount) {
@@ -152,7 +147,6 @@
     }
     onPropertyEnterEditMode(propIdx);
     const itemText = editValues[propIdx].value;
-<<<<<<< HEAD
     confirmMsgBoxParam.value = { itemText : itemText ?? '' };
     const confirmBox = useConfirmDialogResult(
       confirmBoxRef, 
@@ -164,10 +158,6 @@
     );
     const msgBoxResult = await confirmBox.show();
     if (msgBoxResult === 'yes') {
-=======
-    const result = await confirmBox.confirm([...ctrlKey, 'Delete', 'ConfirmBox'], ['yes', 'no'], getI18nResName2('propertyGrid', 'deleteConfirmMsg'), { itemText });
-    if (result === 'yes') {
->>>>>>> a8c39b6a
       const result = await onValidateAndSave('delete', propIdx, undefined);
       if (result === 'success') {
         handleItemValueChange('delete', propIdx, undefined);
@@ -199,15 +189,14 @@
 </script>
 
 <template>
-<<<<<<< HEAD
   <div class="contents">
-    <PropertyGrid :ctrl-key="`${ctrlKey}-propGrid`">
+    <PropertyGrid :ctrl-key="[...ctrlKey, 'PropGrid']">
       <SimplePropertyEdit
         v-for="(v, idx) in values"
-        :key="`${ctrlKey}-v${idx}`"
+        :key="`${toShortForm(ctrlKey)}-v${idx}`"
         ref="prop-list"
         v-model:value="editValues[idx].value"
-        :ctrl-key="`${ctrlKey}-v${idx}`"
+        :ctrl-key="[...ctrlKey, 'PropGrid', 'PropEdit', idx]"
         :type="type"
         :caption-res-name="captionResName"
         :placeholder-res-name="placeholderResName"
@@ -224,10 +213,10 @@
       />
       <SimplePropertyEdit
         v-if="values.length < maxElementsCount"
-        :key="`${ctrlKey}-Add`"
+        :key="`${toShortForm(ctrlKey)}-Add`"
         ref="prop-add"
         v-model:value="addingNewValue"
-        :ctrl-key="`${ctrlKey}-Add`"
+        :ctrl-key="[...ctrlKey, 'PropGrid', 'PropEdit', 'Add']"
         :type="type"
         :caption-res-name="captionResName"
         :placeholder-res-name="placeholderResName"
@@ -245,52 +234,6 @@
         @button-click="(button: PropertyGridControlButtonType) => onControlButtonClick(button, 'add')"
       />
     </PropertyGrid>
-    <ConfirmBox ref="confirm-box" v-model:open="open" v-model:result="result" :ctrl-key="`${ctrlKey}-DeleteConfirm`" :buttons="confirmBoxButtons" :msg-res-name="getI18nResName2('propertyGrid', 'deleteConfirmMsg')" :msg-res-args="confirmMsgBoxParam"/>
+    <ConfirmBox ref="confirm-box" v-model:open="open" v-model:result="result" :ctrl-key="[...ctrlKey, 'Delete', 'ConfirmBox']" :buttons="confirmBoxButtons" :msg-res-name="getI18nResName2('propertyGrid', 'deleteConfirmMsg')" :msg-res-args="confirmMsgBoxParam"/>
   </div>
-=======
-  <PropertyGrid :ctrl-key="[...ctrlKey, 'PropGrid']" class="list-property-edit">
-    <SimplePropertyEdit
-      v-for="(v, idx) in values"
-      :key="`${toShortForm(ctrlKey)}-v${idx}`"
-      ref="prop-list"
-      v-model:value="editValues[idx].value"
-      :ctrl-key="[...ctrlKey, 'PropGrid', 'PropEdit', idx]"
-      :type="type"
-      :caption-res-name="captionResName"
-      :placeholder-res-name="placeholderResName"
-      :max-length="maxLength"
-      :min-length="minLength"
-      :auto-trim="autoTrim"
-      :required="required"
-      :validate-and-save="async (value?: string) => { return await onValidateAndSave('change', idx, value); }"
-      :first-control-section-buttons="{ view: ['delete'], edit: ['cancel'] }"
-      :last-control-section-buttons="{ view: ['change'], edit: ['apply'] }"
-      @enter-edit-mode="() => onPropertyEnterEditMode(idx)"
-      @update:value="(value?: string) => handleItemValueChange('change', idx, value)"
-      @button-click="(button: PropertyGridControlButtonType) => onControlButtonClick(button, idx)"
-    />
-    <SimplePropertyEdit
-      v-if="values.length < maxElementsCount"
-      :key="`${toShortForm(ctrlKey)}-Add`"
-      ref="prop-add"
-      v-model:value="addingNewValue"
-      :ctrl-key="[...ctrlKey, 'PropGrid', 'PropEdit', 'Add']"
-      :type="type"
-      class="list-property-edit-add"
-      :caption-res-name="captionResName"
-      :placeholder-res-name="placeholderResName"
-      :max-length="maxLength"
-      :min-length="minLength"
-      :auto-trim="autoTrim"
-      :required="required"
-      :auto-clear-on-edit-start="true"
-      :validate-and-save="async (value?: string) => { return await onValidateAndSave('add', 'add', value); }"
-      :first-control-section-buttons="{ view: [], edit: ['cancel'] }"
-      :last-control-section-buttons="{ view: ['add'], edit: ['apply'] }"
-      @enter-edit-mode="() => onPropertyEnterEditMode('add')"
-      @update:value="(value?: string) => handleItemValueChange('add', 'add', value)"
-      @button-click="(button: PropertyGridControlButtonType) => onControlButtonClick(button, 'add')"
-    />
-  </PropertyGrid>
->>>>>>> a8c39b6a
 </template>