--- conflicted
+++ resolved
@@ -1,21 +1,11 @@
 <script setup lang="ts">
 import { AppException, AppExceptionCodeEnum, maskLog, MaxListPropertyElementsCount, UserNotificationLevel, getI18nResName2, type I18nResName } from '@golobe-demo/shared';
-<<<<<<< HEAD
-import { type SimplePropertyType, type PropertyGridControlButtonType, type ConfirmBoxButton } from './../../../types';
+import type { SimplePropertyType, PropertyGridControlButtonType, ConfirmBoxButton } from './../../../types';
 import range from 'lodash-es/range';
 import SimplePropertyEdit from './../../forms/property-grid/simple-property-edit.vue';
 import PropertyGrid from './../../forms/property-grid/property-grid.vue';
 import ConfirmBox from '../confirm-box.vue';
 import { useConfirmDialogResult } from '../../../composables/modal-dialog-result';
-import { type ComponentInstance } from 'vue';
-=======
-import type { SimplePropertyType, PropertyGridControlButtonType } from './../../../types';
-import { TabIndicesUpdateDefaultTimeout, updateTabIndices } from './../../../helpers/dom';
-import range from 'lodash-es/range';
-import SimplePropertyEdit from './../../forms/property-grid/simple-property-edit.vue';
-import PropertyGrid from './../../forms/property-grid/property-grid.vue';
-import { useConfirmBox } from './../../../composables/confirm-box';
->>>>>>> ee635197
 import { getCommonServices } from '../../../helpers/service-accessors';
 
 interface IProps {
@@ -32,7 +22,15 @@
   autoTrim?: boolean
 };
 
-const { validateAndSave, values, ctrlKey, maxElementsCount, autoTrim = true, required = false, maxLength = 256 } = defineProps<IProps>();
+const { 
+  validateAndSave, 
+  values, 
+  ctrlKey, 
+  maxElementsCount, 
+  autoTrim = true, 
+  required = false, 
+  maxLength = 256 
+} = defineProps<IProps>();
 
 const logger = getCommonServices().getLogger();
 const userNotificationStore = useUserNotificationStore();
@@ -41,17 +39,11 @@
   logger.error(`(ListPropertyEdit) list property size exceeded maximum allowed, ctrlKey=${ctrlKey}, size=${maxElementsCount}`);
   throw new AppException(AppExceptionCodeEnum.UNKNOWN, 'list property size exceeded maximum allowed', 'error-page');
 }
-<<<<<<< HEAD
-const propList: Ref<ComponentInstance<typeof SimplePropertyEdit> | undefined>[] = range(0, props.maxElementsCount).map(() => { return shallowRef<ComponentInstance<typeof SimplePropertyEdit> | undefined>(); });
-const propAdd = shallowRef<ComponentInstance<typeof SimplePropertyEdit>>();
-const confirmBoxRef = shallowRef<ComponentInstance<typeof ConfirmBox>>() as Ref<ComponentInstance<typeof ConfirmBox>>;  
-const confirmBoxButtons: ConfirmBoxButton[] = ['yes', 'no'];
-const editValues = range(0, props.maxElementsCount).map((idx: number) => ref<string | undefined>(props.values[idx]));
-=======
 const propList = useTemplateRef('prop-list');
 const propAdd = useTemplateRef('prop-add');
+const confirmBoxRef = useTemplateRef('confirm-box');  
+const confirmBoxButtons: ConfirmBoxButton[] = ['yes', 'no'];
 const editValues = range(0, maxElementsCount).map((idx: number) => ref<string | undefined>(values[idx]));
->>>>>>> ee635197
 const addingNewValue = ref<string | undefined>('');
 const open = ref(false);
 const result = ref<ConfirmBoxButton>();
@@ -154,7 +146,6 @@
     }
     onPropertyEnterEditMode(propIdx);
     const itemText = editValues[propIdx].value;
-<<<<<<< HEAD
     confirmMsgBoxParam.value = { itemText : itemText ?? '' };
     const confirmBox = useConfirmDialogResult(
       confirmBoxRef, 
@@ -166,10 +157,6 @@
     );
     const msgBoxResult = await confirmBox.show();
     if (msgBoxResult === 'yes') {
-=======
-    const result = await confirmBox.confirm(`${ctrlKey}-DeleteConfirm`, ['yes', 'no'], getI18nResName2('propertyGrid', 'deleteConfirmMsg'), { itemText });
-    if (result === 'yes') {
->>>>>>> ee635197
       const result = await onValidateAndSave('delete', propIdx, undefined);
       if (result === 'success') {
         handleItemValueChange('delete', propIdx, undefined);
@@ -201,15 +188,14 @@
 </script>
 
 <template>
-<<<<<<< HEAD
   <div class="contents">
-    <PropertyGrid :ctrl-key="`${props.ctrlKey}-propGrid`">
+    <PropertyGrid :ctrl-key="`${ctrlKey}-propGrid`">
       <SimplePropertyEdit
         v-for="(v, idx) in values"
-        :key="`${props.ctrlKey}-v${idx}`"
-        :ref="propList[idx]"
+        :key="`${ctrlKey}-v${idx}`"
+        ref="prop-list"
         v-model:value="editValues[idx].value"
-        :ctrl-key="`${props.ctrlKey}-v${idx}`"
+        :ctrl-key="`${ctrlKey}-v${idx}`"
         :type="type"
         :caption-res-name="captionResName"
         :placeholder-res-name="placeholderResName"
@@ -226,10 +212,10 @@
       />
       <SimplePropertyEdit
         v-if="values.length < maxElementsCount"
-        :key="`${props.ctrlKey}-Add`"
-        ref="propAdd"
+        :key="`${ctrlKey}-Add`"
+        ref="prop-add"
         v-model:value="addingNewValue"
-        :ctrl-key="`${props.ctrlKey}-Add`"
+        :ctrl-key="`${ctrlKey}-Add`"
         :type="type"
         :caption-res-name="captionResName"
         :placeholder-res-name="placeholderResName"
@@ -247,52 +233,6 @@
         @button-click="(button: PropertyGridControlButtonType) => onControlButtonClick(button, 'add')"
       />
     </PropertyGrid>
-    <ConfirmBox ref="confirmBoxRef" v-model:open="open" v-model:result="result" :ctrl-key="`${props.ctrlKey}-DeleteConfirm`" :buttons="confirmBoxButtons" :msg-res-name="getI18nResName2('propertyGrid', 'deleteConfirmMsg')" :msg-res-args="confirmMsgBoxParam"/>
+    <ConfirmBox ref="confirm-box" v-model:open="open" v-model:result="result" :ctrl-key="`${ctrlKey}-DeleteConfirm`" :buttons="confirmBoxButtons" :msg-res-name="getI18nResName2('propertyGrid', 'deleteConfirmMsg')" :msg-res-args="confirmMsgBoxParam"/>
   </div>
-=======
-  <PropertyGrid :ctrl-key="`${ctrlKey}-propGrid`" class="list-property-edit">
-    <SimplePropertyEdit
-      v-for="(v, idx) in values"
-      :key="`${ctrlKey}-v${idx}`"
-      ref="prop-list"
-      v-model:value="editValues[idx].value"
-      :ctrl-key="`${ctrlKey}-v${idx}`"
-      :type="type"
-      :caption-res-name="captionResName"
-      :placeholder-res-name="placeholderResName"
-      :max-length="maxLength"
-      :min-length="minLength"
-      :auto-trim="autoTrim"
-      :required="required"
-      :validate-and-save="async (value?: string) => { return await onValidateAndSave('change', idx, value); }"
-      :first-control-section-buttons="{ view: ['delete'], edit: ['cancel'] }"
-      :last-control-section-buttons="{ view: ['change'], edit: ['apply'] }"
-      @enter-edit-mode="() => onPropertyEnterEditMode(idx)"
-      @update:value="(value?: string) => handleItemValueChange('change', idx, value)"
-      @button-click="(button: PropertyGridControlButtonType) => onControlButtonClick(button, idx)"
-    />
-    <SimplePropertyEdit
-      v-if="values.length < maxElementsCount"
-      :key="`${ctrlKey}-Add`"
-      ref="prop-add"
-      v-model:value="addingNewValue"
-      :ctrl-key="`${ctrlKey}-Add`"
-      :type="type"
-      class="list-property-edit-add"
-      :caption-res-name="captionResName"
-      :placeholder-res-name="placeholderResName"
-      :max-length="maxLength"
-      :min-length="minLength"
-      :auto-trim="autoTrim"
-      :required="required"
-      :auto-clear-on-edit-start="true"
-      :validate-and-save="async (value?: string) => { return await onValidateAndSave('add', 'add', value); }"
-      :first-control-section-buttons="{ view: [], edit: ['cancel'] }"
-      :last-control-section-buttons="{ view: ['add'], edit: ['apply'] }"
-      @enter-edit-mode="() => onPropertyEnterEditMode('add')"
-      @update:value="(value?: string) => handleItemValueChange('add', 'add', value)"
-      @button-click="(button: PropertyGridControlButtonType) => onControlButtonClick(button, 'add')"
-    />
-  </PropertyGrid>
->>>>>>> ee635197
 </template>