--- conflicted
+++ resolved
@@ -1,11 +1,5 @@
 <script setup lang="ts">
-<<<<<<< HEAD
-import { AppExceptionCodeEnum, AppException, getI18nResName2, type Locale, DefaultLocale, getLocalizeableValue, getValueForFlightDayFormatting, type ImageCategory, type ILocalizableValue, type ICity, type EntityDataAttrsOnly, type IImageEntitySrc, type IImageCategoryInfo, type OfferKind } from '@golobe-demo/shared';
-=======
-import { AppExceptionCodeEnum, AppException, getI18nResName2, QueryPagePreviewModeParam, PreviewModeParamEnabledValue, type Locale, DefaultLocale, getLocalizeableValue, getValueForFlightDayFormatting, type ImageCategory, type ILocalizableValue, type ICity, type EntityDataAttrsOnly, type IImageEntitySrc, type OfferKind } from '@golobe-demo/shared';
-import { ApiEndpointImage } from './../../server/api-definitions';
-import { withQuery } from 'ufo';
->>>>>>> ee635197
+import { AppExceptionCodeEnum, AppException, getI18nResName2, type Locale, DefaultLocale, getLocalizeableValue, getValueForFlightDayFormatting, type ImageCategory, type ILocalizableValue, type ICity, type EntityDataAttrsOnly, type IImageEntitySrc, type OfferKind } from '@golobe-demo/shared';
 import { usePreviewState } from './../../composables/preview-state';
 import { getCommonServices } from '../../helpers/service-accessors';
 import { formatImageEntityUrl } from '../../helpers/dom';
@@ -16,7 +10,7 @@
   city: EntityDataAttrsOnly<ICity>,
   price: number,
   dateUnixUtc: number,
-  utcOffsetMin?: number | undefined,
+  utcOffsetMin?: number,
   image: IImageEntitySrc & { category: ImageCategory }
 }
 
@@ -43,15 +37,7 @@
 }
 
 const { enabled } = usePreviewState();
-<<<<<<< HEAD
-const imgUrl = formatImageEntityUrl(props.image, props.image.category, undefined, enabled);
-=======
-const imgUrl = withQuery(`/${ApiEndpointImage}`, { 
-  slug: image.slug, 
-  category: image.category ,
-  ...(enabled ? set({}, QueryPagePreviewModeParam, PreviewModeParamEnabledValue) : {})
-});
->>>>>>> ee635197
+const imgUrl = formatImageEntityUrl(image, image.category, undefined, enabled);
 
 function onError (err: any) {
   logger.warn('(OgOfferSummary) render exception', err);
