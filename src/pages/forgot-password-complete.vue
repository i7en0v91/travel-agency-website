<script setup lang="ts">
import { AppPage, getPagePath, RecoverPasswordCompleteResultEnum, type Locale, getI18nResName2, getI18nResName3 } from '@golobe-demo/shared';
import AccountPageContainer from './../components/account/page-container.vue';
import { useNavLinkBuilder } from './../composables/nav-link-builder';
import { getCommonServices } from '../helpers/service-accessors';
import type { ControlKey } from './../helpers/components';

definePageMeta({
  middleware: 'auth',
  auth: {
    unauthenticatedOnly: true,
    navigateAuthenticatedTo: `/${getPagePath(AppPage.Index)}`
  },
  title: { resName: getI18nResName2('forgotPasswordCompletePage', 'title'), resArgs: undefined }
});
useOgImage();

const CtrlKey: ControlKey = ['Page', 'ForgotPasswordComplete'];

const { locale } = useI18n();
const navLinkBuilder = useNavLinkBuilder();

const logger = getCommonServices().getLogger().addContextProps({ component: 'ForgotPasswordComplete' });
const completionResult = ref(RecoverPasswordCompleteResultEnum.LINK_INVALID);
const route = useRoute();
const resultParam = route.query.result?.toString();
if (resultParam) {
  const resultCode = Object.keys(RecoverPasswordCompleteResultEnum).find(e => e.toLowerCase() === resultParam.toLowerCase()) as RecoverPasswordCompleteResultEnum;
  if (resultCode) {
    completionResult.value = resultCode;
  } else {
    logger.warn('unexpected result', undefined, { result: resultParam });
  }
} else {
  logger.warn('result is empty');
}

const displayParams = (() => {
  switch(completionResult.value) {
    case RecoverPasswordCompleteResultEnum.SUCCESS:
      return {
        msgResName: getI18nResName3('forgotPasswordCompletePage', 'text', 'success'),
        link: {
          url: navLinkBuilder.buildPageLink(AppPage.Login, locale.value as Locale),
          labelResName: getI18nResName2('accountPageCommon', 'login')
        }
      };
    case RecoverPasswordCompleteResultEnum.ALREADY_CONSUMED:
      return {
        msgResName: getI18nResName3('forgotPasswordCompletePage', 'text', 'alreadyConsumed'),
        link: {
          url: navLinkBuilder.buildPageLink(AppPage.Login, locale.value as Locale),
          labelResName: getI18nResName2('accountPageCommon', 'login')
        }
      };
    case RecoverPasswordCompleteResultEnum.LINK_EXPIRED:
    return {
        msgResName: getI18nResName3('forgotPasswordCompletePage', 'text', 'linkExpired'),
        link: {
          url: navLinkBuilder.buildPageLink(AppPage.ForgotPassword, locale.value as Locale),
          labelResName: getI18nResName2('forgotPasswordCompletePage', 'resetPassword')
        }
      };
    default:
      return {
        msgResName: getI18nResName3('forgotPasswordCompletePage', 'text', 'linkInvalid'),
        link: {
          url: navLinkBuilder.buildPageLink(AppPage.Index, locale.value as Locale),
          labelResName: getI18nResName2('accountPageCommon', 'toHome')
        }
      };
  }
})();

</script>

<template>
<<<<<<< HEAD
  <AccountPageContainer ctrl-key="CompletePassword">
    <div class="w-full h-auto">
      <div class="flex flex-col flex-nowrap gap-6 md:gap-8 items-start text-gray-600 dark:text-gray-400">
        {{ $t(displayParams.msgResName) }}
        <UButton size="lg" :ui="{ base: 'justify-center text-center' }" variant="solid" color="primary" :to="displayParams.link.url" :external="false">
          {{ $t(displayParams.link.labelResName) }}
        </UButton>
      </div>     
=======
  <div class="complete-password-page account-page no-hidden-parent-tabulation-check">
    <AccountFormPhotos :ctrl-key="[...CtrlKey, 'AccountFormPhotos']" class="complete-password-account-forms-photos" />
    <div class="complete-password-page-div">
      <NavLogo :ctrl-key="[...CtrlKey, 'NavLogo']" class="complete-password-page-logo" mode="inApp" :hard-link="false"/>
      <div class="complete-password-page-content">
        <div v-if="completionResult === RecoverPasswordCompleteResultEnum.SUCCESS">
          {{ $t(getI18nResName3('forgotPasswordCompletePage', 'text', 'success')) }}
          <NuxtLink class="btn btn-complete-password mt-xs-3 mt-m-5 px-xs-4 py-xs-3 px-m-5 py-m-4" :to="navLinkBuilder.buildPageLink(AppPage.Login, locale as Locale)">
            {{ $t(getI18nResName2('accountPageCommon', 'login')) }}
          </NuxtLink>
        </div>
        <div v-else-if="completionResult === RecoverPasswordCompleteResultEnum.ALREADY_CONSUMED">
          {{ $t(getI18nResName3('forgotPasswordCompletePage', 'text', 'alreadyConsumed')) }}
          <NuxtLink class="btn btn-complete-password mt-xs-3 mt-m-5 px-xs-4 py-xs-3 px-m-5 py-m-4" :to="navLinkBuilder.buildPageLink(AppPage.Login, locale as Locale)">
            {{ $t(getI18nResName2('accountPageCommon', 'login')) }}
          </NuxtLink>
        </div>
        <div v-else-if="completionResult === RecoverPasswordCompleteResultEnum.LINK_EXPIRED">
          {{ $t(getI18nResName3('forgotPasswordCompletePage', 'text', 'linkExpired')) }}
          <NuxtLink class="btn btn-complete-password mt-xs-3 mt-m-5 px-xs-4 py-xs-3 px-m-5 py-m-4" :to="navLinkBuilder.buildPageLink(AppPage.ForgotPassword, locale as Locale)">
            {{ $t(getI18nResName2('forgotPasswordCompletePage', 'resetPassword')) }}
          </NuxtLink>
        </div>
        <div v-else>
          {{ $t(getI18nResName3('forgotPasswordCompletePage', 'text', 'linkInvalid')) }}
          <NuxtLink class="btn btn-complete-password mt-xs-3 mt-m-5 px-xs-4 py-xs-3 px-m-5 py-m-4" :to="navLinkBuilder.buildPageLink(AppPage.Index, locale as Locale)">
            {{ $t(getI18nResName2('accountPageCommon', 'toHome')) }}
          </NuxtLink>
        </div>
      </div>
>>>>>>> a8c39b6a
    </div>
  </AccountPageContainer>
</template><|MERGE_RESOLUTION|>--- conflicted
+++ resolved
@@ -75,8 +75,7 @@
 </script>
 
 <template>
-<<<<<<< HEAD
-  <AccountPageContainer ctrl-key="CompletePassword">
+  <AccountPageContainer :ctrl-key="[...CtrlKey, 'PageContent']">
     <div class="w-full h-auto">
       <div class="flex flex-col flex-nowrap gap-6 md:gap-8 items-start text-gray-600 dark:text-gray-400">
         {{ $t(displayParams.msgResName) }}
@@ -84,38 +83,6 @@
           {{ $t(displayParams.link.labelResName) }}
         </UButton>
       </div>     
-=======
-  <div class="complete-password-page account-page no-hidden-parent-tabulation-check">
-    <AccountFormPhotos :ctrl-key="[...CtrlKey, 'AccountFormPhotos']" class="complete-password-account-forms-photos" />
-    <div class="complete-password-page-div">
-      <NavLogo :ctrl-key="[...CtrlKey, 'NavLogo']" class="complete-password-page-logo" mode="inApp" :hard-link="false"/>
-      <div class="complete-password-page-content">
-        <div v-if="completionResult === RecoverPasswordCompleteResultEnum.SUCCESS">
-          {{ $t(getI18nResName3('forgotPasswordCompletePage', 'text', 'success')) }}
-          <NuxtLink class="btn btn-complete-password mt-xs-3 mt-m-5 px-xs-4 py-xs-3 px-m-5 py-m-4" :to="navLinkBuilder.buildPageLink(AppPage.Login, locale as Locale)">
-            {{ $t(getI18nResName2('accountPageCommon', 'login')) }}
-          </NuxtLink>
-        </div>
-        <div v-else-if="completionResult === RecoverPasswordCompleteResultEnum.ALREADY_CONSUMED">
-          {{ $t(getI18nResName3('forgotPasswordCompletePage', 'text', 'alreadyConsumed')) }}
-          <NuxtLink class="btn btn-complete-password mt-xs-3 mt-m-5 px-xs-4 py-xs-3 px-m-5 py-m-4" :to="navLinkBuilder.buildPageLink(AppPage.Login, locale as Locale)">
-            {{ $t(getI18nResName2('accountPageCommon', 'login')) }}
-          </NuxtLink>
-        </div>
-        <div v-else-if="completionResult === RecoverPasswordCompleteResultEnum.LINK_EXPIRED">
-          {{ $t(getI18nResName3('forgotPasswordCompletePage', 'text', 'linkExpired')) }}
-          <NuxtLink class="btn btn-complete-password mt-xs-3 mt-m-5 px-xs-4 py-xs-3 px-m-5 py-m-4" :to="navLinkBuilder.buildPageLink(AppPage.ForgotPassword, locale as Locale)">
-            {{ $t(getI18nResName2('forgotPasswordCompletePage', 'resetPassword')) }}
-          </NuxtLink>
-        </div>
-        <div v-else>
-          {{ $t(getI18nResName3('forgotPasswordCompletePage', 'text', 'linkInvalid')) }}
-          <NuxtLink class="btn btn-complete-password mt-xs-3 mt-m-5 px-xs-4 py-xs-3 px-m-5 py-m-4" :to="navLinkBuilder.buildPageLink(AppPage.Index, locale as Locale)">
-            {{ $t(getI18nResName2('accountPageCommon', 'toHome')) }}
-          </NuxtLink>
-        </div>
-      </div>
->>>>>>> a8c39b6a
     </div>
   </AccountPageContainer>
 </template>