--- conflicted
+++ resolved
@@ -34,20 +34,7 @@
 const themeSettings = useThemeSettings();
 const userNotificationStore = useUserNotificationStore();
 
-<<<<<<< HEAD
-const captcha = shallowRef<ComponentInstance<typeof CaptchaProtection>>();
-=======
-const firstname = ref('');
-const lastname = ref('');
-const usermail = ref('');
-const password = ref('');
-const confirmPassword = ref('');
-const signUpErrorMsgResName = ref('');
-const agreeToPolicies = ref(false);
-
-const emailIsNotTakenByOtherUsers = ref(true);
 const captcha = useTemplateRef('captcha');
->>>>>>> ee635197
 
 const schema = computed(() => {
   const passwordFields = createPasswordSchema({
