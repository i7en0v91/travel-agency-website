<script setup lang="ts">
import { AppConfig, type EntityId, AppPage, type Locale, HeaderAppVersion, getI18nResName2, getI18nResName3 } from '@golobe-demo/shared';
import { ApiEndpointEmailVerifyComplete, EmailVerifyCompleteResultCode, type IEmailVerifyCompleteResultDto } from '../server/api-definitions';
import { useNavLinkBuilder } from './../composables/nav-link-builder';
import { usePreviewState } from './../composables/preview-state';
import { getCommonServices } from '../helpers/service-accessors';
import AccountPageContainer from './../components/account/page-container.vue';
import type { ControlKey } from './../helpers/components';

definePageMeta({
  title: { resName: getI18nResName2('emailVerifyCompletePage', 'title'), resArgs: undefined }
});
useOgImage();

const CtrlKey: ControlKey = ['Page', 'EmailVerifyComplete'];

const { locale } = useI18n();
const navLinkBuilder = useNavLinkBuilder();
const userAccountStore = useUserAccountStore();
const { enabled } = usePreviewState();
const completionResult = ref<EmailVerifyCompleteResultCode | undefined>(undefined);

const logger = getCommonServices().getLogger().addContextProps({ component: 'EmailVerifyComplete' });

const route = useRoute();
let tokenId: EntityId | undefined;
let tokenValue = '';
try {
  tokenId = route.query.token_id?.toString() ?? '';
  tokenValue = route.query.token_value?.toString() ?? '';
} catch (err: any) {
  logger.info('failed to parse token data', { id: tokenId, token: tokenValue });
  console.warn(err);
}

if (!tokenId || !tokenValue) {
  logger.info('link doesnt contain token data', { id: tokenId, token: tokenValue });
  completionResult.value = EmailVerifyCompleteResultCode.LINK_INVALID;
} else {
  const { data, error } = await useFetch(`/${ApiEndpointEmailVerifyComplete}`,
    {
      method: 'post',
      server: true,
      query: { drafts: enabled },
      cache: enabled ? 'no-cache' : 'default',
      headers: [[HeaderAppVersion, AppConfig.versioning.appVersion.toString()]],
      lazy: false,
      body: {
        id: tokenId,
        value: tokenValue
      },
      transform: (response: any) => {
        const dto = response as IEmailVerifyCompleteResultDto;
        if (!dto) {
          logger.warn('email verify completion request returned empty data', undefined, { id: tokenId });
          return;
        }
        logger.verbose('received email verify completion result', { id: tokenId, code: dto.code });
        return dto.code;
      }
    });
  watch(error, () => {
    if (error.value) {
      logger.warn('email verify completion request failed', error.value, { id: tokenId });
    }
  });
  if (data.value) {
    completionResult.value = data.value;
  }
  watch(data, () => {
    if (data.value) {
      completionResult.value = data.value;
    }
  });
}

const displayParams = (() => {
  switch(completionResult.value) {
    case EmailVerifyCompleteResultCode.SUCCESS:
      return {
        msgResName: getI18nResName3('emailVerifyCompletePage', 'text', 'success'),
        link: {
          url: status.value === 'authenticated' ? navLinkBuilder.buildPageLink(AppPage.Index, locale.value as Locale) : navLinkBuilder.buildPageLink(AppPage.Login, locale.value as Locale),
          labelResName: getI18nResName2('accountPageCommon', status.value === 'authenticated' ? 'toHome' : 'login')
        }
      };
    case EmailVerifyCompleteResultCode.ALREADY_CONSUMED:
      return {
        msgResName: getI18nResName3('emailVerifyCompletePage', 'text', 'alreadyConsumed'),
        link: {
          url: status.value === 'authenticated' ? navLinkBuilder.buildPageLink(AppPage.Index, locale.value as Locale) : navLinkBuilder.buildPageLink(AppPage.Login, locale.value as Locale),
          labelResName: getI18nResName2('accountPageCommon', status.value === 'authenticated' ? 'toHome' : 'login')
        }
      };
    case EmailVerifyCompleteResultCode.LINK_EXPIRED:
      return {
        msgResName: getI18nResName3('emailVerifyCompletePage', 'text', 'linkExpired'),
        link: {
          url: status.value === 'authenticated' ? navLinkBuilder.buildPageLink(AppPage.Account, locale.value as Locale) : navLinkBuilder.buildPageLink(AppPage.Login, locale.value as Locale),
          labelResName: getI18nResName2('accountPageCommon', status.value === 'authenticated' ? 'toAccount' : 'login')
        }
      };
    default:
      return {
        msgResName: getI18nResName3('emailVerifyCompletePage', 'text', 'linkInvalid'),
        link: {
          url: status.value === 'authenticated' ? navLinkBuilder.buildPageLink(AppPage.Account, locale.value as Locale) : navLinkBuilder.buildPageLink(AppPage.Login, locale.value as Locale),
          labelResName: getI18nResName2('accountPageCommon', status.value === 'authenticated' ? 'toAccount' : 'login')
        }
      };
  }
})();

</script>

<template>
<<<<<<< HEAD
  <AccountPageContainer :ctrl-key="[...CtrlKey, 'PageContent']" :ui="{ wrapper: 'md:flex-row-reverse' }">
    <div class="w-full h-auto">
      <div class="flex flex-col flex-nowrap gap-6 md:gap-8 items-start text-gray-600 dark:text-gray-400">
        {{ $t(displayParams.msgResName) }}
        <UButton size="lg" :ui="{ base: 'justify-center text-center' }" variant="solid" color="primary" :to="displayParams.link.url" :external="false">
          {{ $t(displayParams.link.labelResName) }}
        </UButton>
      </div>     
=======
  <div class="email-verify-complete-page account-page no-hidden-parent-tabulation-check">
    <AccountFormPhotos :ctrl-key="[...CtrlKey, 'AccountFormPhotos']" class="email-verify-complete-forms-photos" />
    <div class="email-verify-complete-page-div">
      <NavLogo :ctrl-key="[...CtrlKey, 'NavLogo']" class="email-verify-complete-page-logo" mode="inApp" :hard-link="false"/>
      <div class="email-verify-complete-page-content">
        <div v-if="completionResult === EmailVerifyCompleteResultCode.SUCCESS">
          {{ $t(getI18nResName3('emailVerifyCompletePage', 'text', 'success')) }}
          <NuxtLink class="btn btn-email-verify-complete mt-xs-3 mt-m-5 px-xs-4 py-xs-3 px-m-5 py-m-4" :to="userAccountStore.isAuthenticated ? navLinkBuilder.buildPageLink(AppPage.Index, locale as Locale) : navLinkBuilder.buildPageLink(AppPage.Login, locale as Locale)">
            {{ $t(getI18nResName2('accountPageCommon', userAccountStore.isAuthenticated ? 'toHome' : 'login')) }}
          </NuxtLink>
        </div>
        <div v-else-if="completionResult === EmailVerifyCompleteResultCode.ALREADY_CONSUMED">
          {{ $t(getI18nResName3('emailVerifyCompletePage', 'text', 'alreadyConsumed')) }}
          <NuxtLink class="btn btn-email-verify-complete mt-xs-3 mt-m-5 px-xs-4 py-xs-3 px-m-5 py-m-4" :to="userAccountStore.isAuthenticated ? navLinkBuilder.buildPageLink(AppPage.Index, locale as Locale) : navLinkBuilder.buildPageLink(AppPage.Login, locale as Locale)">
            {{ $t(getI18nResName2('accountPageCommon', userAccountStore.isAuthenticated ? 'toHome' : 'login')) }}
          </NuxtLink>
        </div>
        <div v-else-if="completionResult === EmailVerifyCompleteResultCode.LINK_EXPIRED">
          {{ $t(getI18nResName3('emailVerifyCompletePage', 'text', 'linkExpired')) }}
          <NuxtLink class="btn btn-email-verify-complete mt-xs-3 mt-m-5 px-xs-4 py-xs-3 px-m-5 py-m-4" :to="userAccountStore.isAuthenticated ? navLinkBuilder.buildPageLink(AppPage.Account, locale as Locale) : navLinkBuilder.buildPageLink(AppPage.Login, locale as Locale)">
            {{ $t(getI18nResName2('accountPageCommon', userAccountStore.isAuthenticated ? 'toAccount' : 'login')) }}
          </NuxtLink>
        </div>
        <div v-else>
          {{ $t(getI18nResName3('emailVerifyCompletePage', 'text', 'linkInvalid')) }}
          <NuxtLink class="btn btn-email-verify-complete mt-xs-3 mt-m-5 px-xs-4 py-xs-3 px-m-5 py-m-4" :to="userAccountStore.isAuthenticated ? navLinkBuilder.buildPageLink(AppPage.Account, locale as Locale) : navLinkBuilder.buildPageLink(AppPage.Login, locale as Locale)">
            {{ $t(getI18nResName2('accountPageCommon', userAccountStore.isAuthenticated ? 'toAccount' : 'login')) }}
          </NuxtLink>
        </div>
      </div>
>>>>>>> 6d5e954d
    </div>
  </AccountPageContainer>
</template><|MERGE_RESOLUTION|>--- conflicted
+++ resolved
@@ -80,32 +80,32 @@
       return {
         msgResName: getI18nResName3('emailVerifyCompletePage', 'text', 'success'),
         link: {
-          url: status.value === 'authenticated' ? navLinkBuilder.buildPageLink(AppPage.Index, locale.value as Locale) : navLinkBuilder.buildPageLink(AppPage.Login, locale.value as Locale),
-          labelResName: getI18nResName2('accountPageCommon', status.value === 'authenticated' ? 'toHome' : 'login')
+          url: userAccountStore.isAuthenticated ? navLinkBuilder.buildPageLink(AppPage.Index, locale.value as Locale) : navLinkBuilder.buildPageLink(AppPage.Login, locale.value as Locale),
+          labelResName: getI18nResName2('accountPageCommon', userAccountStore.isAuthenticated ? 'toHome' : 'login')
         }
       };
     case EmailVerifyCompleteResultCode.ALREADY_CONSUMED:
       return {
         msgResName: getI18nResName3('emailVerifyCompletePage', 'text', 'alreadyConsumed'),
         link: {
-          url: status.value === 'authenticated' ? navLinkBuilder.buildPageLink(AppPage.Index, locale.value as Locale) : navLinkBuilder.buildPageLink(AppPage.Login, locale.value as Locale),
-          labelResName: getI18nResName2('accountPageCommon', status.value === 'authenticated' ? 'toHome' : 'login')
+          url: userAccountStore.isAuthenticated ? navLinkBuilder.buildPageLink(AppPage.Index, locale.value as Locale) : navLinkBuilder.buildPageLink(AppPage.Login, locale.value as Locale),
+          labelResName: getI18nResName2('accountPageCommon', userAccountStore.isAuthenticated ? 'toHome' : 'login')
         }
       };
     case EmailVerifyCompleteResultCode.LINK_EXPIRED:
       return {
         msgResName: getI18nResName3('emailVerifyCompletePage', 'text', 'linkExpired'),
         link: {
-          url: status.value === 'authenticated' ? navLinkBuilder.buildPageLink(AppPage.Account, locale.value as Locale) : navLinkBuilder.buildPageLink(AppPage.Login, locale.value as Locale),
-          labelResName: getI18nResName2('accountPageCommon', status.value === 'authenticated' ? 'toAccount' : 'login')
+          url: userAccountStore.isAuthenticated ? navLinkBuilder.buildPageLink(AppPage.Account, locale.value as Locale) : navLinkBuilder.buildPageLink(AppPage.Login, locale.value as Locale),
+          labelResName: getI18nResName2('accountPageCommon', userAccountStore.isAuthenticated ? 'toAccount' : 'login')
         }
       };
     default:
       return {
         msgResName: getI18nResName3('emailVerifyCompletePage', 'text', 'linkInvalid'),
         link: {
-          url: status.value === 'authenticated' ? navLinkBuilder.buildPageLink(AppPage.Account, locale.value as Locale) : navLinkBuilder.buildPageLink(AppPage.Login, locale.value as Locale),
-          labelResName: getI18nResName2('accountPageCommon', status.value === 'authenticated' ? 'toAccount' : 'login')
+          url: userAccountStore.isAuthenticated ? navLinkBuilder.buildPageLink(AppPage.Account, locale.value as Locale) : navLinkBuilder.buildPageLink(AppPage.Login, locale.value as Locale),
+          labelResName: getI18nResName2('accountPageCommon', userAccountStore.isAuthenticateds ? 'toAccount' : 'login')
         }
       };
   }
@@ -114,7 +114,6 @@
 </script>
 
 <template>
-<<<<<<< HEAD
   <AccountPageContainer :ctrl-key="[...CtrlKey, 'PageContent']" :ui="{ wrapper: 'md:flex-row-reverse' }">
     <div class="w-full h-auto">
       <div class="flex flex-col flex-nowrap gap-6 md:gap-8 items-start text-gray-600 dark:text-gray-400">
@@ -123,38 +122,6 @@
           {{ $t(displayParams.link.labelResName) }}
         </UButton>
       </div>     
-=======
-  <div class="email-verify-complete-page account-page no-hidden-parent-tabulation-check">
-    <AccountFormPhotos :ctrl-key="[...CtrlKey, 'AccountFormPhotos']" class="email-verify-complete-forms-photos" />
-    <div class="email-verify-complete-page-div">
-      <NavLogo :ctrl-key="[...CtrlKey, 'NavLogo']" class="email-verify-complete-page-logo" mode="inApp" :hard-link="false"/>
-      <div class="email-verify-complete-page-content">
-        <div v-if="completionResult === EmailVerifyCompleteResultCode.SUCCESS">
-          {{ $t(getI18nResName3('emailVerifyCompletePage', 'text', 'success')) }}
-          <NuxtLink class="btn btn-email-verify-complete mt-xs-3 mt-m-5 px-xs-4 py-xs-3 px-m-5 py-m-4" :to="userAccountStore.isAuthenticated ? navLinkBuilder.buildPageLink(AppPage.Index, locale as Locale) : navLinkBuilder.buildPageLink(AppPage.Login, locale as Locale)">
-            {{ $t(getI18nResName2('accountPageCommon', userAccountStore.isAuthenticated ? 'toHome' : 'login')) }}
-          </NuxtLink>
-        </div>
-        <div v-else-if="completionResult === EmailVerifyCompleteResultCode.ALREADY_CONSUMED">
-          {{ $t(getI18nResName3('emailVerifyCompletePage', 'text', 'alreadyConsumed')) }}
-          <NuxtLink class="btn btn-email-verify-complete mt-xs-3 mt-m-5 px-xs-4 py-xs-3 px-m-5 py-m-4" :to="userAccountStore.isAuthenticated ? navLinkBuilder.buildPageLink(AppPage.Index, locale as Locale) : navLinkBuilder.buildPageLink(AppPage.Login, locale as Locale)">
-            {{ $t(getI18nResName2('accountPageCommon', userAccountStore.isAuthenticated ? 'toHome' : 'login')) }}
-          </NuxtLink>
-        </div>
-        <div v-else-if="completionResult === EmailVerifyCompleteResultCode.LINK_EXPIRED">
-          {{ $t(getI18nResName3('emailVerifyCompletePage', 'text', 'linkExpired')) }}
-          <NuxtLink class="btn btn-email-verify-complete mt-xs-3 mt-m-5 px-xs-4 py-xs-3 px-m-5 py-m-4" :to="userAccountStore.isAuthenticated ? navLinkBuilder.buildPageLink(AppPage.Account, locale as Locale) : navLinkBuilder.buildPageLink(AppPage.Login, locale as Locale)">
-            {{ $t(getI18nResName2('accountPageCommon', userAccountStore.isAuthenticated ? 'toAccount' : 'login')) }}
-          </NuxtLink>
-        </div>
-        <div v-else>
-          {{ $t(getI18nResName3('emailVerifyCompletePage', 'text', 'linkInvalid')) }}
-          <NuxtLink class="btn btn-email-verify-complete mt-xs-3 mt-m-5 px-xs-4 py-xs-3 px-m-5 py-m-4" :to="userAccountStore.isAuthenticated ? navLinkBuilder.buildPageLink(AppPage.Account, locale as Locale) : navLinkBuilder.buildPageLink(AppPage.Login, locale as Locale)">
-            {{ $t(getI18nResName2('accountPageCommon', userAccountStore.isAuthenticated ? 'toAccount' : 'login')) }}
-          </NuxtLink>
-        </div>
-      </div>
->>>>>>> 6d5e954d
     </div>
   </AccountPageContainer>
 </template>