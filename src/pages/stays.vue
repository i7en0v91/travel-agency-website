<script setup lang="ts">
import { StaysTitleSlug, ImageCategory, getI18nResName2 } from '@golobe-demo/shared';
import HeadingText from './../components/stays/stays-heading-text.vue';
<<<<<<< HEAD
=======
import TravelCities from './../components/common-page-components/travel-details/travel-cities.vue';
import TravelDetails from './../components/common-page-components/travel-details/travel-details.vue';
import { useNavLinkBuilder } from './../composables/nav-link-builder';
import { usePreviewState } from './../composables/preview-state';
import { getCommonServices } from '../helpers/service-accessors';
import type { ControlKey } from './../helpers/components';
>>>>>>> a8c39b6a

definePageMeta({
  title: { resName: getI18nResName2('staysPage', 'title'), resArgs: undefined }
});
useOgImage();

<<<<<<< HEAD
=======
const CtrlKey: ControlKey = ['Page', 'Stays'];

const logger = getCommonServices().getLogger().addContextProps({ component: 'Stays' });

const navLinkBuilder = useNavLinkBuilder();
const { locale } = useI18n();

const nuxtApp = useNuxtApp();
const { enabled } = usePreviewState();
const popularCitiesFetch = await useFetch<IPopularCityDto[] | null[]>(`/${ApiEndpointPopularCitiesList}`, {
    server: true,
    lazy: true,
    query: { drafts: enabled },
    cache: (AppConfig.caching.intervalSeconds && !enabled) ? 'default' : 'no-cache',
    default: () => { return range(0, 20, 1).map(_ => null); },
    key: 'StaysPagePopulatCitiesList',
    $fetch: nuxtApp.$fetchEx({ defautAppExceptionAppearance: 'error-stub' })
  });

const searchHistoryFetch = await useFetch(`/${ApiEndpointStayOffersSearchHistory}`,
  {
    server: false,
    lazy: true,
    cache: 'no-cache',
    query: { drafts: enabled },
    default: () => { return range(0, MaxSearchHistorySize, 1).map(_ => null); },
    transform: (response: ISearchedCityHistoryDto[]) => {
      logger.verbose('received search cities history list response', { count: response.length });
      if (!response) {
        logger.warn('search cities history list response is empty');
        return []; // error should be logged by fetchEx
      }
      return response;
    },
    $fetch: nuxtApp.$fetchEx({ defautAppExceptionAppearance: 'error-stub' })
  });

const showWaitingStub = computed(() => (!searchHistoryFetch.data?.value || !popularCitiesFetch.data?.value) && (searchHistoryFetch.status.value === 'pending' || searchHistoryFetch.status.value === 'idle'));
const somePopularCity = computed(() => popularCitiesFetch.data?.value ? popularCitiesFetch.data.value[0] : undefined);

const isError = ref(false);
watch(searchHistoryFetch.status, () => {
  if (searchHistoryFetch.status.value === 'error') {
    logger.warn('failed to load search city history');
    isError.value = true;
  }
});

>>>>>>> a8c39b6a
</script>

<template>
  <div class="stays-page">
    <SearchPageHead
<<<<<<< HEAD
      ctrl-key="SearchPageHeadStays"
=======
      :ctrl-key="[...CtrlKey, 'SearchPageHead']"
      class="stays-page-head"
>>>>>>> a8c39b6a
      :image-entity-src="{ slug: StaysTitleSlug }"
      :category="ImageCategory.PageTitle"
      :image-alt-res-name="getI18nResName2('searchPageCommon', 'mainImageAlt')"
      single-tab="stays"
      :ui="{
        content: 'h-[701px] max-h-[701px] md:h-[581px] md:max-h-[581px]',
        image: {
          wrapper: 'h-[701px] max-h-[701px] md:h-[581px] md:max-h-[581px]',
          img: 'max-h-[701px] md:max-h-[581px]',
          overlay: 'bg-gradient-to-b from-gray-700 to-60% opacity-75'
        }
      }"
    >
      <HeadingText :ctrl-key="[...CtrlKey, 'SearchPageHead', 'Title']" />
    </SearchPageHead>
<<<<<<< HEAD

    <AppPageMdc />
=======
    <PageSection
      :ctrl-key="[...CtrlKey, 'RecentSearches']"
      :header-res-name="getI18nResName2('staysPage', 'recentSearchesTitle')"
      :is-error="isError"
      :content-padded="true"
    >
    <ClientOnly>
      <ComponentWaitingIndicator v-if="showWaitingStub && !isError" :ctrl-key="[...CtrlKey, 'Waiter']" />
      <ul v-if="searchHistoryFetch.data.value.length > 0" class="popular-city-grid p-xs-2 p-s-3  hidden-overflow-nontabbable">
        <PopularCityCard
          v-for="(city, idx) in searchHistoryFetch.data.value"
          :key="`popular-city-${idx}`"
          :ctrl-key="[...CtrlKey, 'RecentSearches', 'Card', idx]"
          search-kind="stay"
          :text="city ? mapLocalizeableValues((city: string, country: string) => `${city}, ${country}`, city.cityDisplayName, city.countryDisplayName) : undefined"
          :img-src="city ? { slug: city.imgSlug, timestamp: city.timestamp } : undefined"
          :city-slug="city ? city.slug : undefined"
          :num-stays="city ? city.numStays : undefined"
          class="popular-city-grid-item"
        />
      </ul>
      <div v-else class="search-history-empty-div mt-xs-2">
        <i18n-t :keypath="getI18nResName2('staysPage', 'searchHistoryEmpty')" tag="div" scope="global" class="search-history-empty">
          <template #cityLink>
            <NuxtLink v-if="somePopularCity" class="search-history-city-link brdr-1" :to="navLinkBuilder.buildPageLink(AppPage.FindStays, locale as Locale, { citySlug : somePopularCity!.slug })">
              {{ getLocalizeableValue(somePopularCity!.cityDisplayName, locale as Locale) }}
            </NuxtLink>
          </template>
        </i18n-t>
      </div>
      <template #fallback>
        <ComponentWaitingIndicator :ctrl-key="[...CtrlKey, 'ClientFallback']" />
      </template>
    </ClientOnly>
    </PageSection>
    <TravelCities :ctrl-key="[...CtrlKey, 'PageSection', 'TravelCities']" book-kind="stay" class="stays-page-travel-cities-section" />
    <TravelDetails :id="TravelDetailsHtmlAnchor" :ctrl-key="[...CtrlKey, 'PageSection', 'TravelDetails']" book-kind="stay" />
>>>>>>> a8c39b6a
  </div>
</template><|MERGE_RESOLUTION|>--- conflicted
+++ resolved
@@ -1,83 +1,21 @@
 <script setup lang="ts">
 import { StaysTitleSlug, ImageCategory, getI18nResName2 } from '@golobe-demo/shared';
 import HeadingText from './../components/stays/stays-heading-text.vue';
-<<<<<<< HEAD
-=======
-import TravelCities from './../components/common-page-components/travel-details/travel-cities.vue';
-import TravelDetails from './../components/common-page-components/travel-details/travel-details.vue';
-import { useNavLinkBuilder } from './../composables/nav-link-builder';
-import { usePreviewState } from './../composables/preview-state';
-import { getCommonServices } from '../helpers/service-accessors';
 import type { ControlKey } from './../helpers/components';
->>>>>>> a8c39b6a
 
 definePageMeta({
   title: { resName: getI18nResName2('staysPage', 'title'), resArgs: undefined }
 });
 useOgImage();
 
-<<<<<<< HEAD
-=======
 const CtrlKey: ControlKey = ['Page', 'Stays'];
 
-const logger = getCommonServices().getLogger().addContextProps({ component: 'Stays' });
-
-const navLinkBuilder = useNavLinkBuilder();
-const { locale } = useI18n();
-
-const nuxtApp = useNuxtApp();
-const { enabled } = usePreviewState();
-const popularCitiesFetch = await useFetch<IPopularCityDto[] | null[]>(`/${ApiEndpointPopularCitiesList}`, {
-    server: true,
-    lazy: true,
-    query: { drafts: enabled },
-    cache: (AppConfig.caching.intervalSeconds && !enabled) ? 'default' : 'no-cache',
-    default: () => { return range(0, 20, 1).map(_ => null); },
-    key: 'StaysPagePopulatCitiesList',
-    $fetch: nuxtApp.$fetchEx({ defautAppExceptionAppearance: 'error-stub' })
-  });
-
-const searchHistoryFetch = await useFetch(`/${ApiEndpointStayOffersSearchHistory}`,
-  {
-    server: false,
-    lazy: true,
-    cache: 'no-cache',
-    query: { drafts: enabled },
-    default: () => { return range(0, MaxSearchHistorySize, 1).map(_ => null); },
-    transform: (response: ISearchedCityHistoryDto[]) => {
-      logger.verbose('received search cities history list response', { count: response.length });
-      if (!response) {
-        logger.warn('search cities history list response is empty');
-        return []; // error should be logged by fetchEx
-      }
-      return response;
-    },
-    $fetch: nuxtApp.$fetchEx({ defautAppExceptionAppearance: 'error-stub' })
-  });
-
-const showWaitingStub = computed(() => (!searchHistoryFetch.data?.value || !popularCitiesFetch.data?.value) && (searchHistoryFetch.status.value === 'pending' || searchHistoryFetch.status.value === 'idle'));
-const somePopularCity = computed(() => popularCitiesFetch.data?.value ? popularCitiesFetch.data.value[0] : undefined);
-
-const isError = ref(false);
-watch(searchHistoryFetch.status, () => {
-  if (searchHistoryFetch.status.value === 'error') {
-    logger.warn('failed to load search city history');
-    isError.value = true;
-  }
-});
-
->>>>>>> a8c39b6a
 </script>
 
 <template>
   <div class="stays-page">
     <SearchPageHead
-<<<<<<< HEAD
-      ctrl-key="SearchPageHeadStays"
-=======
       :ctrl-key="[...CtrlKey, 'SearchPageHead']"
-      class="stays-page-head"
->>>>>>> a8c39b6a
       :image-entity-src="{ slug: StaysTitleSlug }"
       :category="ImageCategory.PageTitle"
       :image-alt-res-name="getI18nResName2('searchPageCommon', 'mainImageAlt')"
@@ -93,47 +31,7 @@
     >
       <HeadingText :ctrl-key="[...CtrlKey, 'SearchPageHead', 'Title']" />
     </SearchPageHead>
-<<<<<<< HEAD
 
     <AppPageMdc />
-=======
-    <PageSection
-      :ctrl-key="[...CtrlKey, 'RecentSearches']"
-      :header-res-name="getI18nResName2('staysPage', 'recentSearchesTitle')"
-      :is-error="isError"
-      :content-padded="true"
-    >
-    <ClientOnly>
-      <ComponentWaitingIndicator v-if="showWaitingStub && !isError" :ctrl-key="[...CtrlKey, 'Waiter']" />
-      <ul v-if="searchHistoryFetch.data.value.length > 0" class="popular-city-grid p-xs-2 p-s-3  hidden-overflow-nontabbable">
-        <PopularCityCard
-          v-for="(city, idx) in searchHistoryFetch.data.value"
-          :key="`popular-city-${idx}`"
-          :ctrl-key="[...CtrlKey, 'RecentSearches', 'Card', idx]"
-          search-kind="stay"
-          :text="city ? mapLocalizeableValues((city: string, country: string) => `${city}, ${country}`, city.cityDisplayName, city.countryDisplayName) : undefined"
-          :img-src="city ? { slug: city.imgSlug, timestamp: city.timestamp } : undefined"
-          :city-slug="city ? city.slug : undefined"
-          :num-stays="city ? city.numStays : undefined"
-          class="popular-city-grid-item"
-        />
-      </ul>
-      <div v-else class="search-history-empty-div mt-xs-2">
-        <i18n-t :keypath="getI18nResName2('staysPage', 'searchHistoryEmpty')" tag="div" scope="global" class="search-history-empty">
-          <template #cityLink>
-            <NuxtLink v-if="somePopularCity" class="search-history-city-link brdr-1" :to="navLinkBuilder.buildPageLink(AppPage.FindStays, locale as Locale, { citySlug : somePopularCity!.slug })">
-              {{ getLocalizeableValue(somePopularCity!.cityDisplayName, locale as Locale) }}
-            </NuxtLink>
-          </template>
-        </i18n-t>
-      </div>
-      <template #fallback>
-        <ComponentWaitingIndicator :ctrl-key="[...CtrlKey, 'ClientFallback']" />
-      </template>
-    </ClientOnly>
-    </PageSection>
-    <TravelCities :ctrl-key="[...CtrlKey, 'PageSection', 'TravelCities']" book-kind="stay" class="stays-page-travel-cities-section" />
-    <TravelDetails :id="TravelDetailsHtmlAnchor" :ctrl-key="[...CtrlKey, 'PageSection', 'TravelDetails']" book-kind="stay" />
->>>>>>> a8c39b6a
   </div>
 </template>