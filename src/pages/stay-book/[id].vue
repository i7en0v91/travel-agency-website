<script setup lang="ts">
import { type BookStayPageArgs, AppException, AppExceptionCodeEnum, getLocalizeableValue, type StayServiceLevel, ImageCategory, type EntityDataAttrsOnly, type IStayOfferDetails, type ILocalizableValue, type EntityId, AvailableStayServiceLevel, AppPage, type Locale, getI18nResName3, getI18nResName2, type I18nResName } from '@golobe-demo/shared';
import OfferBooking from './../../components/booking-page/offer-booking.vue';
import type { IOfferBookingStoreFactory } from './../../stores/offer-booking-store';
import OfferDetailsBreadcrumbs from './../../components/common-page-components/offer-details-breadcrumbs.vue';
import { useNavLinkBuilder } from './../../composables/nav-link-builder';
import dayjs from 'dayjs';
import { getCommonServices } from '../../helpers/service-accessors';
import type { ControlKey } from './../../helpers/components';

const { d, locale } = useI18n();
const navLinkBuilder = useNavLinkBuilder();

const route = useRoute();
const logger = getCommonServices().getLogger().addContextProps({ component: 'StayBook' });

const isError = ref(false);

const offerParam = route.params?.id?.toString() ?? '';
if (offerParam.length === 0) {
  await navigateTo(navLinkBuilder.buildPageLink(AppPage.Index, locale.value as Locale));
}
const offerId: EntityId = offerParam;

const reqEvent = import.meta.server ? useRequestEvent() : undefined;
const stayBookOgImageQueryInfo = (reqEvent?.context.cacheablePageParams as any) as BookStayPageArgs;
const serviceLevel = ((stayBookOgImageQueryInfo?.serviceLevel ?? route.query.serviceLevel)?.toString() ?? '').trim() as StayServiceLevel;
if (!AvailableStayServiceLevel.includes(serviceLevel)) {
  logger.warn('failed to parse service level argument', undefined, { serviceLevel, offerId: offerParam });
  throw new AppException(AppExceptionCodeEnum.BAD_REQUEST, 'invalid service level argument', 'error-page');
}

definePageMeta({
  title: { resName: getI18nResName2('stayBookingPage', 'title'), resArgs: undefined }
});

const CtrlKey: ControlKey = ['Page', 'BookStay'];

const PriceDecompositionWeights: { labelResName: I18nResName, amount: number }[] = [
  { labelResName: getI18nResName3('bookingCommon', 'pricingDecomposition', 'fare'), amount: 0.6 },
  { labelResName: getI18nResName3('bookingCommon', 'pricingDecomposition', 'discount'), amount: 0.05 },
  { labelResName: getI18nResName3('bookingCommon', 'pricingDecomposition', 'taxes'), amount: 0.3 },
  { labelResName: getI18nResName3('bookingCommon', 'pricingDecomposition', 'fee'), amount: 0.05 }
];

const offerBookingStoreFactory = await useOfferBookingStoreFactory() as IOfferBookingStoreFactory;
const offerBookingStore = await offerBookingStoreFactory.createNewBooking<IStayOfferDetails>(offerId!, 'stays', serviceLevel);

const stayOffer = ref<EntityDataAttrsOnly<IStayOfferDetails> | undefined>(offerBookingStore.booking?.offer);
const offerDataAvailable = computed(() => offerBookingStore.status === 'success' && offerBookingStore.booking?.offer && !isError.value);

const numDays = computed(() => stayOffer.value ? (Math.ceil(dayjs(stayOffer.value.checkOut).diff(stayOffer.value.checkIn, 'day')) ?? 1) : undefined);
const pricePerNight = computed(() => (stayOffer.value && numDays.value !== undefined) ? (stayOffer.value.prices[serviceLevel].toNumber()) : undefined);
const totalPriceForPeriod = computed(() => (numDays.value !== undefined && pricePerNight.value !== undefined) ? (numDays.value * pricePerNight.value) : undefined);
const priceDecomposition = computed(() => PriceDecompositionWeights.map((w) => { return { labelResName: w.labelResName, amount: totalPriceForPeriod.value !== undefined ? (totalPriceForPeriod.value * w.amount) : undefined }; }));

if (import.meta.server) {
  useOgImage({
    name: 'OgOfferSummary',
    props: {
      kind: 'stays',
      title: stayOffer.value!.stay.name,
      city: stayOffer.value!.stay.city,
      price: pricePerNight.value,
      dateUnixUtc: stayOffer.value!.checkIn.getTime(),
      image: {
        ...(stayOffer!.value!.stay.images.find(i => i.order === 0)),
        category: ImageCategory.Hotel
      }
    }
  });
}

function updatePageTitle () {
  if (offerDataAvailable.value && stayOffer.value) {
    extendPageTitle(stayOffer.value.stay.name, stayOffer.value.checkIn, stayOffer.value.checkOut);
  }
}

function extendPageTitle (stayName: ILocalizableValue, checkIn: Date, checkOut: Date) {
  const titleArgs = {
    stay: getLocalizeableValue(stayName, locale.value as Locale),
    from: d(checkIn, 'day'),
    to: d(checkOut, 'day')
  };
  (route.meta.title as any).resName = getI18nResName2('stayDetailsPage', 'titleExt');
  (route.meta.title as any).resArgs = titleArgs;
}

watch(() => offerBookingStore.status, () => {
  if (offerBookingStore.status === 'error') {
    isError.value = true;
    stayOffer.value = undefined;
  }
  if (offerDataAvailable.value) {
    stayOffer.value = offerBookingStore.booking!.offer;
    updatePageTitle();
  }
});

watch(locale, () => {
  updatePageTitle();
});
if (import.meta.server) {
  updatePageTitle();
}

onMounted(() => {
  updatePageTitle();
});

</script>

<template>
<<<<<<< HEAD
  <article class="px-[14px] py-[27px] sm:px-[20px] md:px-[40px] xl:px-[104px]">
    <ErrorHelm v-model:is-error="isError">
      <OfferDetailsBreadcrumbs
=======
  <div class="stay-book-page">
    <ErrorHelm :is-error="isError" class="stay-book-page-error-helm">
      <LazyOfferDetailsBreadcrumbs
>>>>>>> 1fa37093
        :ctrl-key="[...CtrlKey, 'Breadcrumbs']"
        offer-kind="stays"
        :city="stayOffer?.stay?.city"
        :place-name="stayOffer?.stay?.name"
      />
      <OfferBooking
        :ctrl-key="[...CtrlKey, 'OfferBooking']"
        :offer-id="offerId!"
        offer-kind="stays"
        :service-level="serviceLevel"
        class="mt-4 sm:mt-6"
        :price-decompoisition="priceDecomposition"
      >
        <template #offer-card>
          <StayDetailsCard
            :ctrl-key="[...CtrlKey, 'Card']"
            :service-level="serviceLevel"
            :name="stayOffer?.stay.name"
            :price="pricePerNight"
            :city="stayOffer?.stay.city"
            :check-in="stayOffer?.checkIn"
            :check-out="stayOffer?.checkOut"
          />
        </template>
      </OfferBooking>
    </ErrorHelm>
  </article>
</template><|MERGE_RESOLUTION|>--- conflicted
+++ resolved
@@ -112,15 +112,9 @@
 </script>
 
 <template>
-<<<<<<< HEAD
   <article class="px-[14px] py-[27px] sm:px-[20px] md:px-[40px] xl:px-[104px]">
     <ErrorHelm v-model:is-error="isError">
-      <OfferDetailsBreadcrumbs
-=======
-  <div class="stay-book-page">
-    <ErrorHelm :is-error="isError" class="stay-book-page-error-helm">
       <LazyOfferDetailsBreadcrumbs
->>>>>>> 1fa37093
         :ctrl-key="[...CtrlKey, 'Breadcrumbs']"
         offer-kind="stays"
         :city="stayOffer?.stay?.city"
