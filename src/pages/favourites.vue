<script setup lang="ts">
<<<<<<< HEAD
import { type OfferKind, AppException, AppExceptionCodeEnum, getI18nResName2, getI18nResName3 } from '@golobe-demo/shared';
import { FavouritesTabStays, FavouritesTabGroup, FavouritesTabFlights } from './../helpers/constants';
=======
import { AppException, AppExceptionCodeEnum, getI18nResName2, getI18nResName3 } from '@golobe-demo/shared';
>>>>>>> a8c39b6a
import { defaultErrorHandler } from './../helpers/exceptions';
import TabsGroup from '../components/forms/tabs-group.vue';
import FlightsListItemCard from './../components/common-page-components/offers-list-view/search-flights-result-card.vue';
import StaysListItemCard from './../components/common-page-components/offers-list-view/search-stays-result-card.vue';
import { useUserFavouritesStore } from './../stores/user-favourites-store';
import ComponentWaitingIndicator from '../components/forms/component-waiting-indicator.vue';
import { getCommonServices } from '../helpers/service-accessors';
import { areCtrlKeysEqual, type ControlKey } from './../helpers/components';

definePageMeta({
  middleware: 'auth',
  auth: true,
  title: { resName: getI18nResName2('favouritesPage', 'title'), resArgs: undefined }
});
useOgImage();

<<<<<<< HEAD
const logger = getCommonServices().getLogger();
=======
const CtrlKey: ControlKey = ['Page', 'Favourites'];
const FavouritesOptionButtonGroup: ControlKey = [...CtrlKey, 'OptionBtnGroup'];
const FavouritesOptionButtonFlights: ControlKey = [...FavouritesOptionButtonGroup, 'Flights', 'Option'];
const FavouritesOptionButtonStays: ControlKey = [...FavouritesOptionButtonGroup, 'Stays', 'Option'];
const DefaultActiveTabKey: ControlKey = FavouritesOptionButtonFlights;

const nuxtApp = useNuxtApp();
const logger = getCommonServices().getLogger().addContextProps({ component: 'Favourites' });
>>>>>>> a8c39b6a
const isError = ref(false);

const userNotificationStore = useUserNotificationStore();
const userFavouritesStore = useUserFavouritesStore();
let userFavourites: Awaited<ReturnType<typeof userFavouritesStore.getInstance>> | undefined;
try {
  userFavourites = await userFavouritesStore.getInstance();
} catch (err: any) {
  logger.warn('failed to initialized user favourites store', err);
  isError.value = true;
}

const flightsTabHtmlId = useId();
const staysTabHtmlId = useId();

<<<<<<< HEAD
const activeTabKey = ref<string | undefined>();
=======
const activeOptionCtrl = ref<ControlKey | undefined>();
>>>>>>> a8c39b6a

const displayedItems = computed(() => {
  return userFavourites
    ? {
        flights: userFavourites.status === 'success' ? (userFavourites.items.filter(i => i.kind === 'flights')) : undefined,
        stays: userFavourites.status === 'success' ? (userFavourites.items.filter(i => i.kind === 'stays')) : undefined
      }
    : {
        flights: undefined,
        stays: undefined
      };
});

const OfferKinds: OfferKind[] = ['flights', 'stays'];
const tabProps = computed(() => OfferKinds.map(offerKind => {
  return {
    ctrlKey: offerKind === 'flights' ? FavouritesTabFlights : FavouritesTabStays,
    enabled: true,
    label: {
      slotName: offerKind
    },
    slotName: `${offerKind}List`,
    items: displayedItems.value[offerKind]
  };
}));

onMounted(() => {
  watch(() => userFavourites?.status, () => {
    logger.debug('handling favourites store status change', { status: userFavourites!.status });
    switch (userFavourites!.status) {
      case 'success':
        isError.value = false;
        break;
      case 'error':
        isError.value = true;
        break;
    }
  });

  if (userFavourites?.status === 'error') {
    defaultErrorHandler(new AppException(
      AppExceptionCodeEnum.UNKNOWN,
      'unhandled exception occured',
      'error-stub'), { nuxtApp, userNotificationStore });
  }
});

</script>

<template>
<<<<<<< HEAD
  <div class="px-[14px] py-[27px] sm:px-[20px] md:px-[40px] xl:px-[104px]">
    <h1 class="text-4xl font-semibold w-fit max-w-[90vw] break-words text-black dark:text-white mb-10">
      {{ $t(getI18nResName2('favouritesPage', 'title')) }}
    </h1>

    <ClientOnly>
      <ErrorHelm v-model:is-error="isError">
        <TabsGroup
          v-model:active-tab-key="activeTabKey"
          :ctrl-key="FavouritesTabGroup"
          :tabs="tabProps"
          variant="split"
          :ui="{
            list: {
              height: 'h-14 sm:h-20'
            }
=======
  <ClientOnly>
    <section class="favourites-page">
      <ErrorHelm v-model:is-error="isError" class="favourites-page-error-helm">
        <h1 class="favourites-page-title">
          {{ $t(getI18nResName2('favouritesPage', 'title')) }}
        </h1>
        <OptionButtonGroup
          v-model:active-option-key="activeOptionCtrl"
          class="favourites-page-tabs-control mt-xs-4"
          :ctrl-key="FavouritesOptionButtonGroup"
          role="tablist"
          :options="[
            { ctrlKey: FavouritesOptionButtonFlights, labelResName: getI18nResName2('favouritesPage', 'flightsTab'), shortIcon: 'airplane', enabled: true, role: { role: 'tab', tabPanelId: flightsTabHtmlId }, subtextResName: displayedItems.flights !== undefined ? getI18nResName2('favouritesPage', 'numMarked') : undefined, subtextResArgs: displayedItems.flights !== undefined ? { count: displayedItems.flights.length } : undefined},
            { ctrlKey: FavouritesOptionButtonStays, labelResName: getI18nResName2('favouritesPage', 'staysTab'), shortIcon: 'bed', enabled: true, role: { role: 'tab', tabPanelId: staysTabHtmlId }, subtextResName: displayedItems.flights !== undefined ? getI18nResName2('favouritesPage', 'numMarked') : undefined, subtextResArgs: displayedItems.stays !== undefined ? { count: displayedItems.stays.length } : undefined }
          ]"
        />
        <OfferTabbedView
          :ctrl-key="[...CtrlKey, 'OfferTabView']" 
          :selected-kind="areCtrlKeysEqual(activeOptionCtrl ?? DefaultActiveTabKey, FavouritesOptionButtonFlights) ? 'flights' : 'stays'" 
          :tab-panel-ids="{ flights: flightsTabHtmlId, stays: staysTabHtmlId }" 
          :displayed-items="displayedItems"
          :no-offers-res-name="{
            flights: getI18nResName3('favouritesPage', 'noMarkedOffers', 'flights'),
            stays: getI18nResName3('favouritesPage', 'noMarkedOffers', 'stays'),
>>>>>>> a8c39b6a
          }"
        >
          <template v-for="(slotName) in OfferKinds" #[slotName]="{ tab }" :key="`FavouritesPage-TabLabel-${slotName}`">
            <div class="w-full p-2 sm:py-3 flex flex-row flex-nowrap gap-2 items-center justify-center sm:justify-start">
              <UIcon :name="slotName === 'flights' ? 'i-material-symbols-flight' : 'i-material-symbols-bed'" class="flex-initial min-w-5 h-5 block sm:hidden"/>
              <div class="w-auto flex-1 flex flex-col flex-nowrap items-start truncate">
                <div class="whitespace-nowrap font-semibold text-start">
                  {{ $t(getI18nResName2('favouritesPage', slotName === 'flights' ? 'flightsTab' : 'staysTab')) }}
                </div>
                <div v-if="tab.items !== undefined" class="w-full h-auto hidden sm:block">
                  <div class="text-gray-400 dark:text-gray-500 mt-2 font-normal text-start">
                    {{ $t(getI18nResName2('favouritesPage', 'numMarked'), tab.items.length) }}
                  </div>
                </div>
              </div>
            </div>
          </template>

          <template v-for="(slotName) in OfferKinds" #[`${slotName}List`] :key="`FavouritesPage-TabContent-${slotName}`">
            <OfferTabbedView
              ctrl-key="favouritesList" 
              :selected-kind="slotName" 
              :tab-panel-ids="{ flights: flightsTabHtmlId, stays: staysTabHtmlId }" 
              :displayed-items="displayedItems"
              :no-offers-res-name="{
                flights: getI18nResName3('favouritesPage', 'noMarkedOffers', 'flights'),
                stays: getI18nResName3('favouritesPage', 'noMarkedOffers', 'stays'),
              }"
              :card-component-types="{
                flights: FlightsListItemCard,
                stays: StaysListItemCard
              }" />
          </template>
        </TabsGroup>
      </ErrorHelm>
<<<<<<< HEAD

      <template #fallback>
        <ComponentWaitingIndicator ctrl-key="FavouritesPageClientFallback" class="my-8"/>
      </template>
    </ClientOnly>
  </div>
=======
    </section>
    <template #fallback>
      <ComponentWaitingIndicator :ctrl-key="[...CtrlKey, 'ClientFallback']" class="my-xs-5"/>
    </template>
  </ClientOnly>
>>>>>>> a8c39b6a
</template><|MERGE_RESOLUTION|>--- conflicted
+++ resolved
@@ -1,10 +1,5 @@
 <script setup lang="ts">
-<<<<<<< HEAD
 import { type OfferKind, AppException, AppExceptionCodeEnum, getI18nResName2, getI18nResName3 } from '@golobe-demo/shared';
-import { FavouritesTabStays, FavouritesTabGroup, FavouritesTabFlights } from './../helpers/constants';
-=======
-import { AppException, AppExceptionCodeEnum, getI18nResName2, getI18nResName3 } from '@golobe-demo/shared';
->>>>>>> a8c39b6a
 import { defaultErrorHandler } from './../helpers/exceptions';
 import TabsGroup from '../components/forms/tabs-group.vue';
 import FlightsListItemCard from './../components/common-page-components/offers-list-view/search-flights-result-card.vue';
@@ -12,7 +7,7 @@
 import { useUserFavouritesStore } from './../stores/user-favourites-store';
 import ComponentWaitingIndicator from '../components/forms/component-waiting-indicator.vue';
 import { getCommonServices } from '../helpers/service-accessors';
-import { areCtrlKeysEqual, type ControlKey } from './../helpers/components';
+import type { ControlKey } from './../helpers/components';
 
 definePageMeta({
   middleware: 'auth',
@@ -21,18 +16,13 @@
 });
 useOgImage();
 
-<<<<<<< HEAD
-const logger = getCommonServices().getLogger();
-=======
 const CtrlKey: ControlKey = ['Page', 'Favourites'];
-const FavouritesOptionButtonGroup: ControlKey = [...CtrlKey, 'OptionBtnGroup'];
-const FavouritesOptionButtonFlights: ControlKey = [...FavouritesOptionButtonGroup, 'Flights', 'Option'];
-const FavouritesOptionButtonStays: ControlKey = [...FavouritesOptionButtonGroup, 'Stays', 'Option'];
-const DefaultActiveTabKey: ControlKey = FavouritesOptionButtonFlights;
+const FavouritesTabControl: ControlKey = [...CtrlKey, 'TabGroup'];
+const FavouritesTabFlights: ControlKey = [...FavouritesTabControl, 'Flights', 'Tab'];
+const FavouritesTabStays: ControlKey = [...FavouritesTabControl, 'Stays', 'Tab'];
 
 const nuxtApp = useNuxtApp();
 const logger = getCommonServices().getLogger().addContextProps({ component: 'Favourites' });
->>>>>>> a8c39b6a
 const isError = ref(false);
 
 const userNotificationStore = useUserNotificationStore();
@@ -48,11 +38,7 @@
 const flightsTabHtmlId = useId();
 const staysTabHtmlId = useId();
 
-<<<<<<< HEAD
-const activeTabKey = ref<string | undefined>();
-=======
-const activeOptionCtrl = ref<ControlKey | undefined>();
->>>>>>> a8c39b6a
+const activeTabKey = ref<ControlKey | undefined>();
 
 const displayedItems = computed(() => {
   return userFavourites
@@ -103,7 +89,6 @@
 </script>
 
 <template>
-<<<<<<< HEAD
   <div class="px-[14px] py-[27px] sm:px-[20px] md:px-[40px] xl:px-[104px]">
     <h1 class="text-4xl font-semibold w-fit max-w-[90vw] break-words text-black dark:text-white mb-10">
       {{ $t(getI18nResName2('favouritesPage', 'title')) }}
@@ -113,39 +98,13 @@
       <ErrorHelm v-model:is-error="isError">
         <TabsGroup
           v-model:active-tab-key="activeTabKey"
-          :ctrl-key="FavouritesTabGroup"
+          :ctrl-key="FavouritesTabControl"
           :tabs="tabProps"
           variant="split"
           :ui="{
             list: {
               height: 'h-14 sm:h-20'
             }
-=======
-  <ClientOnly>
-    <section class="favourites-page">
-      <ErrorHelm v-model:is-error="isError" class="favourites-page-error-helm">
-        <h1 class="favourites-page-title">
-          {{ $t(getI18nResName2('favouritesPage', 'title')) }}
-        </h1>
-        <OptionButtonGroup
-          v-model:active-option-key="activeOptionCtrl"
-          class="favourites-page-tabs-control mt-xs-4"
-          :ctrl-key="FavouritesOptionButtonGroup"
-          role="tablist"
-          :options="[
-            { ctrlKey: FavouritesOptionButtonFlights, labelResName: getI18nResName2('favouritesPage', 'flightsTab'), shortIcon: 'airplane', enabled: true, role: { role: 'tab', tabPanelId: flightsTabHtmlId }, subtextResName: displayedItems.flights !== undefined ? getI18nResName2('favouritesPage', 'numMarked') : undefined, subtextResArgs: displayedItems.flights !== undefined ? { count: displayedItems.flights.length } : undefined},
-            { ctrlKey: FavouritesOptionButtonStays, labelResName: getI18nResName2('favouritesPage', 'staysTab'), shortIcon: 'bed', enabled: true, role: { role: 'tab', tabPanelId: staysTabHtmlId }, subtextResName: displayedItems.flights !== undefined ? getI18nResName2('favouritesPage', 'numMarked') : undefined, subtextResArgs: displayedItems.stays !== undefined ? { count: displayedItems.stays.length } : undefined }
-          ]"
-        />
-        <OfferTabbedView
-          :ctrl-key="[...CtrlKey, 'OfferTabView']" 
-          :selected-kind="areCtrlKeysEqual(activeOptionCtrl ?? DefaultActiveTabKey, FavouritesOptionButtonFlights) ? 'flights' : 'stays'" 
-          :tab-panel-ids="{ flights: flightsTabHtmlId, stays: staysTabHtmlId }" 
-          :displayed-items="displayedItems"
-          :no-offers-res-name="{
-            flights: getI18nResName3('favouritesPage', 'noMarkedOffers', 'flights'),
-            stays: getI18nResName3('favouritesPage', 'noMarkedOffers', 'stays'),
->>>>>>> a8c39b6a
           }"
         >
           <template v-for="(slotName) in OfferKinds" #[slotName]="{ tab }" :key="`FavouritesPage-TabLabel-${slotName}`">
@@ -166,7 +125,7 @@
 
           <template v-for="(slotName) in OfferKinds" #[`${slotName}List`] :key="`FavouritesPage-TabContent-${slotName}`">
             <OfferTabbedView
-              ctrl-key="favouritesList" 
+              :ctrl-key="[...CtrlKey, 'OfferTabView']" 
               :selected-kind="slotName" 
               :tab-panel-ids="{ flights: flightsTabHtmlId, stays: staysTabHtmlId }" 
               :displayed-items="displayedItems"
@@ -181,18 +140,10 @@
           </template>
         </TabsGroup>
       </ErrorHelm>
-<<<<<<< HEAD
 
       <template #fallback>
-        <ComponentWaitingIndicator ctrl-key="FavouritesPageClientFallback" class="my-8"/>
+        <ComponentWaitingIndicator :ctrl-key="[...CtrlKey, 'ClientFallback']" class="my-8"/>
       </template>
     </ClientOnly>
   </div>
-=======
-    </section>
-    <template #fallback>
-      <ComponentWaitingIndicator :ctrl-key="[...CtrlKey, 'ClientFallback']" class="my-xs-5"/>
-    </template>
-  </ClientOnly>
->>>>>>> a8c39b6a
 </template>