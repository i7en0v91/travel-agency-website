--- conflicted
+++ resolved
@@ -116,12 +116,7 @@
       >
         <template #offer-card>
           <FlightDetailsCard
-<<<<<<< HEAD
-            :ctrl-key="`${CtrlKey}-DepartFlightCard`"
-=======
             :ctrl-key="[...CtrlKey, 'Card', 'DepartFlight']"
-            class="flight-card compact-layout"
->>>>>>> a8c39b6a
             :depart-city="flightOffer?.departFlight?.departAirport.city"
             :arrive-city="flightOffer?.departFlight?.arriveAirport.city"
             :depart-time-utc="flightOffer?.departFlight?.departTimeUtc"
@@ -131,34 +126,15 @@
             :utc-offset-minutes="flightOffer?.departFlight?.departAirport.city.utcOffsetMin"
             :additional-info="flightOffer ? { price: (flightOffer.arriveFlight ? flightOffer.totalPrice.div(2) : flightOffer.totalPrice) } : { price: undefined }"
             kind="depart"
-<<<<<<< HEAD
             :ui="{
               tag: 'h1',
               layout: 'portrait'
             }"
-=======
-            tag="h1"
-          />
-          <FlightDetailsCard
-            v-if="flightOffer && flightOffer.arriveFlight"
-            :ctrl-key="[...CtrlKey, 'Card', 'ArriveFlight']"
-            class="flight-card compact-layout mt-xs-4 mt-s-6"
-            :depart-city="flightOffer?.arriveFlight.departAirport.city"
-            :arrive-city="flightOffer?.arriveFlight.arriveAirport.city"
-            :depart-time-utc="flightOffer?.arriveFlight.departTimeUtc"
-            :arrive-time-utc="flightOffer?.arriveFlight.arriveTimeUtc"
-            :airline-company="flightOffer?.arriveFlight.airlineCompany"
-            :airplane-name="flightOffer?.arriveFlight.airplane.name"
-            :utc-offset-minutes="flightOffer?.arriveFlight.departAirport.city.utcOffsetMin"
-            :additional-info="flightOffer ? { price: flightOffer.totalPrice.div(2) } : { price: undefined }"
-            kind="arrive"
-            tag="div"
->>>>>>> a8c39b6a
           />
           <div class="w-full h-auto mt-4 lg:mt-6">
             <FlightDetailsCard
               v-if="flightOffer && flightOffer.arriveFlight"
-              :ctrl-key="`${CtrlKey}-ArriveFlightCard`"
+              :ctrl-key="[...CtrlKey, 'Card', 'ArriveFlight']"
               :depart-city="flightOffer?.arriveFlight.departAirport.city"
               :arrive-city="flightOffer?.arriveFlight.arriveAirport.city"
               :depart-time-utc="flightOffer?.arriveFlight.departTimeUtc"
