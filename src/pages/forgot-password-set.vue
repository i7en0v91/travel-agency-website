<script setup lang="ts">
<<<<<<< HEAD
import { type EntityId, type Locale, SecretValueMask, RecoverPasswordCompleteResultEnum, AppPage, getPagePath, getI18nResName2, AppConfig } from '@golobe-demo/shared';
=======
import { type EntityId, isPasswordSecure, type Locale, RecoverPasswordCompleteResultEnum, AppPage, getPagePath, getI18nResName2 } from '@golobe-demo/shared';
>>>>>>> a8c39b6a
import { ApiEndpointPasswordRecoveryComplete, type IRecoverPasswordCompleteDto, type IRecoverPasswordCompleteResultDto } from './../server/api-definitions';
import AccountPageContainer from './../components/account/page-container.vue';
import { post } from './../helpers/rest-utils';
import { createPasswordSchema } from './../helpers/forms';
import { useNavLinkBuilder } from './../composables/nav-link-builder';
import { getCommonServices } from '../helpers/service-accessors';
import type { ControlKey } from './../helpers/components';

const { t, locale } = useI18n();
const navLinkBuilder = useNavLinkBuilder();

definePageMeta({
  middleware: 'auth',
  auth: {
    unauthenticatedOnly: true,
    navigateAuthenticatedTo: `/${getPagePath(AppPage.Index)}`
  },
  title: { resName: getI18nResName2('forgotPasswordSetPage', 'title'), resArgs: undefined }
});
useOgImage();

<<<<<<< HEAD
const schema = computed(() => {
  return createPasswordSchema({
    required: t(getI18nResName2('validations', 'required')),
    minLength: t(getI18nResName2('validations', 'minLength'), { min: AppConfig.userPasswordPolicy.minLength }),
    policy: t(getI18nResName2('validations', 'password'), { min: AppConfig.userPasswordPolicy.minLength }),
    sameAs: t(getI18nResName2('validations', 'sameAsPassword'))
  });
});
const state = reactive<any>({
  password: undefined,
  confirmPassword: undefined
});
=======
const CtrlKey: ControlKey = ['Page', 'ForgotPasswordSet'];

const password = ref('');
const confirmPassword = ref('');

const { createI18nMessage } = validators;
const withI18nMessage = createI18nMessage({ t });
const rules = computed(() => ({
  password: {
    required: withI18nMessage(required),
    minLength: withI18nMessage(minLength(8)),
    validator: withI18nMessage(isPasswordSecure, { messagePath: () => 'validations.password' })
  },
  confirmPassword: {
    required: withI18nMessage(required),
    sameAsPassword: withI18nMessage(sameAs(password))
  }
}));
const v$ = useVuelidate(rules, { password, confirmPassword, $lazy: true });
>>>>>>> a8c39b6a

const logger = getCommonServices().getLogger().addContextProps({ component: 'ForgotPasswordSet' });
const route = useRoute();
let tokenId: EntityId | undefined;
let tokenValue = '';
try {
  tokenId = route.query.token_id?.toString() ?? '';
  tokenValue = route.query.token_value?.toString() ?? '';
} catch (err: any) {
  logger.info('failed to parse token data', { id: tokenId, token: tokenValue });
  console.warn(err);
}

const callServerPasswordSet = async (password: string) => {
  if (tokenId && tokenValue) {
    logger.verbose('(ForgotPasswordSet) sending set password request');
    const postBody: IRecoverPasswordCompleteDto = {
      id: tokenId,
      value: tokenValue,
      password
    };

    const resultDto = await post(`/${ApiEndpointPasswordRecoveryComplete}`, undefined, postBody, undefined, true, undefined, 'default') as IRecoverPasswordCompleteResultDto;
    if (resultDto) {
      const resultCode = resultDto.code;
      await navigateTo(navLinkBuilder.buildPageLink(AppPage.ForgotPasswordComplete, locale.value as Locale, { result: resultCode }));
    }
  } else {
    logger.verbose('(ForgotPasswordSet) wont send set password request, token params are empty');
    await navigateTo(navLinkBuilder.buildPageLink(AppPage.ForgotPasswordComplete, locale.value as Locale, { result: RecoverPasswordCompleteResultEnum.LINK_INVALID }));
  }
};

function onSubmit () {
  callServerPasswordSet(state.password);
}

</script>

<template>
<<<<<<< HEAD
  <AccountPageContainer ctrl-key="ForgotPasswordSet">
    <div class="w-full h-auto">
      <h1 class="text-gray-600 dark:text-gray-300 text-5xl max-w-[90vw] break-words font-normal mt-4">
        {{ $t(getI18nResName2('forgotPasswordSetPage', 'title')) }}
=======
  <div class="set-password-page account-page no-hidden-parent-tabulation-check">
    <div class="set-password-page-content">
      <NavLogo :ctrl-key="[...CtrlKey, 'NavLogo']" mode="inApp" :hard-link="false"/>
      <h1 class="set-password-title font-h2">
        {{ t(getI18nResName2('forgotPasswordSetPage', 'title')) }}
>>>>>>> a8c39b6a
      </h1>
      <div class="text-gray-600 dark:text-gray-300 text-sm sm:text-base font-normal mt-4">
        {{ $t(getI18nResName2('forgotPasswordSetPage', 'subTitle')) }}
      </div>
<<<<<<< HEAD
    </div>

    <UForm :schema="schema" :state="state" class="mt-12 space-y-6" @submit="onSubmit" >
      <UFormGroup name="password" :label="t(getI18nResName2('accountPageCommon', 'passwordLabel'))">
        <UInput v-model="state.password" type="password" :placeholder="t(getI18nResName2('accountPageCommon', 'passwordPlaceholder'))" :max-length="256"/>
      </UFormGroup>

      <UFormGroup name="confirmPassword" :label="t(getI18nResName2('accountPageCommon', 'confirmPasswordLabel'))">
        <UInput v-model="state.confirmPassword" type="password" :placeholder="t(getI18nResName2('accountPageCommon', 'confirmPasswordPlaceholder'))" :max-length="256"/>
      </UFormGroup>

      <UButton type="submit" class="w-full h-auto !mt-7 md:!mt-10 justify-center" size="xl">
        {{ $t(getI18nResName2('forgotPasswordSetPage', 'setPassword')) }}
      </UButton>
    </UForm>
  </AccountPageContainer>
=======
      <form>
        <TextBox
          v-model="password"
          :ctrl-key="[...CtrlKey, 'TextBox', 'Password']"
          class="form-field set-password-form-field set-password-password-field"
          type="password"
          :caption-res-name="getI18nResName2('accountPageCommon', 'passwordLabel')"
          :placeholder-res-name="getI18nResName2('accountPageCommon', 'passwordPlaceholder')"
        />
        <div v-if="v$.password.$errors.length" class="input-errors">
          <div class="form-error-msg">
            {{ v$.password.$errors[0].$message }}
          </div>
        </div>
        <TextBox
          v-model="confirmPassword"
          :ctrl-key="[...CtrlKey, 'TextBox', 'ConfirmPassword']"
          class="form-field set-password-form-field set-password-confirm-password-field mt-xs-4"
          type="password"
          :caption-res-name="getI18nResName2('accountPageCommon', 'confirmPasswordLabel')"
          :placeholder-res-name="getI18nResName2('accountPageCommon', 'confirmPasswordPlaceholder')"
        />
        <div v-if="v$.confirmPassword.$errors.length" class="input-errors">
          <div class="form-error-msg">
            {{ v$.confirmPassword.$errors[0].$message }}
          </div>
        </div>
      </form>
      <SimpleButton :ctrl-key="[...CtrlKey, 'Btn', 'Submit']" class="set-password-btn mt-xs-2" :label-res-name="getI18nResName2('forgotPasswordSetPage', 'setPassword')" @click="submitClick" />
    </div>
    <AccountFormPhotos :ctrl-key="[...CtrlKey, 'AccountFormPhotos']" class="set-password-account-forms-photos" />
  </div>
>>>>>>> a8c39b6a
</template><|MERGE_RESOLUTION|>--- conflicted
+++ resolved
@@ -1,9 +1,5 @@
 <script setup lang="ts">
-<<<<<<< HEAD
 import { type EntityId, type Locale, SecretValueMask, RecoverPasswordCompleteResultEnum, AppPage, getPagePath, getI18nResName2, AppConfig } from '@golobe-demo/shared';
-=======
-import { type EntityId, isPasswordSecure, type Locale, RecoverPasswordCompleteResultEnum, AppPage, getPagePath, getI18nResName2 } from '@golobe-demo/shared';
->>>>>>> a8c39b6a
 import { ApiEndpointPasswordRecoveryComplete, type IRecoverPasswordCompleteDto, type IRecoverPasswordCompleteResultDto } from './../server/api-definitions';
 import AccountPageContainer from './../components/account/page-container.vue';
 import { post } from './../helpers/rest-utils';
@@ -25,7 +21,8 @@
 });
 useOgImage();
 
-<<<<<<< HEAD
+const CtrlKey: ControlKey = ['Page', 'ForgotPasswordSet'];
+
 const schema = computed(() => {
   return createPasswordSchema({
     required: t(getI18nResName2('validations', 'required')),
@@ -38,27 +35,6 @@
   password: undefined,
   confirmPassword: undefined
 });
-=======
-const CtrlKey: ControlKey = ['Page', 'ForgotPasswordSet'];
-
-const password = ref('');
-const confirmPassword = ref('');
-
-const { createI18nMessage } = validators;
-const withI18nMessage = createI18nMessage({ t });
-const rules = computed(() => ({
-  password: {
-    required: withI18nMessage(required),
-    minLength: withI18nMessage(minLength(8)),
-    validator: withI18nMessage(isPasswordSecure, { messagePath: () => 'validations.password' })
-  },
-  confirmPassword: {
-    required: withI18nMessage(required),
-    sameAsPassword: withI18nMessage(sameAs(password))
-  }
-}));
-const v$ = useVuelidate(rules, { password, confirmPassword, $lazy: true });
->>>>>>> a8c39b6a
 
 const logger = getCommonServices().getLogger().addContextProps({ component: 'ForgotPasswordSet' });
 const route = useRoute();
@@ -74,7 +50,7 @@
 
 const callServerPasswordSet = async (password: string) => {
   if (tokenId && tokenValue) {
-    logger.verbose('(ForgotPasswordSet) sending set password request');
+    logger.verbose('sending set password request');
     const postBody: IRecoverPasswordCompleteDto = {
       id: tokenId,
       value: tokenValue,
@@ -87,7 +63,7 @@
       await navigateTo(navLinkBuilder.buildPageLink(AppPage.ForgotPasswordComplete, locale.value as Locale, { result: resultCode }));
     }
   } else {
-    logger.verbose('(ForgotPasswordSet) wont send set password request, token params are empty');
+    logger.verbose('wont send set password request, token params are empty');
     await navigateTo(navLinkBuilder.buildPageLink(AppPage.ForgotPasswordComplete, locale.value as Locale, { result: RecoverPasswordCompleteResultEnum.LINK_INVALID }));
   }
 };
@@ -99,23 +75,14 @@
 </script>
 
 <template>
-<<<<<<< HEAD
-  <AccountPageContainer ctrl-key="ForgotPasswordSet">
+  <AccountPageContainer :ctrl-key="[...CtrlKey, 'PageContent']">
     <div class="w-full h-auto">
       <h1 class="text-gray-600 dark:text-gray-300 text-5xl max-w-[90vw] break-words font-normal mt-4">
         {{ $t(getI18nResName2('forgotPasswordSetPage', 'title')) }}
-=======
-  <div class="set-password-page account-page no-hidden-parent-tabulation-check">
-    <div class="set-password-page-content">
-      <NavLogo :ctrl-key="[...CtrlKey, 'NavLogo']" mode="inApp" :hard-link="false"/>
-      <h1 class="set-password-title font-h2">
-        {{ t(getI18nResName2('forgotPasswordSetPage', 'title')) }}
->>>>>>> a8c39b6a
       </h1>
       <div class="text-gray-600 dark:text-gray-300 text-sm sm:text-base font-normal mt-4">
         {{ $t(getI18nResName2('forgotPasswordSetPage', 'subTitle')) }}
       </div>
-<<<<<<< HEAD
     </div>
 
     <UForm :schema="schema" :state="state" class="mt-12 space-y-6" @submit="onSubmit" >
@@ -132,38 +99,4 @@
       </UButton>
     </UForm>
   </AccountPageContainer>
-=======
-      <form>
-        <TextBox
-          v-model="password"
-          :ctrl-key="[...CtrlKey, 'TextBox', 'Password']"
-          class="form-field set-password-form-field set-password-password-field"
-          type="password"
-          :caption-res-name="getI18nResName2('accountPageCommon', 'passwordLabel')"
-          :placeholder-res-name="getI18nResName2('accountPageCommon', 'passwordPlaceholder')"
-        />
-        <div v-if="v$.password.$errors.length" class="input-errors">
-          <div class="form-error-msg">
-            {{ v$.password.$errors[0].$message }}
-          </div>
-        </div>
-        <TextBox
-          v-model="confirmPassword"
-          :ctrl-key="[...CtrlKey, 'TextBox', 'ConfirmPassword']"
-          class="form-field set-password-form-field set-password-confirm-password-field mt-xs-4"
-          type="password"
-          :caption-res-name="getI18nResName2('accountPageCommon', 'confirmPasswordLabel')"
-          :placeholder-res-name="getI18nResName2('accountPageCommon', 'confirmPasswordPlaceholder')"
-        />
-        <div v-if="v$.confirmPassword.$errors.length" class="input-errors">
-          <div class="form-error-msg">
-            {{ v$.confirmPassword.$errors[0].$message }}
-          </div>
-        </div>
-      </form>
-      <SimpleButton :ctrl-key="[...CtrlKey, 'Btn', 'Submit']" class="set-password-btn mt-xs-2" :label-res-name="getI18nResName2('forgotPasswordSetPage', 'setPassword')" @click="submitClick" />
-    </div>
-    <AccountFormPhotos :ctrl-key="[...CtrlKey, 'AccountFormPhotos']" class="set-password-account-forms-photos" />
-  </div>
->>>>>>> a8c39b6a
 </template>