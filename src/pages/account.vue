--- conflicted
+++ resolved
@@ -1,11 +1,7 @@
 <script setup lang="ts">
 import { getI18nResName2, getI18nResName3 } from '@golobe-demo/shared';
-<<<<<<< HEAD
-import { UserAccountPageCtrlKey, UserAccountTabGroup, UserAccountTabAccount, UserAccountTabHistory, UserAccountTabPayments, LocatorClasses } from './../helpers/constants';
+import { UserAccountPageCtrlKey, UserAccountTabGroup, UserAccountTabAccount, UserAccountTabHistory, UserAccountTabPayments, LocatorClasses, LOADING_STATE } from './../helpers/constants';
 import type { ControlKey } from './../helpers/components';
-=======
-import { UserAccountPageCtrlKey, UserAccountOptionButtonPayments, UserAccountOptionButtonHistory, UserAccountOptionButtonAccount, UserAccountOptionButtonGroup, UserAccountTabAccount, UserAccountTabHistory, UserAccountTabPayments, LOADING_STATE } from './../helpers/constants';
->>>>>>> 6d5e954d
 import AvatarBox from './../components/user-account/avatar-box.vue';
 import UserCover from './../components/user-account/user-cover.vue';
 import TabsGroup from '../components/forms/tabs-group.vue';
@@ -37,7 +33,9 @@
 
 const CtrlKey = UserAccountPageCtrlKey;
 
-<<<<<<< HEAD
+const displayedFirstName = computed(() => (userAccountStore.name !== LOADING_STATE && (userAccountStore.name?.firstName?.trim().length ?? 0) > 0) ? userAccountStore.name!.firstName!.trim() : undefined);
+const displayedLastName = computed(() => (userAccountStore.name !== LOADING_STATE && (userAccountStore.name?.lastName?.trim().length ?? 0) > 0) ? userAccountStore.name!.lastName!.trim() : undefined);
+
 </script>
 
 <template>
@@ -50,38 +48,15 @@
           </div>
           <div class="pointer-events-none w-full h-auto self-end z-[2] row-start-1 row-end-2 col-start-1 col-end-2 md:*:mx-auto">
             <AvatarBox :ctrl-key="[...CtrlKey, 'Avatar']" class="*:pointer-events-auto ml-2 sm:ml-6 md:ml-0 translate-y-[40px] sm:translate-y-[60px]" />
-=======
-const activeOptionCtrl = ref<ControlKey | undefined>();
-
-const displayedFirstName = computed(() => (userAccountStore.name !== LOADING_STATE && (userAccountStore.name?.firstName?.trim().length ?? 0) > 0) ? userAccountStore.name!.firstName!.trim() : undefined);
-const displayedLastName = computed(() => (userAccountStore.name !== LOADING_STATE && (userAccountStore.name?.lastName?.trim().length ?? 0) > 0) ? userAccountStore.name!.lastName!.trim() : undefined);
-
-</script>
-
-<template>
-  <ClientOnly>
-    <div class="user-account-page no-hidden-parent-tabulation-check">
-      <div class="profile-images">
-        <UserCover :ctrl-key="[...CtrlKey, 'UserCover']" />
-        <AvatarBox :ctrl-key="[...CtrlKey, 'Avatar']" class="ml-xs-2 ml-s-4 ml-m-0" />
-      </div>
-      <div class="user-account-contacts">
-        <div class="user-name mt-xs-3 mt-s-4">
-          <div v-if="displayedFirstName" class="first-name">
-            {{ displayedFirstName }}
-          </div>
-          <div v-if="displayedLastName" class="last-name">
-            {{ displayedLastName }}
->>>>>>> 6d5e954d
           </div>
         </div>
         <div class="w-full flex flex-col flex-nowrap items-center mt-4">
           <div class="w-full mt-4 sm:mt-6 flex-1 flex flex-row flex-wrap justify-center gap-2 text-2xl font-semibold *:flex-grow-0 *:flex-shrink *:basis-auto *:text-center *:text-nowrap *:text-ellipsis *:overflow-hidden">
-            <div v-if="(userAccount.firstName?.trim().length ?? 0) > 0">
-              {{ userAccount.firstName }}
+            <div v-if="displayedFirstName">
+              {{ displayedFirstName }}
             </div>
-            <div v-if="(userAccount.lastName?.trim().length ?? 0) > 0">
-              {{ userAccount.lastName }}
+            <div v-if="displayedLastName">
+              {{ displayedLastName }}
             </div>
           </div>
           <h1 v-if="primaryEmail" class="flex-1 w-full mt-1 flex-grow-0 flex-shrink basis-auto text-center text-nowrap text-ellipsis overflow-hidden text-gray-600 dark:text-gray-300">
