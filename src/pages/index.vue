--- conflicted
+++ resolved
@@ -1,35 +1,22 @@
 <script setup lang="ts">
-<<<<<<< HEAD
 import { ImageCategory, MainTitleSlug, getI18nResName2 } from '@golobe-demo/shared';
 import HeadingText from './../components/index/main-heading-text.vue';
 import AppPageMdc from './../components/common-page-components/app-page-mdc.vue';
-=======
-import { mapLocalizeableValues, AppConfig, getI18nResName3, getI18nResName2 } from '@golobe-demo/shared';
-import { ApiEndpointCompanyReviewsList, ApiEndpointPopularCitiesList, type IPopularCityDto, type ICompanyReviewDto } from '../server/api-definitions';
-import { TabIndicesUpdateDefaultTimeout, updateTabIndices } from './../helpers/dom';
-import { Navigation, Autoplay, Mousewheel } from 'swiper/modules';
-import range from 'lodash-es/range';
-import PageSection from './../components/common-page-components/page-section.vue';
-import SearchPageImageLink from './../components/index/search-page-image-link.vue';
-import PopularCityCard from './../components/index/popular-city-card.vue';
-import CompanyReviewCard from './../components/index/company-review-card.vue';
-import { usePreviewState } from './../composables/preview-state';
-import { getCommonServices } from '../helpers/service-accessors';
 import type { ControlKey } from './../helpers/components';
->>>>>>> a8c39b6a
 
 definePageMeta({
   title: { resName: getI18nResName2('indexPage', 'title'), resArgs: undefined }
 });
 useOgImage();
 
-<<<<<<< HEAD
+const CtrlKey: ControlKey = ['Page', 'Index'];
+
 </script>
 
 <template>
   <div class="golobe-landing-page">
     <SearchPageHead
-      ctrl-key="MainPageHead"
+      :ctrl-key="[...CtrlKey, 'SearchPageHead']"
       :image-entity-src="{ slug: MainTitleSlug }"
       :category="ImageCategory.MainTitle"
       :image-alt-res-name="getI18nResName2('searchPageCommon', 'mainImageAlt')"
@@ -42,137 +29,9 @@
         }
       }"
     >
-      <HeadingText ctrl-key="IndexPageMainHeading" />
+      <HeadingText :ctrl-key="[...CtrlKey, 'SearchPageHead', 'Title']" />
     </SearchPageHead>
     
     <AppPageMdc/>
-=======
-const CtrlKey: ControlKey = ['Page', 'Index'];
-
-const logger = getCommonServices().getLogger().addContextProps({ component: 'Index' });
-
-const nuxtApp = useNuxtApp();
-const { enabled } = usePreviewState();
-const citiesListFetch = await useFetch(`/${ApiEndpointPopularCitiesList}`, {
-    server: true,
-    lazy: true,
-    cache: (AppConfig.caching.intervalSeconds && !enabled) ? 'default' : 'no-cache',
-    query: { drafts: enabled },
-    transform: (response: IPopularCityDto[]) => {
-      logger.verbose('received popular cities list response');
-      if (!response) {
-        logger.warn('popular cities list response is empty');
-        return range(0, 20, 1).map(_ => null); // error should be logged by fetchEx
-      }
-      return response;
-    },
-    default: () => { return range(0, 20, 1).map(_ => null); },
-    $fetch: nuxtApp.$fetchEx({ defautAppExceptionAppearance: 'error-page' })
-  });
-
-const reviewsListFetch = await useFetch(`/${ApiEndpointCompanyReviewsList}`, 
-  {
-    server: true,
-    lazy: true,
-    cache: 'no-cache',
-    query: { drafts: enabled },
-    default: () => { return range(0, 10, 1).map(_ => null); },
-    transform: (response: ICompanyReviewDto[]) => {
-      logger.verbose('received company reviews list', response);
-      if (!response) {
-        logger.warn('company review list response is empty');
-        return range(0, 10, 1).map(_ => null); // error should be logged by fetchEx
-      }
-      return response;
-    },
-    $fetch: nuxtApp.$fetchEx({ defautAppExceptionAppearance: 'error-stub' })
-  });
-
-function onActiveSlideChanged () {
-  setTimeout(() => updateTabIndices(), TabIndicesUpdateDefaultTimeout);
-}
-
-</script>
-
-<template>
-  <div class="index-page-content no-hidden-parent-tabulation-check">
-    <PageSection
-      :ctrl-key="[...CtrlKey, 'PageSection', 'PerfectTrip']"
-      :header-res-name="getI18nResName3('indexPage', 'perfectTripSection', 'title')"
-      :subtext-res-name="getI18nResName3('indexPage', 'perfectTripSection', 'subtext')"
-      :btn-text-res-name="getI18nResName3('indexPage', 'perfectTripSection', 'btn')"
-      :content-padded="true"
-      link-url="flights"
-      :is-error="!!citiesListFetch.error.value"
-    >
-      <ul class="popular-city-grid p-xs-2 p-s-3  hidden-overflow-nontabbable">
-        <PopularCityCard
-          v-for="(city, idx) in citiesListFetch.data.value"
-          :key="`popular-city-${idx}`"
-          :ctrl-key="[...CtrlKey, 'Card', 'PopularCity', idx]"
-          search-kind="flight"
-          :text="city ? mapLocalizeableValues((city: string, country: string) => `${city}, ${country}`, city.cityDisplayName, city.countryDisplayName) : undefined"
-          :img-src="city ? { slug: city.imgSlug, timestamp: city.timestamp } : undefined"
-          :city-slug="city ? city.slug : undefined"
-          :num-stays="city ? city.numStays : undefined"
-          class="popular-city-grid-item"
-        />
-      </ul>
-    </PageSection>
-    <div class="page-section search-page-image-link-section">
-      <div class="page-section-content content-padded search-image-links-section-content">
-        <div class="search-page-image-links">
-          <SearchPageImageLink :ctrl-key="[...CtrlKey, 'Flights', 'ImageLink']" page="flights" />
-          <SearchPageImageLink :ctrl-key="[...CtrlKey, 'Stays', 'ImageLink']" page="stays" />
-        </div>
-      </div>
-    </div>
-    <PageSection
-      :ctrl-key="[...CtrlKey, 'PageSection', 'CompanyReview']"
-      class="company-reviews-section"
-      :header-res-name="getI18nResName3('indexPage', 'companyReviewSection', 'title')"
-      :subtext-res-name="getI18nResName3('indexPage', 'companyReviewSection', 'subtext')"
-      :btn-text-res-name="getI18nResName3('indexPage', 'companyReviewSection', 'btn')"
-      :content-padded="true"
-      :is-error="!!reviewsListFetch.error.value"
-    >
-      <Swiper
-        class="company-reviews-swiper pb-xs-4"
-        :modules="[Navigation, Mousewheel, Autoplay]"
-        slides-per-view="auto"
-        :navigation="{
-          enabled: true,
-          nextEl: null,
-          prevEl: null
-        }"
-        :loop="true"
-        :allow-touch-move="true"
-        :simulate-touch="true"
-        :autoplay="{
-          delay: AppConfig.sliderAutoplayPeriodMs
-        }"
-        :touch-start-prevent-default="false"
-        :mousewheel="{
-          forceToAxis: true
-        }"
-        @slide-change="onActiveSlideChanged"
-      >
-        <SwiperSlide
-          v-for="(review, index) in reviewsListFetch.data.value"
-          :key="`CompanyReview-${index}`"
-          :style="{width: 'auto'}"
-        >
-          <CompanyReviewCard
-            :ctrl-key="[...CtrlKey, 'Card', 'CompanyReview', index]"
-            class="ml-xs-1 mr-xs-2 mr-s-4"
-            :header="review?.header ?? undefined"
-            :body="review?.body ?? undefined"
-            :user-name="review?.userName ?? undefined"
-            :img-src="review?.img?.slug ? { slug: review.img.slug, timestamp: review.img.timestamp } : undefined"
-          />
-        </SwiperSlide>
-      </Swiper>
-    </PageSection>
->>>>>>> a8c39b6a
   </div>
 </template>