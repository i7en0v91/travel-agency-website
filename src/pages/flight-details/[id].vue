<script setup lang="ts">
import { toShortForm } from './../../helpers/components';
import { AvailableFlightClasses, ImageCategory, type IFlightOffer, type ILocalizableValue, type EntityId, AppPage, getPagePath, type Locale, getLocalizeableValue, getI18nResName2, getI18nResName3 } from '@golobe-demo/shared';
import { ApiEndpointFlightOfferDetails } from './../../server/api-definitions';
import orderBy from 'lodash-es/orderBy';
import range from 'lodash-es/range';
import OfferDetailsSummary from './../../components/common-page-components/offer-details-summary.vue';
import FlightDetailsCard from './../../components/common-page-components/flight-details-card.vue';
import type { IFlightOfferDetailsDto } from '../../server/api-definitions';
import { mapFlightOfferDetails } from './../../helpers/entity-mappers';
import { useNavLinkBuilder } from './../../composables/nav-link-builder';
import { usePreviewState } from './../../composables/preview-state';
import type { ControlKey } from './../../helpers/components';

const NumAirplaneFeatureImages = 8;

const { t, locale } = useI18n();
const navLinkBuilder = useNavLinkBuilder();

const route = useRoute();

const offerParam = useRoute().params?.id?.toString() ?? '';
if (offerParam.length === 0) {
  await navigateTo(navLinkBuilder.buildPageLink(AppPage.Index, locale.value as Locale));
}
const offerId: EntityId = offerParam;

definePageMeta({
  title: { resName: getI18nResName2('flightDetailsPage', 'title'), resArgs: undefined }
});

const CtrlKey: ControlKey = ['Page', 'FlightDetails'];

const nuxtApp = useNuxtApp();
const { enabled } = usePreviewState();
const flightDetailsFetch = await useFetch<IFlightOfferDetailsDto, IFlightOfferDetailsDto>(`/${ApiEndpointFlightOfferDetails(offerId ?? -1)}`,
  {
    server: true,
    lazy: true,
    cache: 'no-cache',
    query: { drafts: enabled },
    immediate: !!offerId,
    $fetch: nuxtApp.$fetchEx({ defautAppExceptionAppearance: 'error-page' })
  });
const offerDataAvailable = computed(() => flightDetailsFetch.status.value === 'success' && flightDetailsFetch.data?.value?.departFlight);
const flightOffer = ref<Omit<IFlightOffer, 'dataHash'> | undefined>(flightDetailsFetch.data?.value ? mapFlightOfferDetails(flightDetailsFetch.data.value!) : undefined);
const airplaneImages = computed(() => (offerDataAvailable.value && flightOffer.value?.departFlight) ? orderBy(flightOffer.value!.departFlight.airplane.images.filter(x => x.kind === 'window' || x.kind === 'common' || x.kind === flightOffer.value!.class), ['order'], ['asc']).map(x => x.image) : undefined);

if (import.meta.server && offerDataAvailable.value) {
  useOgImage({
    name: 'OgOfferSummary',
    props: {
      kind: 'flights',
      title: flightOffer.value!.departFlight.airplane.name,
      city: flightOffer.value!.departFlight.departAirport.city,
      price: flightOffer.value!.totalPrice.toNumber(),
      dateUnixUtc: flightOffer.value!.departFlight.departTimeUtc.getTime(),
      utcOffsetMin: flightOffer.value!.departFlight.departAirport.city.utcOffsetMin,
      image: {
        ...flightOffer.value!.departFlight.airplane.images.find(x => x.kind === 'main')!.image,
        category: ImageCategory.Airplane
      }
    }
  });
}

function updatePageTitle () {
  if (offerDataAvailable.value && flightOffer.value) {
    const flight = flightOffer.value.departFlight;
    extendPageTitle(flight.departAirport.city.name, flight.arriveAirport.city.name);
  }
}

function extendPageTitle (fromCityName: ILocalizableValue, toCityName: ILocalizableValue) {
  const from = getLocalizeableValue(fromCityName, locale.value as Locale);
  const to = getLocalizeableValue(toCityName, locale.value as Locale);
  (route.meta.title as any).resName = getI18nResName2('flightDetailsPage', 'titleExt');
  (route.meta.title as any).resArgs = { from, to };
}

watch(flightDetailsFetch.status, () => {
  if (offerDataAvailable.value && !flightOffer.value) {
    flightOffer.value = mapFlightOfferDetails(flightDetailsFetch.data.value!);
    updatePageTitle();
  }
});

watch(locale, () => {
  updatePageTitle();
});
if (import.meta.server) {
  updatePageTitle();
}

onMounted(() => {
  updatePageTitle();
});

</script>

<template>
  <article class="px-[14px] py-[27px] sm:px-[20px] md:px-[40px] xl:px-[104px]">
    <ErrorHelm :is-error="flightDetailsFetch.status.value === 'error'">
      <OfferDetailsBreadcrumbs
        :ctrl-key="[...CtrlKey, 'Breadcrumbs']"
        offer-kind="flights"
        :city="flightOffer?.departFlight?.departAirport.city"
        :place-name="flightOffer?.departFlight?.departAirport.name"
      />
      <OfferDetailsSummary
        :ctrl-key="CtrlKey"
        class="mt-6 sm:mt-8"
        offer-kind="flights"
        :offer-id="offerId!"
        :city="flightOffer?.departFlight?.departAirport.city"
        :title="flightOffer?.departFlight?.airplane.name"
        :price="flightOffer?.totalPrice"
        :review-score="flightOffer?.departFlight?.airlineCompany.reviewSummary.score"
        :num-reviews="flightOffer?.departFlight?.airlineCompany.reviewSummary.numReviews"
        :btn-res-name="getI18nResName2('offerDetailsPage', 'bookBtn')"
        :btn-link-url="navLinkBuilder.buildLink(flightOffer ? `/${getPagePath(AppPage.BookFlight)}/${offerId}` : route.fullPath, locale as Locale)"
      />
      <StaticImage
<<<<<<< HEAD
        :ctrl-key="`${CtrlKey}-MainImage`"
        class="mt-6 sm:mt-8 shadow-md shadow-gray-400 dark:shadow-gray-700"
        :ui="{ wrapper: 'w-full h-[295px] sm:h-[395px] rounded-lg', img: 'rounded-lg object-cover', stub: 'rounded-lg' }"
        :entity-src="flightOffer?.departFlight?.airplane.images.find(x => x.kind === 'main')?.image"
=======
        :ctrl-key="[...CtrlKey, 'StaticImg', 1]"
        class="flight-details-airplane-image mt-xs-4 mt-s-5"
        :src="flightOffer?.departFlight?.airplane.images.find(x => x.kind === 'main')?.image"
>>>>>>> a8c39b6a
        :category="ImageCategory.Airplane"
        :high-priority="true"
        sizes="xs:100vw sm:100vw md:100vw lg:100vw xl:100vw"
        :alt="{ resName: getI18nResName2('flightDetailsPage', 'airplaneMainImageAlt') }"
      />
      <section class="flex flex-row flex-wrap items-center gap-3 overflow-x-hidden mt-6 sm:mt-10">
        <h2 v-if="flightOffer?.departFlight" class="flex-grow-1 flex-shrink-0 basis-auto w-fit max-w-[90vw] text-2xl font-semibold text-gray-600 dark:text-gray-300 break-words mb-1">
          {{ $t(getI18nResName2('flightDetailsPage', 'flightClassFeaturesTitle'), { class: t(getI18nResName3('searchFlights', 'class', flightOffer!.class)) }) }}
        </h2>
<<<<<<< HEAD
        <USkeleton v-else class="w-1/2 sm:w-1/3 h-8 mb-1" />
        <ol class="w-fit flex flex-row flex-wrap items-center justify-end gap-7 ml-auto mb-1">
          <li v-for="flightClass in AvailableFlightClasses" :key="`${CtrlKey}-${flightClass}Checkmark`" class="flex-grow-0 flex-shrink basis-auto flex flex-row flex-nowrap items-center align-middle justify-self-end">
            <UCheckbox :model-value="flightOffer?.class === flightClass" disabled class="inline-block" :ui="{ wrapper: 'flex-initial', base: 'disabled:opacity-100 disabled:cursor-default' }"/>
            <div class="ml-2 inline-block">
=======
        <div v-else class="data-loading-stub text-data-loading mb-xs-1" />
        <ol class="flight-details-class-checkmarks mb-xs-1">
          <li v-for="flightClass in AvailableFlightClasses" :key="`${toShortForm(CtrlKey)}-${flightClass}Checkmark`" class="flight-details-class-checkmark-item">
            <div :class="`flight-details-class-checkmark brdr-1 ${ flightOffer?.class === flightClass ? 'checked' : ''}`" />
            <div class="flight-details-class-name ml-xs-2">
>>>>>>> a8c39b6a
              {{ $t(getI18nResName3('searchFlights', 'class', flightClass)) }}
            </div>
          </li>
        </ol>
      </section>
      <section class="max-w-[1200px] mx-auto grid grid-flow-row auto-rows-[0] grid-rows-airplanephotosxs md:grid-rows-airplanephotosmd grid-cols-airplanephotosxs sm:grid-cols-airplanephotossm overflow-hidden justify-items-center gap-5 mt-6">
        <StaticImage
          v-for="(image, idx) in offerDataAvailable ? airplaneImages : range(0, NumAirplaneFeatureImages).map(_ => undefined)"
<<<<<<< HEAD
          :key="`${CtrlKey}-AirplaneImage-${idx}`"
          :ctrl-key="`${CtrlKey}-AirplaneImage-${idx}`"
          class="flight-details-class-image"
          :ui="{ wrapper: 'flex-initial w-[90px] h-[90px] sm:w-[120px] sm:h-[120px] rounded-lg', img: 'rounded-lg object-cover', stub: 'rounded-lg' }"
          :entity-src="image"
=======
          :key="`${toShortForm(CtrlKey)}-AirplaneImage-${idx}`"
          :ctrl-key="[...CtrlKey, 'Airplane', 'StaticImg', idx]"
          class="flight-details-class-image brdr-3"
          :src="image"
>>>>>>> a8c39b6a
          :category="ImageCategory.AirplaneFeature"
          sizes="xs:50vw sm:40vw md:30vw lg:20vw xl:10vw"
          :alt="{ resName: getI18nResName2('flightDetailsPage', 'airplaneFeatureImageAlt') }"
        />
      </section>
      <section class="rounded-md p-4 mt-6 sm:mt-10 bg-primary-300 dark:bg-primary-600 text-primary-900 dark:text-white">
        <h2 v-if="flightOffer?.departFlight" class="block w-fit whitespace-normal break-words text-2xl font-semibold">
          {{ $t(getI18nResName3('flightDetailsPage', 'companyPolicies', 'caption'), { company: getLocalizeableValue(flightOffer.departFlight.airlineCompany.name, locale as Locale) }) }}
        </h2>
<<<<<<< HEAD
        <USkeleton v-else class="w-1/3 h-6" />
        <div class="w-full h-auto flex flex-row flex-wrap items-center mt-2 text-sm sm:text-base font-normal">
          <div v-for="(item, idx) in ['cleaning', 'screening']" :key="`${CtrlKey}-CompanyPolicy-${idx}`" class="mt-1 flex-auto w-max h-auto flex flex-row flex-nowrap items-center gap-4">
            <UIcon name="i-ion-stopwatch" class="w-6 h-6 bg-primary-900 dark:bg-white self-start"/>
            <div v-if="flightOffer?.departFlight" class="block flex-auto w-full whitespace-normal">
=======
        <div v-else class="data-loading-stub text-data-loading" />
        <div class="flight-details-policies-details mt-xs-2">
          <div v-for="(item, idx) in ['cleaning', 'screening']" :key="`${toShortForm(CtrlKey)}-CompanyPolicy-${idx}`" class="flight-details-policy-item mt-xs-1">
            <div class="flight-details-policy-item-icon" />
            <div v-if="flightOffer?.departFlight" class="flight-details-policy-item-text">
>>>>>>> a8c39b6a
              {{ $t(getI18nResName3('flightDetailsPage', 'companyPolicies', item as any)) }}
            </div>
            <USkeleton v-else class="w-1/4 h-4" />
          </div>
        </div>
      </section>
<<<<<<< HEAD
      <div class="w-full h-auto mt-10">
        <FlightDetailsCard
          :ctrl-key="`${CtrlKey}-DepartFlightCard`"
          class="block w-full"
          :depart-city="flightOffer?.departFlight?.departAirport.city"
          :arrive-city="flightOffer?.departFlight?.arriveAirport.city"
          :depart-time-utc="flightOffer?.departFlight?.departTimeUtc"
          :arrive-time-utc="flightOffer?.departFlight?.arriveTimeUtc"
          :airline-company="flightOffer?.departFlight?.airlineCompany"
          :airplane-name="flightOffer?.departFlight?.airplane.name"
          :utc-offset-minutes="flightOffer?.departFlight?.departAirport.city.utcOffsetMin"
          kind="depart"
          :ui="{
            tag: 'h2',
            layout: 'landscape'
          }"
        />
      </div>
      <div v-if="flightOffer && flightOffer.arriveFlight" class="w-full h-auto mt-10">
        <FlightDetailsCard
          :ctrl-key="`${CtrlKey}-ArriveFlightCard`"
          :depart-city="flightOffer?.arriveFlight.departAirport.city"
          :arrive-city="flightOffer?.arriveFlight.arriveAirport.city"
          :depart-time-utc="flightOffer?.arriveFlight.departTimeUtc"
          :arrive-time-utc="flightOffer?.arriveFlight.arriveTimeUtc"
          :airline-company="flightOffer?.arriveFlight.airlineCompany"
          :airplane-name="flightOffer?.arriveFlight.airplane.name"
          :utc-offset-minutes="flightOffer?.arriveFlight.departAirport.city.utcOffsetMin"
          kind="arrive"
          :ui="{
            tag: 'h2',
            layout: 'landscape'
          }"
        />
      </div>
=======
      <FlightDetailsCard
        :ctrl-key="[...CtrlKey, 'Card', 'DepartFlight']"
        class="flight-details-flight-card"
        :depart-city="flightOffer?.departFlight?.departAirport.city"
        :arrive-city="flightOffer?.departFlight?.arriveAirport.city"
        :depart-time-utc="flightOffer?.departFlight?.departTimeUtc"
        :arrive-time-utc="flightOffer?.departFlight?.arriveTimeUtc"
        :airline-company="flightOffer?.departFlight?.airlineCompany"
        :airplane-name="flightOffer?.departFlight?.airplane.name"
        :utc-offset-minutes="flightOffer?.departFlight?.departAirport.city.utcOffsetMin"
        kind="depart"
        tag="h2"
      />
      <FlightDetailsCard
        v-if="flightOffer && flightOffer.arriveFlight"
        :ctrl-key="[...CtrlKey, 'Card', 'ArriveFlight']"
        class="flight-details-flight-card"
        :depart-city="flightOffer?.arriveFlight.departAirport.city"
        :arrive-city="flightOffer?.arriveFlight.arriveAirport.city"
        :depart-time-utc="flightOffer?.arriveFlight.departTimeUtc"
        :arrive-time-utc="flightOffer?.arriveFlight.arriveTimeUtc"
        :airline-company="flightOffer?.arriveFlight.airlineCompany"
        :airplane-name="flightOffer?.arriveFlight.airplane.name"
        :utc-offset-minutes="flightOffer?.arriveFlight.departAirport.city.utcOffsetMin"
        kind="arrive"
        tag="h2"
      />
>>>>>>> a8c39b6a
    </ErrorHelm>
  </article>
</template><|MERGE_RESOLUTION|>--- conflicted
+++ resolved
@@ -121,38 +121,24 @@
         :btn-link-url="navLinkBuilder.buildLink(flightOffer ? `/${getPagePath(AppPage.BookFlight)}/${offerId}` : route.fullPath, locale as Locale)"
       />
       <StaticImage
-<<<<<<< HEAD
-        :ctrl-key="`${CtrlKey}-MainImage`"
+        :ctrl-key="[...CtrlKey, 'StaticImg', 1]"
         class="mt-6 sm:mt-8 shadow-md shadow-gray-400 dark:shadow-gray-700"
         :ui="{ wrapper: 'w-full h-[295px] sm:h-[395px] rounded-lg', img: 'rounded-lg object-cover', stub: 'rounded-lg' }"
-        :entity-src="flightOffer?.departFlight?.airplane.images.find(x => x.kind === 'main')?.image"
-=======
-        :ctrl-key="[...CtrlKey, 'StaticImg', 1]"
-        class="flight-details-airplane-image mt-xs-4 mt-s-5"
         :src="flightOffer?.departFlight?.airplane.images.find(x => x.kind === 'main')?.image"
->>>>>>> a8c39b6a
         :category="ImageCategory.Airplane"
-        :high-priority="true"
         sizes="xs:100vw sm:100vw md:100vw lg:100vw xl:100vw"
         :alt="{ resName: getI18nResName2('flightDetailsPage', 'airplaneMainImageAlt') }"
+        high-priority
       />
       <section class="flex flex-row flex-wrap items-center gap-3 overflow-x-hidden mt-6 sm:mt-10">
         <h2 v-if="flightOffer?.departFlight" class="flex-grow-1 flex-shrink-0 basis-auto w-fit max-w-[90vw] text-2xl font-semibold text-gray-600 dark:text-gray-300 break-words mb-1">
           {{ $t(getI18nResName2('flightDetailsPage', 'flightClassFeaturesTitle'), { class: t(getI18nResName3('searchFlights', 'class', flightOffer!.class)) }) }}
         </h2>
-<<<<<<< HEAD
         <USkeleton v-else class="w-1/2 sm:w-1/3 h-8 mb-1" />
         <ol class="w-fit flex flex-row flex-wrap items-center justify-end gap-7 ml-auto mb-1">
-          <li v-for="flightClass in AvailableFlightClasses" :key="`${CtrlKey}-${flightClass}Checkmark`" class="flex-grow-0 flex-shrink basis-auto flex flex-row flex-nowrap items-center align-middle justify-self-end">
+          <li v-for="flightClass in AvailableFlightClasses" :key="`${toShortForm(CtrlKey)}-${flightClass}Checkmark`" class="flex-grow-0 flex-shrink basis-auto flex flex-row flex-nowrap items-center align-middle justify-self-end">
             <UCheckbox :model-value="flightOffer?.class === flightClass" disabled class="inline-block" :ui="{ wrapper: 'flex-initial', base: 'disabled:opacity-100 disabled:cursor-default' }"/>
             <div class="ml-2 inline-block">
-=======
-        <div v-else class="data-loading-stub text-data-loading mb-xs-1" />
-        <ol class="flight-details-class-checkmarks mb-xs-1">
-          <li v-for="flightClass in AvailableFlightClasses" :key="`${toShortForm(CtrlKey)}-${flightClass}Checkmark`" class="flight-details-class-checkmark-item">
-            <div :class="`flight-details-class-checkmark brdr-1 ${ flightOffer?.class === flightClass ? 'checked' : ''}`" />
-            <div class="flight-details-class-name ml-xs-2">
->>>>>>> a8c39b6a
               {{ $t(getI18nResName3('searchFlights', 'class', flightClass)) }}
             </div>
           </li>
@@ -161,18 +147,11 @@
       <section class="max-w-[1200px] mx-auto grid grid-flow-row auto-rows-[0] grid-rows-airplanephotosxs md:grid-rows-airplanephotosmd grid-cols-airplanephotosxs sm:grid-cols-airplanephotossm overflow-hidden justify-items-center gap-5 mt-6">
         <StaticImage
           v-for="(image, idx) in offerDataAvailable ? airplaneImages : range(0, NumAirplaneFeatureImages).map(_ => undefined)"
-<<<<<<< HEAD
-          :key="`${CtrlKey}-AirplaneImage-${idx}`"
-          :ctrl-key="`${CtrlKey}-AirplaneImage-${idx}`"
+          :key="`${toShortForm(CtrlKey)}-AirplaneImage-${idx}`"
+          :ctrl-key="[...CtrlKey, 'Airplane', 'StaticImg', idx]"
           class="flight-details-class-image"
           :ui="{ wrapper: 'flex-initial w-[90px] h-[90px] sm:w-[120px] sm:h-[120px] rounded-lg', img: 'rounded-lg object-cover', stub: 'rounded-lg' }"
-          :entity-src="image"
-=======
-          :key="`${toShortForm(CtrlKey)}-AirplaneImage-${idx}`"
-          :ctrl-key="[...CtrlKey, 'Airplane', 'StaticImg', idx]"
-          class="flight-details-class-image brdr-3"
           :src="image"
->>>>>>> a8c39b6a
           :category="ImageCategory.AirplaneFeature"
           sizes="xs:50vw sm:40vw md:30vw lg:20vw xl:10vw"
           :alt="{ resName: getI18nResName2('flightDetailsPage', 'airplaneFeatureImageAlt') }"
@@ -182,29 +161,20 @@
         <h2 v-if="flightOffer?.departFlight" class="block w-fit whitespace-normal break-words text-2xl font-semibold">
           {{ $t(getI18nResName3('flightDetailsPage', 'companyPolicies', 'caption'), { company: getLocalizeableValue(flightOffer.departFlight.airlineCompany.name, locale as Locale) }) }}
         </h2>
-<<<<<<< HEAD
         <USkeleton v-else class="w-1/3 h-6" />
         <div class="w-full h-auto flex flex-row flex-wrap items-center mt-2 text-sm sm:text-base font-normal">
-          <div v-for="(item, idx) in ['cleaning', 'screening']" :key="`${CtrlKey}-CompanyPolicy-${idx}`" class="mt-1 flex-auto w-max h-auto flex flex-row flex-nowrap items-center gap-4">
+          <div v-for="(item, idx) in ['cleaning', 'screening']" :key="`${toShortForm(CtrlKey)}-CompanyPolicy-${idx}`" class="mt-1 flex-auto w-max h-auto flex flex-row flex-nowrap items-center gap-4">
             <UIcon name="i-ion-stopwatch" class="w-6 h-6 bg-primary-900 dark:bg-white self-start"/>
             <div v-if="flightOffer?.departFlight" class="block flex-auto w-full whitespace-normal">
-=======
-        <div v-else class="data-loading-stub text-data-loading" />
-        <div class="flight-details-policies-details mt-xs-2">
-          <div v-for="(item, idx) in ['cleaning', 'screening']" :key="`${toShortForm(CtrlKey)}-CompanyPolicy-${idx}`" class="flight-details-policy-item mt-xs-1">
-            <div class="flight-details-policy-item-icon" />
-            <div v-if="flightOffer?.departFlight" class="flight-details-policy-item-text">
->>>>>>> a8c39b6a
               {{ $t(getI18nResName3('flightDetailsPage', 'companyPolicies', item as any)) }}
             </div>
             <USkeleton v-else class="w-1/4 h-4" />
           </div>
         </div>
       </section>
-<<<<<<< HEAD
       <div class="w-full h-auto mt-10">
         <FlightDetailsCard
-          :ctrl-key="`${CtrlKey}-DepartFlightCard`"
+          :ctrl-key="[...CtrlKey, 'Card', 'DepartFlight']"
           class="block w-full"
           :depart-city="flightOffer?.departFlight?.departAirport.city"
           :arrive-city="flightOffer?.departFlight?.arriveAirport.city"
@@ -222,7 +192,7 @@
       </div>
       <div v-if="flightOffer && flightOffer.arriveFlight" class="w-full h-auto mt-10">
         <FlightDetailsCard
-          :ctrl-key="`${CtrlKey}-ArriveFlightCard`"
+          :ctrl-key="[...CtrlKey, 'Card', 'ArriveFlight']"
           :depart-city="flightOffer?.arriveFlight.departAirport.city"
           :arrive-city="flightOffer?.arriveFlight.arriveAirport.city"
           :depart-time-utc="flightOffer?.arriveFlight.departTimeUtc"
@@ -237,35 +207,6 @@
           }"
         />
       </div>
-=======
-      <FlightDetailsCard
-        :ctrl-key="[...CtrlKey, 'Card', 'DepartFlight']"
-        class="flight-details-flight-card"
-        :depart-city="flightOffer?.departFlight?.departAirport.city"
-        :arrive-city="flightOffer?.departFlight?.arriveAirport.city"
-        :depart-time-utc="flightOffer?.departFlight?.departTimeUtc"
-        :arrive-time-utc="flightOffer?.departFlight?.arriveTimeUtc"
-        :airline-company="flightOffer?.departFlight?.airlineCompany"
-        :airplane-name="flightOffer?.departFlight?.airplane.name"
-        :utc-offset-minutes="flightOffer?.departFlight?.departAirport.city.utcOffsetMin"
-        kind="depart"
-        tag="h2"
-      />
-      <FlightDetailsCard
-        v-if="flightOffer && flightOffer.arriveFlight"
-        :ctrl-key="[...CtrlKey, 'Card', 'ArriveFlight']"
-        class="flight-details-flight-card"
-        :depart-city="flightOffer?.arriveFlight.departAirport.city"
-        :arrive-city="flightOffer?.arriveFlight.arriveAirport.city"
-        :depart-time-utc="flightOffer?.arriveFlight.departTimeUtc"
-        :arrive-time-utc="flightOffer?.arriveFlight.arriveTimeUtc"
-        :airline-company="flightOffer?.arriveFlight.airlineCompany"
-        :airplane-name="flightOffer?.arriveFlight.airplane.name"
-        :utc-offset-minutes="flightOffer?.arriveFlight.departAirport.city.utcOffsetMin"
-        kind="arrive"
-        tag="h2"
-      />
->>>>>>> a8c39b6a
     </ErrorHelm>
   </article>
 </template>