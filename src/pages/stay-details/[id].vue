<script setup lang="ts">
import { type IStayImageShort, AppConfig, type ReviewSummary, type IStayOfferDetails, type ILocalizableValue, ImageCategory, type EntityId, AppPage, getPagePath, type Locale, getLocalizeableValue, getI18nResName2 } from '@golobe-demo/shared';
import { ApiEndpointStayOfferDetails, ApiEndpointStayOfferReviewSummary } from './../../server/api-definitions';
import { mapStayOfferDetails, mapReviewSummary } from './../../helpers/entity-mappers';
import range from 'lodash-es/range';
import CaptchaProtection from './../../components/forms/captcha-protection.vue';
import OfferDetailsSummary from './../../components/common-page-components/offer-details-summary.vue';
import type { IStayOfferDetailsDto, IReviewSummaryDto } from '../../server/api-definitions';
import OverviewSection from './../../components/stay-details/overview-section.vue';
import AvailableRoomSection from './../../components/stay-details/available-rooms-section.vue';
import AmenitiesSection from './../../components/stay-details/amenities-section.vue';
import LocationMap from './../../components/stay-details/location-map.vue';
import ReviewSection from './../../components/stay-details/reviews/review-section.vue';
import ComponentWaitingIndicator from '../../components/forms/component-waiting-indicator.vue';
import { useCaptchaToken, type ICaptchaTokenComposable } from './../../composables/captcha-token';
import { isRobot } from './../../composables/is-robot';
import { useNavLinkBuilder } from './../../composables/nav-link-builder';
import { usePreviewState } from './../../composables/preview-state';
import { getCommonServices } from '../../helpers/service-accessors';
import type { IStaticImageUiProps } from './../../types';
import { toShortForm } from './../../helpers/components';
import type { ControlKey } from './../../helpers/components';

const { d, locale } = useI18n();
const navLinkBuilder = useNavLinkBuilder();

const route = useRoute();
const logger = getCommonServices().getLogger().addContextProps({ component: 'StayDetails' });

const offerParam = useRoute().params?.id?.toString() ?? '';
if (offerParam.length === 0) {
  await navigateTo(navLinkBuilder.buildPageLink(AppPage.Index, locale.value as Locale));
}
const offerId: EntityId = offerParam;

definePageMeta({
  title: { resName: getI18nResName2('stayDetailsPage', 'title'), resArgs: undefined }
});

const CtrlKey: ControlKey = ['Page', 'StayDetails'];

const nuxtApp = useNuxtApp();
const { enabled } = usePreviewState();
const isRobotRequest = isRobot();

const captcha = (import.meta.client && !!AppConfig.maps && !isRobotRequest) ? useTemplateRef('captcha') : undefined;
const captchaToken = ref<ICaptchaTokenComposable>();

const isSsr = import.meta.server && !!nuxtApp.ssrContext;
const isOgImageRequest = isSsr && !!nuxtApp.ssrContext!.event?.context.ogImageContext;
const reviewSummaryFetch = await useFetch(`/${ApiEndpointStayOfferReviewSummary(offerId ?? -1)}`,
{
  server: isOgImageRequest,
  lazy: !isOgImageRequest,
  immediate: !!offerId,
  cache: 'no-cache',
  query: { drafts: enabled },
  transform: (response: IReviewSummaryDto): ReviewSummary | undefined => {
    const dto = response as IReviewSummaryDto;
    if (!dto) {
      logger.warn('fetch request for stay review summary returned data');
      return undefined;
    }
    return mapReviewSummary(dto);
  },
  $fetch: nuxtApp.$fetchEx({ defautAppExceptionAppearance: 'error-page' })
});
const reviewSummaryAvailable = computed(() => reviewSummaryFetch.status.value === 'success' && reviewSummaryFetch.data?.value);
const reviewSummary = ref<ReviewSummary | undefined>(reviewSummaryFetch.data?.value ?? undefined);

const stayDetailsFetch = await useFetch<IStayOfferDetailsDto, IStayOfferDetailsDto>(`/${ApiEndpointStayOfferDetails(offerId ?? -1)}`,
  {
    server: true,
    lazy: true,
    immediate: !!offerId,
    cache: 'no-cache',
    query: { drafts: enabled },
    $fetch: nuxtApp.$fetchEx({ defautAppExceptionAppearance: 'error-page' })
  });
const offerDataAvailable = computed(() => stayDetailsFetch.status.value === 'success' && stayDetailsFetch.data?.value?.stay);
const stayOffer = ref<Omit<IStayOfferDetails, 'dataHash'> | undefined>((stayDetailsFetch.data?.value /*&& reviewSummaryFetch.data?.value*/) ? mapStayOfferDetails(stayDetailsFetch.data.value!, reviewSummaryFetch.data?.value ?? undefined) : undefined);

if (isSsr) {
  useOgImage({
    name: 'OgOfferSummary',
    props: {
      kind: 'stays',
      title: stayOffer.value!.stay.name,
      city: stayOffer.value!.stay.city,
      price: stayOffer.value!.totalPrice.toNumber(),
      dateUnixUtc: stayOffer.value!.checkIn.getTime(),
      image: {
        ...(stayOffer!.value!.stay.images.find(i => i.order === 0)),
        category: ImageCategory.Hotel
      }
    }
  });
}

function onReviewSummaryChanged (summary: ReviewSummary) {
  logger.debug('review summary changed handler', { ctrlKey: CtrlKey, score: summary.score, numReviews: summary.numReviews });
  reviewSummary.value = summary;
}

function updatePageTitle () {
  if (offerDataAvailable.value && stayOffer.value) {
    extendPageTitle(stayOffer.value.stay.name, stayOffer.value.checkIn, stayOffer.value.checkOut);
  }
}

function extendPageTitle (stayName: ILocalizableValue, checkIn: Date, checkOut: Date) {
  const titleArgs = {
    stay: getLocalizeableValue(stayName, locale.value as Locale),
    from: d(checkIn, 'day'),
    to: d(checkOut, 'day')
  };
  (route.meta.title as any).resName = getI18nResName2('stayDetailsPage', 'titleExt');
  (route.meta.title as any).resArgs = titleArgs;
}

watch([stayDetailsFetch.status, reviewSummaryFetch.status], () => {
  if (offerDataAvailable.value) {
    stayOffer.value = mapStayOfferDetails(stayDetailsFetch.data.value!, reviewSummaryFetch.data?.value ?? undefined);
    updatePageTitle();
  }

  if(reviewSummaryAvailable.value) {
    reviewSummary.value = reviewSummaryFetch.data.value!;
  }
});

watch(locale, () => {
  updatePageTitle();
});
if (import.meta.server) {
  updatePageTitle();
}

const mapComponentVisibility = ref<'visible' | 'wait'>((!AppConfig.maps && !isRobotRequest) ? 'visible' : 'wait');

function onCaptchaVerified (token: string) {
  logger.info('captcha verified', { ctrlKey: CtrlKey });
  captchaToken.value!.onCaptchaVerified(token);
  mapComponentVisibility.value = 'visible';
}

function onCaptchaFailed (reason?: any) {
  logger.info('captcha verification failed', { ctrlKey: CtrlKey });
  captchaToken.value!.onCaptchaFailed(reason);
}

function startCaptchaVerification () {
  logger.verbose('starting captcha verification', { ctrlKey: CtrlKey });
  captchaToken.value = useCaptchaToken(captcha as any);
  captchaToken.value.requestToken();
}

onMounted(() => {
  updatePageTitle();

  if (AppConfig.maps && !isRobotRequest) {
    if (captcha!.value) {
      startCaptchaVerification();
    } else {
      watch(captcha!, () => {
        if (captcha!.value) {
          startCaptchaVerification();
        }
      });
    }
  }
});

const imageStylings: IStaticImageUiProps[] = [
  { wrapper: 'row-start-1 row-end-2 col-start-1 col-end-2 rounded-tl-xl rounded-tr-xl md:col-end-3 xl:row-end-3 xl:col-end-2 xl:rounded-tr-none xl:rounded-bl-xl', img: 'rounded-tl-xl rounded-tr-xl xl:rounded-tr-none xl:rounded-bl-xl' },
  { wrapper: 'row-start-2 row-end-3 col-start-1 col-end-2 xl:row-start-1 xl:row-end-2 xl:col-start-2 xl:col-end-3' },
  { wrapper: 'row-start-3 row-end-4 col-start-1 col-end-2 md:row-start-2 md:row-end-3 md:col-start-2 md:col-end-3 xl:row-start-1 xl:row-end-2 xl:col-start-3 xl:col-end-4', img: 'xl:rounded-tr-xl' },
  { wrapper: 'row-start-4 row-end-5 col-start-1 col-end-2 md:row-start-3 md:row-end-4 md:rounded-bl-xl xl:row-start-2 xl:row-end-3 xl:col-start-2 xl:col-end-3 xl:rounded-bl-none', img: 'md:rounded-bl-xl xl:rounded-bl-none' },
  { wrapper: 'row-start-5 row-end-6 col-start-1 col-end-2 rounded-bl-xl rounded-br-xl md:row-start-3 md:row-end-4 md:col-start-2 md:col-end-3 md:rounded-bl-none xl:row-start-2 xl:row-end-3 xl:col-start-3 xl:col-end-4', img: 'rounded-bl-xl rounded-br-xl md:rounded-bl-none' }
].map(s => { return { ...s, img: s.img, stub: s.img, errorStub: `rounded-none ${s.img}` }; });

</script>

<<<<<<< HEAD
<template>  
  <article class="px-[14px] py-[27px] sm:px-[20px] md:px-[40px] xl:px-[104px]">
    <ErrorHelm :is-error="stayDetailsFetch.status.value === 'error'">
      <OfferDetailsBreadcrumbs
=======
<template>
  <article class="stay-details-page no-hidden-parent-tabulation-check">
    <ErrorHelm :is-error="stayDetailsFetch.status.value === 'error'" class="stay-details-page-error-helm">
      <LazyOfferDetailsBreadcrumbs
>>>>>>> 1fa37093
        :ctrl-key="[...CtrlKey, 'Breadcrumbs']"
        offer-kind="stays"
        :city="stayOffer?.stay?.city"
        :place-name="stayOffer?.stay?.name"
      />
      <OfferDetailsSummary
        :ctrl-key="CtrlKey"
        class="mt-6 sm:mt-8"
        offer-kind="stays"
        :offer-id="offerId!"
        :city="stayOffer?.stay?.city"
        :title="stayOffer?.stay?.name"
        :price="stayOffer?.totalPrice"
        :review-score="reviewSummary?.score"
        :num-reviews="reviewSummary?.numReviews"
        :btn-res-name="getI18nResName2('offerDetailsPage', 'bookBtn')"
        :btn-link-url="stayOffer ? navLinkBuilder.buildLink(`/${getPagePath(AppPage.BookStay)}/${offerId}`, locale as Locale, { serviceLevel: 'Base' }) : navLinkBuilder.buildLink(route.fullPath, locale as Locale)"
      />
      <section class="w-full h-auto grid gap-[8px] grid-rows-stayphotosxs grid-cols-stayphotosxs md:grid-rows-stayphotosmd md:grid-cols-stayphotosmd xl:md:grid-rows-stayphotosxl xl:grid-cols-stayphotosxl mt-8">
        <StaticImage
          v-for="(image, idx) in (stayOffer?.stay?.images ?? range(0, 5).map(() => undefined))"
          :key="`${toShortForm(CtrlKey)}-StayImage-${idx}`"
          :ctrl-key="[...CtrlKey, 'StaticImg', idx]"
          :class="`stay-image stay-image-${idx}`"
          :ui="imageStylings[idx]"
          :src="image"
          :category="idx === 0 ? ImageCategory.Hotel : ImageCategory.HotelRoom"
          :high-priority="idx === 0"
          :sizes="idx === 0 ? 'xs:100vw sm:100vw md:100vw lg:100vw xl:50vw' : 'xs:100vw sm:100vw md:50vw lg:50vw xl:30vw'"
          :alt="{ resName: idx === 0 ? getI18nResName2('stayDetailsPage', 'stayMainImageAlt') : getI18nResName2('stayDetailsPage', 'stayServiceImageAlt') }"
        />
      </section>
      <UDivider color="gray" orientation="horizontal" class="w-full my-16" size="sm"/>
      <OverviewSection
        :ctrl-key="[...CtrlKey, 'StayDetailsSection', 'Overview']"
        :description="stayOffer?.stay?.description"
        :num-reviews="reviewSummary?.numReviews ?? undefined"
        :review-score="reviewSummary?.score ?? undefined"
      />
      <UDivider color="gray" orientation="horizontal" class="w-full my-16" size="sm"/>      
      <AvailableRoomSection
        :ctrl-key="[...CtrlKey, 'StayDetailsSection', 'Rooms']"
        :offer-id="stayOffer?.id"
        :rooms="stayOffer?.stay?.images.filter((i: IStayImageShort) => i.serviceLevel).map((i: IStayImageShort) => {
          return {
            serviceLevel: i.serviceLevel!,
            price: stayOffer!.prices[i.serviceLevel!],
            image: {
              slug: i.slug,
              timestamp: i.timestamp
            }
          };
        }) ?? undefined"
      />
      <UDivider color="gray" orientation="horizontal" class="w-full my-16" size="sm"/>
      <LocationMap :ctrl-key="[...CtrlKey, 'StayDetailsSection', 'Location']" :location="stayOffer?.stay?.geo" :city="stayOffer?.stay?.city" :visibility="mapComponentVisibility" />
      <UDivider color="gray" orientation="horizontal" class="w-full my-16" size="sm"/>
      <AmenitiesSection :ctrl-key="[...CtrlKey, 'StayDetailsSection', 'Amenities']" />
      <UDivider color="gray" orientation="horizontal" class="w-full my-16" size="sm"/>
      
      <ReviewSection v-if="stayOffer" :ctrl-key="[...CtrlKey, 'StayDetailsSection', 'Reviews']" :stay-id="stayOffer?.stay.id" :preloaded-summary-info="reviewSummary" @review-summary-changed="onReviewSummaryChanged" />
      <ComponentWaitingIndicator v-else :ctrl-key="[...CtrlKey, 'StayDetailsSection', 'Reviews', 'Waiter']" class="my-8" />
      <CaptchaProtection v-if="!!AppConfig.maps && !isRobotRequest" ref="captcha" :ctrl-key="[...CtrlKey, 'Captcha']" @verified="onCaptchaVerified" @failed="onCaptchaFailed" />
    </ErrorHelm>
  </article>  
</template><|MERGE_RESOLUTION|>--- conflicted
+++ resolved
@@ -181,17 +181,10 @@
 
 </script>
 
-<<<<<<< HEAD
 <template>  
   <article class="px-[14px] py-[27px] sm:px-[20px] md:px-[40px] xl:px-[104px]">
     <ErrorHelm :is-error="stayDetailsFetch.status.value === 'error'">
-      <OfferDetailsBreadcrumbs
-=======
-<template>
-  <article class="stay-details-page no-hidden-parent-tabulation-check">
-    <ErrorHelm :is-error="stayDetailsFetch.status.value === 'error'" class="stay-details-page-error-helm">
       <LazyOfferDetailsBreadcrumbs
->>>>>>> 1fa37093
         :ctrl-key="[...CtrlKey, 'Breadcrumbs']"
         offer-kind="stays"
         :city="stayOffer?.stay?.city"
