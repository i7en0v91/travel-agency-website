--- conflicted
+++ resolved
@@ -17,12 +17,9 @@
 import { useNavLinkBuilder } from './../../composables/nav-link-builder';
 import { usePreviewState } from './../../composables/preview-state';
 import { getCommonServices } from '../../helpers/service-accessors';
-<<<<<<< HEAD
 import type { IStaticImageUiProps } from './../../types';
-=======
 import { toShortForm } from './../../helpers/components';
 import type { ControlKey } from './../../helpers/components';
->>>>>>> a8c39b6a
 
 const { d, locale } = useI18n();
 const navLinkBuilder = useNavLinkBuilder();
@@ -212,12 +209,8 @@
           :key="`${toShortForm(CtrlKey)}-StayImage-${idx}`"
           :ctrl-key="[...CtrlKey, 'StaticImg', idx]"
           :class="`stay-image stay-image-${idx}`"
-<<<<<<< HEAD
           :ui="imageStylings[idx]"
-          :entity-src="image"
-=======
           :src="image"
->>>>>>> a8c39b6a
           :category="idx === 0 ? ImageCategory.Hotel : ImageCategory.HotelRoom"
           :high-priority="idx === 0"
           :sizes="idx === 0 ? 'xs:100vw sm:100vw md:100vw lg:100vw xl:50vw' : 'xs:100vw sm:100vw md:50vw lg:50vw xl:30vw'"
@@ -246,26 +239,15 @@
           };
         }) ?? undefined"
       />
-<<<<<<< HEAD
-      <UDivider color="gray" orientation="horizontal" class="w-full my-16" size="sm"/>
-      <LocationMap :ctrl-key="`${CtrlKey}-Location`" :location="stayOffer?.stay?.geo" :city="stayOffer?.stay?.city" :visibility="mapComponentVisibility" />
-      <UDivider color="gray" orientation="horizontal" class="w-full my-16" size="sm"/>
-      <AmenitiesSection :ctrl-key="`${CtrlKey}-Amenities`" />
+      <UDivider color="gray" orientation="horizontal" class="w-full my-16" size="sm"/>
+      <LocationMap :ctrl-key="[...CtrlKey, 'StayDetailsSection', 'Location']" :location="stayOffer?.stay?.geo" :city="stayOffer?.stay?.city" :visibility="mapComponentVisibility" />
+      <UDivider color="gray" orientation="horizontal" class="w-full my-16" size="sm"/>
+      <AmenitiesSection :ctrl-key="[...CtrlKey, 'StayDetailsSection', 'Amenities']" />
       <UDivider color="gray" orientation="horizontal" class="w-full my-16" size="sm"/>
       
-      <ReviewSection v-if="stayOffer" :ctrl-key="`${CtrlKey}-Reviews`" :stay-id="stayOffer?.stay.id" :preloaded-summary-info="reviewSummary" @review-summary-changed="onReviewSummaryChanged" />
-      <ComponentWaitingIndicator v-else :ctrl-key="`${CtrlKey}-ReviewsWaiterFallback`" class="my-8" />
-      <CaptchaProtection v-if="!!AppConfig.maps && !isRobotRequest" ref="captcha" ctrl-key="StayDetailsCaptchaProtection" @verified="onCaptchaVerified" @failed="onCaptchaFailed" />
-=======
-      <hr class="stay-details-section-separator">
-      <LocationMap :ctrl-key="[...CtrlKey, 'StayDetailsSection', 'Location']" :location="stayOffer?.stay?.geo" :city="stayOffer?.stay?.city" :visibility="mapComponentVisibility" />
-      <hr class="stay-details-section-separator">
-      <AmenitiesSection :ctrl-key="[...CtrlKey, 'StayDetailsSection', 'Amenities']"/>
-      <hr class="stay-details-section-separator">
       <ReviewSection v-if="stayOffer" :ctrl-key="[...CtrlKey, 'StayDetailsSection', 'Reviews']" :stay-id="stayOffer?.stay.id" :preloaded-summary-info="reviewSummary" @review-summary-changed="onReviewSummaryChanged" />
-      <ComponentWaitingIndicator v-else :ctrl-key="[...CtrlKey, 'StayDetailsSection', 'Reviews', 'Waiter']" class="stay-reviews-waiting-indicator my-xs-5" />
-      <CaptchaProtection v-if="!!AppConfig.maps && !isRobotRequest" :ctrl-key="[...CtrlKey, 'Captcha']" ref="captcha" @verified="onCaptchaVerified" @failed="onCaptchaFailed" />
->>>>>>> a8c39b6a
+      <ComponentWaitingIndicator v-else :ctrl-key="[...CtrlKey, 'StayDetailsSection', 'Reviews', 'Waiter']" class="my-8" />
+      <CaptchaProtection v-if="!!AppConfig.maps && !isRobotRequest" ref="captcha" :ctrl-key="[...CtrlKey, 'Captcha']" @verified="onCaptchaVerified" @failed="onCaptchaFailed" />
     </ErrorHelm>
   </article>  
 </template>