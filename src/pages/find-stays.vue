<script setup lang="ts">
import { getI18nResName2 } from '@golobe-demo/shared';
<<<<<<< HEAD
import OffersListView from './../components/common-page-components/offers-list-view/list-view.vue';
=======
>>>>>>> 1fa37093
import type { ControlKey } from './../helpers/components';
import { FindStaysPageCtrlKey } from './../helpers/constants';

definePageMeta({
  title: { resName: getI18nResName2('staysPage', 'title'), resArgs: undefined },
  middleware: ['02-redirect-with-search-stays-date-filled']
});
useOgImage();

const CtrlKey: ControlKey = FindStaysPageCtrlKey;

</script>

<template>
<<<<<<< HEAD
  <div class="px-[14px] py-[27px] sm:px-[20px] md:px-[40px] xl:px-[104px]">
    <h2 class="text-3xl font-semibold text-gray-600 dark:text-gray-300 break-words">{{ $t(getI18nResName2('staysPage', 'title')) }}</h2>
    <SearchOffers :ctrl-key="['SearchOffers']" :show-promo-btn="false" class="mt-4 w-full" :take-initial-values-from-url-query="true" single-tab="stays" />
    <OffersListView :ctrl-key="[...CtrlKey, 'ListView']" offers-kind="stays" class="mt-8" />
=======
  <div class="search-stays-page no-hidden-parent-tabulation-check">
    <h1 class="search-stays-page-title mb-xs-4">
      {{ $t(getI18nResName2('staysPage', 'title')) }}
    </h1>
    <LazySearchOffers :ctrl-key="['SearchOffers']" :minimum-buttons="true" class="search-stays-offers-box" single-tab="stays" />
    <LazyListView :ctrl-key="[...CtrlKey, 'ListView']" offers-kind="stays" class="mt-xs-5" />
>>>>>>> 1fa37093
  </div>
</template><|MERGE_RESOLUTION|>--- conflicted
+++ resolved
@@ -1,9 +1,5 @@
 <script setup lang="ts">
 import { getI18nResName2 } from '@golobe-demo/shared';
-<<<<<<< HEAD
-import OffersListView from './../components/common-page-components/offers-list-view/list-view.vue';
-=======
->>>>>>> 1fa37093
 import type { ControlKey } from './../helpers/components';
 import { FindStaysPageCtrlKey } from './../helpers/constants';
 
@@ -18,18 +14,9 @@
 </script>
 
 <template>
-<<<<<<< HEAD
   <div class="px-[14px] py-[27px] sm:px-[20px] md:px-[40px] xl:px-[104px]">
     <h2 class="text-3xl font-semibold text-gray-600 dark:text-gray-300 break-words">{{ $t(getI18nResName2('staysPage', 'title')) }}</h2>
-    <SearchOffers :ctrl-key="['SearchOffers']" :show-promo-btn="false" class="mt-4 w-full" :take-initial-values-from-url-query="true" single-tab="stays" />
-    <OffersListView :ctrl-key="[...CtrlKey, 'ListView']" offers-kind="stays" class="mt-8" />
-=======
-  <div class="search-stays-page no-hidden-parent-tabulation-check">
-    <h1 class="search-stays-page-title mb-xs-4">
-      {{ $t(getI18nResName2('staysPage', 'title')) }}
-    </h1>
-    <LazySearchOffers :ctrl-key="['SearchOffers']" :minimum-buttons="true" class="search-stays-offers-box" single-tab="stays" />
-    <LazyListView :ctrl-key="[...CtrlKey, 'ListView']" offers-kind="stays" class="mt-xs-5" />
->>>>>>> 1fa37093
+    <LazySearchOffers :ctrl-key="['SearchOffers']" :show-promo-btn="false" class="mt-4 w-full" single-tab="stays" />
+    <LazyListView :ctrl-key="[...CtrlKey, 'ListView']" offers-kind="stays" class="mt-8" />
   </div>
 </template>