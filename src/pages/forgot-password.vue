<script setup lang="ts">
import { AppPage, getPagePath, type Locale, RecoverPasswordResultEnum, AuthProvider, getI18nResName2, getI18nResName3, type I18nResName } from '@golobe-demo/shared';
import * as config from './../node_modules/@nuxt/ui/dist/runtime/ui.config/index.js';
import { ApiEndpointPasswordRecovery, type IRecoverPasswordDto, type IRecoverPasswordResultDto } from '../server/api-definitions';
import { post } from './../helpers/rest-utils';
import { formatAuthCallbackUrl } from './../helpers/dom';
import AccountPageContainer from './../components/account/page-container.vue';
import { getCommonServices } from './../helpers/service-accessors';
import { object, string } from 'yup';
import OAuthProviderList from './../components/account/oauth-providers-list.vue';
import CaptchaProtection from './../components/forms/captcha-protection.vue';
import { useNavLinkBuilder } from './../composables/nav-link-builder';
import { usePreviewState } from './../composables/preview-state';
import type { ControlKey } from './../helpers/components';

definePageMeta({
  middleware: 'auth',
  auth: {
    unauthenticatedOnly: true,
    navigateAuthenticatedTo: `/${getPagePath(AppPage.Index)}`
  },
  title: { resName: getI18nResName2('forgotPasswordPage', 'title'), resArgs: undefined }
});
useOgImage();

const CtrlKey: ControlKey = ['Page', 'ForgotPassword'];

const { signIn } = useAuth();
const localePath = useLocalePath();
const { enabled } = usePreviewState();
const themeSettings = useThemeSettings();

const logger = getCommonServices().getLogger();

const { t, locale } = useI18n();
const navLinkBuilder = useNavLinkBuilder();
const captcha = useTemplateRef('captcha');

const schema = computed(() => 
  object({
    email: string().email(t(getI18nResName2('validations', 'email'))).required(t(getI18nResName2('validations', 'required'))),
  })
);
const state = reactive<any>({
  email: undefined
});
const serverValidationErrorResName = ref<I18nResName>();

async function callServerPasswordRecovery (email: string, captchaToken?: string) : Promise<void> {
  const postBody: IRecoverPasswordDto = {
    email: state.email,
    captchaToken,
    locale: locale.value,
    theme: themeSettings.currentTheme.value
  };

  const resultDto = await post(`/${ApiEndpointPasswordRecovery}`, undefined, postBody, undefined, true, undefined, 'default') as IRecoverPasswordResultDto;
  if (resultDto) {
    switch (resultDto.code) {
      case RecoverPasswordResultEnum.SUCCESS:
        await navigateTo(navLinkBuilder.buildPageLink(AppPage.ForgotPasswordVerify, locale.value as Locale));
        break;
      case RecoverPasswordResultEnum.USER_NOT_FOUND:
        serverValidationErrorResName.value = getI18nResName2('forgotPasswordPage', 'userNotFound');
        break;
      case RecoverPasswordResultEnum.EMAIL_NOT_VERIFIED:
        serverValidationErrorResName.value = getI18nResName2('forgotPasswordPage', 'emailNotVerified');
        break;
    }
  }
}

function onCaptchaVerified (captchaToken: string) {
  callServerPasswordRecovery(state.email.value, captchaToken);
}

function onSubmit () {
  logger.verbose('(ForgotPassword) submit handler triggered');
  serverValidationErrorResName.value = undefined;
  captcha.value!.startVerification();
}

async function onOAuthProviderClick (provider: AuthProvider): Promise<void> { 
  const callbackUrl = formatAuthCallbackUrl(localePath(`/${getPagePath(AppPage.Index)}`), enabled);
  const oauthOptions = { callbackUrl, redirect: true };
  switch (provider) {
    case AuthProvider.Google:
      await signIn('google', oauthOptions);
      break;
    case AuthProvider.GitHub:
      await signIn('github', oauthOptions);
      break;
    default:
      await signIn('testlocal', oauthOptions);
      break;
  }
}

onMounted(() => {
  watch(() => state.email, () => {
    serverValidationErrorResName.value = undefined;
  });
});

const uiStyling = {
  padding: {
    md: 'px-0'
  }
};

</script>

<template>
<<<<<<< HEAD
  <AccountPageContainer ctrl-key="ForgotPassword">
    <div class="w-full h-auto">
      <UButton size="md" :ui="uiStyling" icon="i-heroicons-chevron-left-20-solid" class="w-fit flex flex-row flex-nowrap items-center border-none ring-0 dark:hover:bg-transparent" variant="outline" color="gray" :to="navLinkBuilder.buildPageLink(AppPage.Login, locale as Locale)" :external="false">
        {{ $t(getI18nResName2('accountPageCommon', 'backToLogin')) }}
      </UButton>
      <h1 class="text-gray-600 dark:text-gray-300 text-5xl max-w-[90vw] break-words font-normal mt-4">
        {{ $t(getI18nResName2('forgotPasswordPage', 'title')) }}
=======
  <div class="forgot-password-page account-page no-hidden-parent-tabulation-check">
    <div class="forgot-password-page-content">
      <NavLogo :ctrl-key="[...CtrlKey, 'NavLogo']" mode="inApp" :hard-link="false"/>
      <NuxtLink class="back-to-login-link brdr-1" :to="navLinkBuilder.buildPageLink(AppPage.Login, locale as Locale)">
        {{ t(getI18nResName2('accountPageCommon', 'backToLogin')) }}
      </NuxtLink>
      <h1 class="forgot-password-title mt-xs-3 font-h2">
        {{ t(getI18nResName2('forgotPasswordPage', 'title')) }}
>>>>>>> a8c39b6a
      </h1>
      <div class="text-gray-600 dark:text-gray-300 text-sm sm:text-base font-normal mt-4">
        {{ $t(getI18nResName2('forgotPasswordPage', 'subTitle')) }}
      </div>
<<<<<<< HEAD

      <UForm :schema="schema" :state="state" :validate-on="['input', 'change', 'submit']" class="mt-12 space-y-4" @submit="onSubmit" >
        <UFormGroup name="email" :label="t(getI18nResName2('accountPageCommon', 'emailLabel'))">
          <UInput v-model.trim="state.email" :placeholder="t(getI18nResName2('accountPageCommon', 'emailPlaceholder'))" :max-length="256"/>
        </UFormGroup>
        <div v-if="serverValidationErrorResName" :class="config.formGroup.error">
          {{ $t(serverValidationErrorResName) }}
        </div>

        <UButton type="submit" class="w-full h-auto !mt-7 md:!mt-10 justify-center" size="xl">
          {{ $t(getI18nResName3('forgotPasswordPage', 'forms', 'submit')) }}
        </UButton>
      </UForm>

      <OAuthProviderList ctrl-key="LoginProviders" :divisor-label-res-name="getI18nResName2('accountPageCommon', 'loginWith')" class="mt-7 md:mt-10" @click="onOAuthProviderClick" />
      <CaptchaProtection ref="captcha" ctrl-key="ForgotPasswordCaptchaProtection" @verified="onCaptchaVerified" />
    </div>
  </AccountPageContainer>
=======
      <form>
        <TextBox
          v-model="useremail"
          :ctrl-key="[...CtrlKey, 'TextBox', 'Email']"
          class="form-field forgot-password-form-field forgot-password-email-field"
          type="email"
          :caption-res-name="getI18nResName2('accountPageCommon', 'emailLabel')"
          :placeholder-res-name="getI18nResName2('accountPageCommon', 'emailPlaceholder')"
        />
        <div v-if="v$.useremail.$errors.length" class="input-errors">
          <div class="form-error-msg">
            {{ v$.useremail.$errors[0].$message }}
          </div>
        </div>
        <CaptchaProtection ref="captcha" :ctrl-key="[...CtrlKey, 'Captcha']" @verified="onCaptchaVerified" />
      </form>
      <SimpleButton :ctrl-key="[...CtrlKey, 'Btn', 'Submit']" class="forgot-password-submit-btn mt-xs-2" :label-res-name="getI18nResName3('forgotPasswordPage', 'forms', 'submit')" @click="submitClick" />
      <OAuthProviderList :ctrl-key="[...CtrlKey, 'OauthProviders']" :divisor-label-res-name="getI18nResName2('forgotPasswordPage', 'loginWith')" @click="onOAuthProviderClick" />
    </div>
    <AccountFormPhotos :ctrl-key="[...CtrlKey, 'AccountFormPhotos']" class="forgot-password-account-forms-photos" />
  </div>
>>>>>>> a8c39b6a
</template><|MERGE_RESOLUTION|>--- conflicted
+++ resolved
@@ -30,7 +30,7 @@
 const { enabled } = usePreviewState();
 const themeSettings = useThemeSettings();
 
-const logger = getCommonServices().getLogger();
+const logger = getCommonServices().getLogger().addContextProps({ component: 'ForgotPassword' });
 
 const { t, locale } = useI18n();
 const navLinkBuilder = useNavLinkBuilder();
@@ -75,7 +75,7 @@
 }
 
 function onSubmit () {
-  logger.verbose('(ForgotPassword) submit handler triggered');
+  logger.verbose('submit handler triggered');
   serverValidationErrorResName.value = undefined;
   captcha.value!.startVerification();
 }
@@ -111,29 +111,17 @@
 </script>
 
 <template>
-<<<<<<< HEAD
-  <AccountPageContainer ctrl-key="ForgotPassword">
+  <AccountPageContainer :ctrl-key="[...CtrlKey, 'PageContent']">
     <div class="w-full h-auto">
       <UButton size="md" :ui="uiStyling" icon="i-heroicons-chevron-left-20-solid" class="w-fit flex flex-row flex-nowrap items-center border-none ring-0 dark:hover:bg-transparent" variant="outline" color="gray" :to="navLinkBuilder.buildPageLink(AppPage.Login, locale as Locale)" :external="false">
         {{ $t(getI18nResName2('accountPageCommon', 'backToLogin')) }}
       </UButton>
       <h1 class="text-gray-600 dark:text-gray-300 text-5xl max-w-[90vw] break-words font-normal mt-4">
         {{ $t(getI18nResName2('forgotPasswordPage', 'title')) }}
-=======
-  <div class="forgot-password-page account-page no-hidden-parent-tabulation-check">
-    <div class="forgot-password-page-content">
-      <NavLogo :ctrl-key="[...CtrlKey, 'NavLogo']" mode="inApp" :hard-link="false"/>
-      <NuxtLink class="back-to-login-link brdr-1" :to="navLinkBuilder.buildPageLink(AppPage.Login, locale as Locale)">
-        {{ t(getI18nResName2('accountPageCommon', 'backToLogin')) }}
-      </NuxtLink>
-      <h1 class="forgot-password-title mt-xs-3 font-h2">
-        {{ t(getI18nResName2('forgotPasswordPage', 'title')) }}
->>>>>>> a8c39b6a
       </h1>
       <div class="text-gray-600 dark:text-gray-300 text-sm sm:text-base font-normal mt-4">
         {{ $t(getI18nResName2('forgotPasswordPage', 'subTitle')) }}
       </div>
-<<<<<<< HEAD
 
       <UForm :schema="schema" :state="state" :validate-on="['input', 'change', 'submit']" class="mt-12 space-y-4" @submit="onSubmit" >
         <UFormGroup name="email" :label="t(getI18nResName2('accountPageCommon', 'emailLabel'))">
@@ -148,31 +136,8 @@
         </UButton>
       </UForm>
 
-      <OAuthProviderList ctrl-key="LoginProviders" :divisor-label-res-name="getI18nResName2('accountPageCommon', 'loginWith')" class="mt-7 md:mt-10" @click="onOAuthProviderClick" />
-      <CaptchaProtection ref="captcha" ctrl-key="ForgotPasswordCaptchaProtection" @verified="onCaptchaVerified" />
+      <OAuthProviderList :ctrl-key="[...CtrlKey, 'OauthProviders']" :divisor-label-res-name="getI18nResName2('accountPageCommon', 'loginWith')" class="mt-7 md:mt-10" @click="onOAuthProviderClick" />
+      <CaptchaProtection ref="captcha" :ctrl-key="[...CtrlKey, 'Captcha']" @verified="onCaptchaVerified" />
     </div>
   </AccountPageContainer>
-=======
-      <form>
-        <TextBox
-          v-model="useremail"
-          :ctrl-key="[...CtrlKey, 'TextBox', 'Email']"
-          class="form-field forgot-password-form-field forgot-password-email-field"
-          type="email"
-          :caption-res-name="getI18nResName2('accountPageCommon', 'emailLabel')"
-          :placeholder-res-name="getI18nResName2('accountPageCommon', 'emailPlaceholder')"
-        />
-        <div v-if="v$.useremail.$errors.length" class="input-errors">
-          <div class="form-error-msg">
-            {{ v$.useremail.$errors[0].$message }}
-          </div>
-        </div>
-        <CaptchaProtection ref="captcha" :ctrl-key="[...CtrlKey, 'Captcha']" @verified="onCaptchaVerified" />
-      </form>
-      <SimpleButton :ctrl-key="[...CtrlKey, 'Btn', 'Submit']" class="forgot-password-submit-btn mt-xs-2" :label-res-name="getI18nResName3('forgotPasswordPage', 'forms', 'submit')" @click="submitClick" />
-      <OAuthProviderList :ctrl-key="[...CtrlKey, 'OauthProviders']" :divisor-label-res-name="getI18nResName2('forgotPasswordPage', 'loginWith')" @click="onOAuthProviderClick" />
-    </div>
-    <AccountFormPhotos :ctrl-key="[...CtrlKey, 'AccountFormPhotos']" class="forgot-password-account-forms-photos" />
-  </div>
->>>>>>> a8c39b6a
 </template>