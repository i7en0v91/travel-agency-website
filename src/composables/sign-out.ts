--- conflicted
+++ resolved
@@ -39,12 +39,8 @@
   }
 }
 
-<<<<<<< HEAD
 
 export function useSignOut (linkBuilder?: INavLinkBuilder): ISignOut {
-=======
-export function useSignOut (): ISignOut {
->>>>>>> 6d5e954d
   const logger = getCommonServices().getLogger().addContextProps({ component: 'UseSignOut' });
   const { signOut: nuxtAuthSignOut, status } = useAuth();
   const navLinkBuilder = linkBuilder ?? useNavLinkBuilder();
@@ -63,7 +59,7 @@
     let callbackUrl = route.fullPath;
     if (callbackUrl.includes(getPagePath(AppPage.BookingDetails))) {
       callbackUrl = await getBookingPageSignOutUrl(
-        getClientServices().userAccountStore!, 
+        getClientServices().lazy.userAccountStore!, 
         navLinkBuilder, 
         locale as Locale, 
         logger
