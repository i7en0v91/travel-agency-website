--- conflicted
+++ resolved
@@ -22,20 +22,7 @@
 
   const { d, t } = useI18n();
   const { enabled } = usePreviewState();
-<<<<<<< HEAD
   
-=======
-  const navLinkBuilder = useNavLinkBuilder();
-
-  const modalWaitingIndicator = useModal({
-    component: ModalWaitingIndicator,
-    attrs: {
-      ctrlKey: `DocumentDownloader-modalWaitingIndicator`,
-      labelResName: getI18nResName2('bookingCommon', 'generatingDoc')
-    }
-  });
-
->>>>>>> 33e146b8
   const getFileName = (offer: EntityDataAttrsOnly<IFlightOffer | IStayOfferDetails | IStayOffer>, firstName?: string, lastName?: string): string => {
     const removeSysChars = (file: string): string => file.replaceAll(/[\s]/g, '').replaceAll(/[./\\]/g, '-');
   
@@ -94,12 +81,8 @@
 
     logger.verbose(`(document-downloader) starting download, bookingId=${bookingId}, locale=${locale}, theme=${theme}`);
     try {
-<<<<<<< HEAD
       modalWaiter.show(true);
       
-=======
-      await modalWaitingIndicator.open();
->>>>>>> 33e146b8
       const fileName = getFileName(offer, firstName, lastName);
       const documentBlob = await (isElectronBuild() ? renderOffscreenImage(bookingId, locale) : downloadFromServer(bookingId, theme, locale));
       saveAs(documentBlob as any, fileName );
