--- conflicted
+++ resolved
@@ -17,30 +17,13 @@
   download: (bookingId: EntityId, offer: EntityDataAttrsOnly<IFlightOffer | IStayOfferDetails | IStayOffer>, firstName: string | undefined, lastName: string | undefined, locale: Locale, theme: Theme) => Promise<void>
 }
 
-<<<<<<< HEAD
 export function useDocumentDownloader (modalWaiter: IModalWaiter): IDocumentDownloader {
-  const logger = getCommonServices().getLogger();
-=======
-export function useDocumentDownloader (): IDocumentDownloader {
-  const logger = getCommonServices().getLogger().addContextProps({ component: 'DocumentDownloader' });
->>>>>>> a8c39b6a
+  const logger = getCommonServices().getLogger().addContextProps({ component: 'UseDocumentDownloader' });
 
   const { d, t } = useI18n();
   const { enabled } = usePreviewState();
   const navLinkBuilder = useNavLinkBuilder();
-<<<<<<< HEAD
   
-=======
-
-  const modalWaitingIndicator = useModal({
-    component: ModalWaitingIndicator,
-    attrs: {
-      ctrlKey: ['DocumentDownloader', 'Waiter'],
-      labelResName: getI18nResName2('bookingCommon', 'generatingDoc')
-    }
-  });
-
->>>>>>> a8c39b6a
   const getFileName = (offer: EntityDataAttrsOnly<IFlightOffer | IStayOfferDetails | IStayOffer>, firstName?: string, lastName?: string): string => {
     const removeSysChars = (file: string): string => file.replaceAll(/[\s]/g, '').replaceAll(/[./\\]/g, '-');
   
