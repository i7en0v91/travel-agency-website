--- conflicted
+++ resolved
@@ -1,61 +1,18 @@
-<<<<<<< HEAD
-import { getCommonServices } from '../helpers/service-accessors';
-=======
-import { AppConfig } from '@golobe-demo/shared';
-import Toast, { type PluginOptions, POSITION as ToastPosition } from 'vue-toastification';
 import { getClientServices, getCommonServices } from '../helpers/service-accessors';
->>>>>>> a8c39b6a
 
 export async function usePageSetup(): Promise<void> {
-<<<<<<< HEAD
-  const logger = getCommonServices().getLogger();
-  logger.verbose('(page-setup) entered');
-=======
   const logger = getCommonServices().getLogger().addContextProps({ component: 'PageSetup' });
   logger.verbose('entered');
-
-  const nuxtApp = useNuxtApp();
-
-  if(!_ToastPluginUsed) {
-    logger.verbose('adding toast plugin');
-    const toastOptions : PluginOptions = {
-      maxToasts: AppConfig.userNotifications.maxItems,
-      timeout: AppConfig.userNotifications.timeoutMs,
-      position: ToastPosition.TOP_CENTER,
-      hideProgressBar: true,
-      containerClassName: 'user-notification-container mt-xs-2',
-      toastClassName: 'user-notification-toast mb-xs-2 brdr-2',
-      closeButtonClassName: 'user-notification-button',
-      filterBeforeCreate: filterNotificationDuplicates
-    };
-    nuxtApp.vueApp.use(Toast, toastOptions);
-    _ToastPluginUsed = true;
-    logger.verbose('toast plugin added');
-  }
->>>>>>> a8c39b6a
   
   if(import.meta.client) {
-    getClientServices().userNotificationStore = useUserNotificationStore();
+    getClientServices().lazy = {
+      userNotificationStore: useUserNotificationStore(),
+      controlValuesStore: useControlValuesStore()
+    };
   }
   const systemConfigurationStore = useSystemConfigurationStore();
   await systemConfigurationStore.loadImageCategories();
   useEntityCacheStore();
 
-<<<<<<< HEAD
-  logger.verbose('(page-setup) completed');
-=======
   logger.verbose('completed');
-}
-
-function filterNotificationDuplicates (
-  toast: any,
-  toasts: any[]
-): any {
-  if (AppConfig.userNotifications.filterDuplicates) {
-    if (toasts.filter(t => t.content.toString() === toast.content.toString()).length !== 0) {
-      return false;
-    }
-  }
-  return toast;
->>>>>>> a8c39b6a
 }