<script setup lang="ts">

<<<<<<< HEAD
import { QueryInternalRequestParam, AppPage, getPagePath, getI18nResName2, isElectronBuild } from '@golobe-demo/shared';
import type { IMainWorldExports } from '../electron/interfaces';
=======
import 'vue-toastification/dist/index.css';
import 'cropperjs/dist/cropper.css';
import 'vue3-perfect-scrollbar/style.css';
import '@vueform/slider/themes/default.css';

import { QueryInternalRequestParam, AppPage, getPagePath, MainTitleSlug, lookupPageByUrl, getI18nResName2, ImageCategory, isElectronBuild } from '@golobe-demo/shared';
import type { NavBarMode } from './../types';
import { ModalsContainer } from 'vue-final-modal';
import AppContainer from './../components/app-container.vue';
import NavBar from './../components/navbar/nav-bar.vue';
import HeadingText from './../components/index/main-heading-text.vue';
import AppFooter from './../components/footer/app-footer.vue';
import CookieBanner from './../components/cookie-banner.vue';
import SearchPageHead from './../components/common-page-components/search-page-head.vue';
>>>>>>> ee635197

const route = useRoute();
const { t, locale } = useI18n();
useLocaleHead({
  addDirAttribute: true,
  addSeoAttributes: true
});

const title = computed(() => (route.meta.title as any)?.resName ? t((route.meta.title as any).resName.toString(), (route.meta.title as any).resArgs) : '');

useHead({
  htmlAttrs: {
    lang: locale
  },
  script: [
    { src: '/js/page-load.min.js', type: 'module' },
    { src: 'https://www.google.com/recaptcha/api.js' }
  ],
  titleTemplate: computed(() => `%s %separator ${t(getI18nResName2('site', 'name'))}`),
  title
});

useServerSeoMeta({
  title,
  description: t(getI18nResName2('site', 'description')),
  ogLocale: locale,
  ogSiteName: t(getI18nResName2('site', 'name')),
  ogDescription: t(getI18nResName2('site', 'description'))
});

await usePageSetup();

const siteSearchOpen = ref(false);
if(isElectronBuild()) {
  const electronApi = (window as any).electronApi as IMainWorldExports;
  electronApi?.onRequestShowSiteSearch((_) => {
    if(!siteSearchOpen.value) {
      siteSearchOpen.value = true;
    }
  });
}

const error = useError();
const isAuthFormsPage = computed(() => route.path.includes(`/${getPagePath(AppPage.Login)}`) || route.path.includes(`/${getPagePath(AppPage.Signup)}`) || route.path.includes(`/${getPagePath(AppPage.ForgotPassword)}`) || route.path.includes(`/${getPagePath(AppPage.EmailVerifyComplete)}`));
const showDefaultComponents = computed(() => error.value || !isAuthFormsPage.value);
const hideInElectron = isElectronBuild() ? {
  navBar: true,
  footer: import.meta.client && (route.query ?? {})[QueryInternalRequestParam] === '1',
  cookies: import.meta.client && (route.query ?? {})[QueryInternalRequestParam] === '1'
} : undefined;

</script>

<template>
<<<<<<< HEAD
  <div class="page-content bg-gray-50 dark:bg-gray-900 w-full min-h-lvh min-w-minpgw">
    <NavBar v-if="!hideInElectron?.navBar && showDefaultComponents" ctrl-key="NavBar">
      <div class="w-full h-auto relative z-0">
        <slot/>
        <AppFooter v-if="!hideInElectron?.footer" ctrl-key="Footer" />
      </div>
    </NavBar>
    <div v-else-if="showDefaultComponents" class="w-full h-auto relative z-0">
      <div class="w-full h-auto relative z-0">
        <slot/>
        <AppFooter v-if="!hideInElectron?.footer" ctrl-key="Footer" />
      </div>
    </div>
    <div v-else class="w-full h-auto relative z-0">
      <NavLogo v-if="!isAuthFormsPage && !hideInElectron?.navBar" ctrl-key="standaloneAppLogo" />
      <slot/>
    </div>
=======
  <div>
    <AppContainer>
      <SearchPageHead
        v-if="navBarMode === 'landing' && showDefaultComponents"
        ctrl-key="SearchPageHead"
        class="search-page-head-landing"
        :image-entity-src="{ slug: MainTitleSlug }"
        :category="ImageCategory.MainTitle"
        :image-alt-res-name="getI18nResName2('searchPageCommon', 'mainImageAlt')"
        overlay-class="search-page-head-landing-overlay"
      >
        <NavBar v-if="!hideInElectron?.navBar" ctrl-key="NavBar" :mode="navBarMode" />
        <HeadingText ctrl-key="IndexPageMainHeading" />
      </SearchPageHead>
      <NavBar v-else-if="showDefaultComponents && !hideInElectron?.navBar" ctrl-key="NavBar" :mode="navBarMode" />
      <div class="track-content">
        <slot />
      </div>
      <AppFooter v-if="showDefaultComponents && !hideInElectron?.footer" ctrl-key="footer" />
    </AppContainer>
>>>>>>> ee635197
    <ClientOnly>
      <CookieBanner v-if="!hideInElectron?.cookies" ctrl-key="CookieBanner" />
      <UModal
        v-if="isElectronBuild()"
        v-model="siteSearchOpen" 
        :ui="{ 
          container: 'items-bottom sm:items-center md:items-center',
          width: 'w-[90vw] min-w-[300px] max-w-minpgw sm:max-w-lg lg:max-w-2xl',
          height: 'h-[60vh] max-h-[60vh] sm:h-[50vh] sm:max-h-[50vh]' 
        }">
        <SiteSearch 
          ctrl-key="siteSearch" 
          @close="siteSearchOpen = false"/>
      </UModal>
      <UNotifications />
    </ClientOnly>
  </div>
</template>

<style global>
  html {
    /** for modal dialogs - all use overlays with background scrolling allowed */
    overflow-y: auto !important;
    padding-right: 0 !important
  }
</style><|MERGE_RESOLUTION|>--- conflicted
+++ resolved
@@ -1,24 +1,7 @@
 <script setup lang="ts">
 
-<<<<<<< HEAD
 import { QueryInternalRequestParam, AppPage, getPagePath, getI18nResName2, isElectronBuild } from '@golobe-demo/shared';
 import type { IMainWorldExports } from '../electron/interfaces';
-=======
-import 'vue-toastification/dist/index.css';
-import 'cropperjs/dist/cropper.css';
-import 'vue3-perfect-scrollbar/style.css';
-import '@vueform/slider/themes/default.css';
-
-import { QueryInternalRequestParam, AppPage, getPagePath, MainTitleSlug, lookupPageByUrl, getI18nResName2, ImageCategory, isElectronBuild } from '@golobe-demo/shared';
-import type { NavBarMode } from './../types';
-import { ModalsContainer } from 'vue-final-modal';
-import AppContainer from './../components/app-container.vue';
-import NavBar from './../components/navbar/nav-bar.vue';
-import HeadingText from './../components/index/main-heading-text.vue';
-import AppFooter from './../components/footer/app-footer.vue';
-import CookieBanner from './../components/cookie-banner.vue';
-import SearchPageHead from './../components/common-page-components/search-page-head.vue';
->>>>>>> ee635197
 
 const route = useRoute();
 const { t, locale } = useI18n();
@@ -59,60 +42,55 @@
       siteSearchOpen.value = true;
     }
   });
+  (globalThis as any).$navLinkBuilder = useNavLinkBuilder();
 }
 
-const error = useError();
 const isAuthFormsPage = computed(() => route.path.includes(`/${getPagePath(AppPage.Login)}`) || route.path.includes(`/${getPagePath(AppPage.Signup)}`) || route.path.includes(`/${getPagePath(AppPage.ForgotPassword)}`) || route.path.includes(`/${getPagePath(AppPage.EmailVerifyComplete)}`));
-const showDefaultComponents = computed(() => error.value || !isAuthFormsPage.value);
+const showDefaultComponents = computed(() => !isAuthFormsPage.value);
 const hideInElectron = isElectronBuild() ? {
   navBar: true,
   footer: import.meta.client && (route.query ?? {})[QueryInternalRequestParam] === '1',
   cookies: import.meta.client && (route.query ?? {})[QueryInternalRequestParam] === '1'
 } : undefined;
 
+
+const ContentWrapperClass = "w-full h-auto relative z-pgcontent bg-gray-50 dark:bg-gray-900";
+const SlotWrapperClass = "w-full h-auto min-h-mincontvhxs lg:min-h-mincontvhlg xxl:min-h-mincontvhxxl";
+
 </script>
 
 <template>
-<<<<<<< HEAD
-  <div class="page-content bg-gray-50 dark:bg-gray-900 w-full min-h-lvh min-w-minpgw">
+  <div class="bg-gray-50 dark:bg-gray-900 w-full min-h-lvh min-w-minpgw">
     <NavBar v-if="!hideInElectron?.navBar && showDefaultComponents" ctrl-key="NavBar">
-      <div class="w-full h-auto relative z-0">
-        <slot/>
+      <div :class="ContentWrapperClass">
+        <div :class="SlotWrapperClass">
+          <slot/>
+        </div>
         <AppFooter v-if="!hideInElectron?.footer" ctrl-key="Footer" />
       </div>
     </NavBar>
-    <div v-else-if="showDefaultComponents" class="w-full h-auto relative z-0">
-      <div class="w-full h-auto relative z-0">
-        <slot/>
-        <AppFooter v-if="!hideInElectron?.footer" ctrl-key="Footer" />
-      </div>
+    <div v-else-if="showDefaultComponents" class="contents">
+      <UContainer class="pt-4">
+        <div class="absolute w-full max-w-[inherit] top-0 bottom-0 bg-primary-300 dark:bg-gray-800" />
+        <div :class="ContentWrapperClass">
+          <div :class="SlotWrapperClass">
+            <slot />
+          </div>
+          <!-- nav bar is hidden in Electron build, show only footer -->
+          <AppFooter v-if="!hideInElectron?.footer" ctrl-key="Footer" />
+        </div>
+      </UContainer>
     </div>
-    <div v-else class="w-full h-auto relative z-0">
+    <div v-else class="contents">
       <NavLogo v-if="!isAuthFormsPage && !hideInElectron?.navBar" ctrl-key="standaloneAppLogo" />
-      <slot/>
+      <UContainer class="pt-4">
+        <div :class="ContentWrapperClass">
+          <div :class="SlotWrapperClass">
+            <slot />
+          </div>
+        </div>
+      </UContainer>
     </div>
-=======
-  <div>
-    <AppContainer>
-      <SearchPageHead
-        v-if="navBarMode === 'landing' && showDefaultComponents"
-        ctrl-key="SearchPageHead"
-        class="search-page-head-landing"
-        :image-entity-src="{ slug: MainTitleSlug }"
-        :category="ImageCategory.MainTitle"
-        :image-alt-res-name="getI18nResName2('searchPageCommon', 'mainImageAlt')"
-        overlay-class="search-page-head-landing-overlay"
-      >
-        <NavBar v-if="!hideInElectron?.navBar" ctrl-key="NavBar" :mode="navBarMode" />
-        <HeadingText ctrl-key="IndexPageMainHeading" />
-      </SearchPageHead>
-      <NavBar v-else-if="showDefaultComponents && !hideInElectron?.navBar" ctrl-key="NavBar" :mode="navBarMode" />
-      <div class="track-content">
-        <slot />
-      </div>
-      <AppFooter v-if="showDefaultComponents && !hideInElectron?.footer" ctrl-key="footer" />
-    </AppContainer>
->>>>>>> ee635197
     <ClientOnly>
       <CookieBanner v-if="!hideInElectron?.cookies" ctrl-key="CookieBanner" />
       <UModal
