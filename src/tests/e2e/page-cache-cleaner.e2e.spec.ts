--- conflicted
+++ resolved
@@ -308,22 +308,13 @@
       result = false;
     }
 
-<<<<<<< HEAD
-    const page = this.currentPage;
-    const context = page.context();
-    const cookies = await context.cookies();
-    let isAuthenticated = cookies.filter(c => [CookieAuthCallbackUrl, CookieAuthCsrfToken, CookieAuthSessionToken].includes(c.name)).length === 3;
-    if(isAuthenticated) {
-      isAuthenticated = (await page.locator(`.${LocatorClasses.AuthUserMenu}`).innerText())?.length > 0;
-=======
     if(!result && this.currentPage && relyOnCookies) {
       const context = this.currentPage.context();
       const cookies = await context.cookies();
       result = cookies.filter(c => [CookieAuthCallbackUrl, CookieAuthCsrfToken, CookieAuthSessionToken].includes(c.name)).length === 3;
       if(result) {
-        result = (await this.currentPage.locator('#nav-user-menu-anchor').innerText())?.length > 0;
+        result = (await this.currentPage.locator(`.${LocatorClasses.AuthUserMenu}`).innerText())?.length > 0;
       }
->>>>>>> ee635197
     }
 
     this.logger.debug(`user is ${result ? 'authenticated' : 'NOT authenticated'}, currentPage=${this.currentPage?.url()}`);
@@ -983,12 +974,6 @@
           testHelper = new PageTestHelper(testPageName, pageUrl, locale, false, htmlPageMetadata, logger);
 
           let defaultQuery: any = undefined;
-<<<<<<< HEAD
-          if(testPage === AppPage.BookStay) {
-            defaultQuery = set({}, serviceLevelParamName, <StayServiceLevel>'CityView2');
-          }
-=======
->>>>>>> ee635197
 
           await testHelper.start();
           await testHelper.purgeCache();
