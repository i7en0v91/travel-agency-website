--- conflicted
+++ resolved
@@ -9,12 +9,8 @@
 import dayjs from 'dayjs';
 import { murmurHash } from 'ohash';
 import { type ParsedURL, joinURL, parseQuery, parseURL, stringifyParsedURL, stringifyQuery, withQuery } from 'ufo';
-<<<<<<< HEAD
-import { TEST_SERVER_PORT, createLogger } from '../../helpers/testing';
+import { createLogger } from '../../helpers/testing';
 import { LocatorClasses } from './../../helpers/constants';
-=======
-import { createLogger } from '../../helpers/testing';
->>>>>>> 40a76341
 import pick from 'lodash-es/pick';
 import { defu } from 'defu';
 import { destr } from 'destr';
