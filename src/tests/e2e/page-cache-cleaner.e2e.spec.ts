--- conflicted
+++ resolved
@@ -350,19 +350,16 @@
     await page.locator(LocatorClasses.SignInEmail).fill(credentialsTestUserProfile.email);
     await page.locator(LocatorClasses.SignInPassword).fill(TEST_USER_PASSWORD);
     await delay(UiIinteractionDelayMs);
-<<<<<<< HEAD
     await page.locator(LocatorClasses.SubmitBtn).click();
-    this.logger.debug(`sign in button clicked, currentPage=${this.currentPage?.url()}`);
-=======
-    await page.locator('button.login-btn').click();
-    this.logger.debug('sign in button (credentials) clicked', { currentPage: this.currentPage?.url() });
->>>>>>> a8c39b6a
+    let currentUrl = await this.currentPage?.url();
+    this.logger.debug('sign in button clicked', currentUrl);
 
     await spinWait(async () => {
       return await this.isAuthenticated(true);
     }, TestTimeout);
 
-    this.logger.verbose('log-in completed', { url: this.url, currentUrl: await this.currentPage!.url() });
+    currentUrl = await this.currentPage?.url();
+    this.logger.verbose('log-in completed', { url: this.url, currentUrl });
   };
 
   setupBrowserPage = async(url: string, query: any): Promise<void> => {
@@ -1152,18 +1149,8 @@
 
           const existingCitySlug = 'paris';
           const citySlugParamName = 'citySlug';
-<<<<<<< HEAD
           
-          logger.verbose(`${testPageName} - prepare page`);
-=======
-          /*
-          const pageParamsOptions = testPage === AppPage.Flights ? flightsAllowedParamsOptions : staysAllowedParamsOptions;
-          const citySlugParamName = keys(pageParamsOptions).filter(x => x === 'citySlug');
-          assert(!!citySlugParamName, `expected citySlug param to be allowed for ${testPage} page`);
-          */
-
-          logger.verbose('preparing page', { testCase: testCaseName });
->>>>>>> a8c39b6a
+          logger.verbose('- prepare page');
           let testId: string | undefined;
           const prepareResult = await testHelper.performPageAction(testPage, TestingPageCacheActionEnum.Prepare, testId, undefined);
           testId = prepareResult.testId;
