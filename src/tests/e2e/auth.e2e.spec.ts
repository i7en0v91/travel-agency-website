--- conflicted
+++ resolved
@@ -186,13 +186,10 @@
     await page.locator(LocatorClasses.SignInPassword).fill(TEST_USER_PASSWORD);
     await delay(UiIinteractionDelayMs);
     this.prepareOutstandingRequestsCounter();
-<<<<<<< HEAD
     await page.locator(LocatorClasses.SubmitBtn).click();
-    this.logger.debug(`sign in button clicked, currentPage=${this.currentPage?.url()}`);
-=======
-    await page.locator('button.login-btn').click();
-    this.logger.debug('sign in (credentials) button clicked', { currentPage: this.currentPage?.url() });
->>>>>>> a8c39b6a
+    let currentUrl = await this.currentPage?.url();
+    this.logger.debug('sign in with credentials button clicked', currentUrl);
+
 
     await spinWait(() => {
       return Promise.resolve(this.getCurrentPageType() !== 'login');
@@ -203,7 +200,8 @@
       return await this.isAuthenticated();
     }, TestTimeout);
 
-    this.logger.debug('signed with credentials', { currentPage: this.currentPage?.url() });
+    currentUrl = await this.currentPage?.url();
+    this.logger.debug('signed with credentials', currentUrl);
   };
 
   private signInWithTestLocalOAuth = async (): Promise<void> => {
@@ -211,14 +209,9 @@
 
     const page = this.currentPage!;
     this.prepareOutstandingRequestsCounter();
-<<<<<<< HEAD
     await page.locator(`.${LocatorClasses.TestLocalOAuthBtn}`).click();
-    this.logger.debug(`sign in button clicked, currentPage=${this.currentPage?.url()}`);
-=======
-    await page.locator('button.btn-oauth.icon-login-testlocal').click();
-    this.logger.debug('sign in button (local oauth) clicked', { currentPage: this.currentPage?.url() });
->>>>>>> a8c39b6a
-
+    let currentUrl = await this.currentPage?.url();
+    this.logger.debug('sign in with local oauth button clicked', currentUrl);
     await spinWait(() => {
       return Promise.resolve(this.getCurrentPageType() !== 'login');
     }, TestTimeout);
@@ -228,7 +221,8 @@
       return await this.isAuthenticated();
     }, TestTimeout);
 
-    this.logger.debug('signed with test local oauth', { currentPage: this.currentPage?.url() });
+    currentUrl = await this.currentPage?.url();
+    this.logger.debug('signed with test local oauth', currentUrl);
   };
 
   signIn = async (authProvider: AuthProviderType): Promise<void> => {
@@ -713,6 +707,16 @@
           failExpectation(`expected URL locale to be ${expectations.locale.inUrl}, actual=${actualUrlLocale}`);
         }
       }
+
+      // KB: not testing internal implementation of i18n
+      /*
+      if (expectations.locale.inCookie) {
+        const actualCookieLocale = await this.getCookieValue(CookieNames.I18nLocale);
+        if (expectations.locale.inCookie !== actualCookieLocale) {
+          failExpectation(`expected cookie locale to be ${expectations.locale.inCookie}, actual=${actualCookieLocale}`);
+        }
+      }
+      */
     }
 
     this.logger.info('test expectations have been verified');
