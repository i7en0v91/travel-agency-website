--- conflicted
+++ resolved
@@ -1,13 +1,8 @@
 /* eslint-disable no-case-declarations */
 import { TEST_SERVER_PORT, HeaderLocation, AppConfig, localizePath, type IAppLogger, AllHtmlPages, EntityIdPages, HeaderContentType, DefaultLocale, CookieI18nLocale, CookieAuthCallbackUrl, CookieAuthCsrfToken, CookieAuthSessionToken, type Locale, AvailableLocaleCodes, spinWait, delay, CREDENTIALS_TESTUSER_PROFILE as credentialsTestUserProfile, TEST_USER_PASSWORD, RestApiAuth } from '@golobe-demo/shared';
 import { ApiAppEndpointPrefix, ApiEndpointTestingInvlidatePage, type ITestingInvalidateCacheDto } from '../../server/api-definitions';
-<<<<<<< HEAD
-import { TEST_SERVER_PORT, createLogger, ScreenshotDir, startWatchingTestFiles, stopWatchingTestFiles } from '../../helpers/testing';
+import { createLogger, ScreenshotDir, startWatchingTestFiles, stopWatchingTestFiles } from '../../helpers/testing';
 import { beforeAll, afterAll, describe, test, type TestOptions } from 'vitest';
-=======
-import { createLogger, ScreenshotDir } from '../../helpers/testing';
-import { describe, test, type TestOptions } from 'vitest';
->>>>>>> 40a76341
 import type { Page, Request, Response } from 'playwright-core';
 import { setup, createPage, createBrowser } from '@nuxt/test-utils/e2e';
 import { join } from 'pathe';
@@ -364,21 +359,13 @@
         return true;
       }     
       if (pageType === 'index') {
-<<<<<<< HEAD
         const indicatorElLocator = `.${LocatorClasses.SearchOffersFlightParams}`;
-=======
-        const indicatorElLocator = '#flight-params-FlightOffers-FlightParams-BW2n';
->>>>>>> 40a76341
         return (await page.locator(indicatorElLocator).innerText())?.length > 0;        
       } else if (pageType === 'login') {
         const indicatorElLocator = 'button[role="tab"]';
         return await page.locator(indicatorElLocator).count() > 0;
       } else if (pageType === 'flights') {
-<<<<<<< HEAD
         const indicatorElLocator = `.${LocatorClasses.SearchOffersFlightParams}`;
-=======
-        const indicatorElLocator = '#flight-params-FlightOffers-FlightParams-BW2n';
->>>>>>> 40a76341
         return (await page.locator(indicatorElLocator).innerText())?.length > 0;
       } else if (pageType === 'account') {
         const indicatorElLocator = `.${LocatorClasses.UserAccountPage}`;
@@ -428,13 +415,8 @@
         const localizedUrl = this.localizeUrl(this.getPageUrl(pageType), locale);
         const switchLinkLocator = `a[href^="${localizedUrl}"]`;
         this.prepareOutstandingRequestsCounter();
-<<<<<<< HEAD
         await page.locator(`.${LocatorClasses.LocaleToggler}`).click();
         await page.locator(switchLinkLocator).dispatchEvent('click');
-=======
-        await page.locator('#nav-locale-switcher-NavBar-Locale-pYKT').click();
-        await page.locator(switchLinkId).dispatchEvent('click');
->>>>>>> 40a76341
 
         await spinWait(() => {
           return Promise.resolve(this.getCurrentPageLocale() === locale);
@@ -492,12 +474,8 @@
       case 'index':
         switch (type) {
           case 'login':
-<<<<<<< HEAD
             const loginUrl = this.localizeUrl(this.getPageUrl('login'), this.getCurrentPageLocale());
             await navigateByClick(`a[href*="${loginUrl}"]`, pageAfterRedirections);
-=======
-            await navigateByClick('#Layout-NavBar-login-link a', pageAfterRedirections);
->>>>>>> 40a76341
             break;
           case 'account':
             await page.locator(`.${LocatorClasses.AuthUserMenu}`).click();
